--- conflicted
+++ resolved
@@ -1,10 +1,5 @@
-<<<<<<< HEAD
-FROM debian:bookworm-slim
-COPY --from=ghcr.io/astral-sh/uv:0.6.4 /uv /uvx /bin/
-=======
 FROM python:3.12-slim-bookworm
-COPY --from=ghcr.io/astral-sh/uv:0.7.3 /uv /uvx /bin/
->>>>>>> c0e46a04
+COPY --from=ghcr.io/astral-sh/uv:0.7.5 /uv /uvx /bin/
 
 ENV PYTHONUNBUFFERED=1 \
     PYTHONDONTWRITEBYTECODE=1 \
