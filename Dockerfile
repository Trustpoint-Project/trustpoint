--- conflicted
+++ resolved
@@ -20,12 +20,8 @@
         apache2 \
         apache2-utils \
         gettext \
-<<<<<<< HEAD
-        libapache2-mod-wsgi-py3 \
-        cron && \
-=======
+        cron \
         apache2-dev && \
->>>>>>> 5b9bc574
     rm -rf /var/lib/apt/lists/*
 
 # Sets the current WORKDIR for the following commands
