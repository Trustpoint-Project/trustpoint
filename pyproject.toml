--- conflicted
+++ resolved
@@ -28,61 +28,6 @@
 [dependency-groups]
 # For development: testing, linting, type-checking
 dev = [
-<<<<<<< HEAD
-    "behave-django>=1.5.0",
-    "behave>=1.2.7.dev6",
-    "behave-html-pretty-formatter>=1.12.3",
-    "devtools>=0.12.2,<0.13",
-    "django-extensions>=3.2.3",
-    "docutils-stubs>=0.0.22,<0.0.23",
-    "mypy>=1.15.0,<2",
-    "furo>=2024.8.6",
-    "pillow>=11.0.0,<12",
-    "pyopenssl>=25,<26",
-    "pytest>=8.3.4",
-    "pytest-cov>=6.0.0",
-    "pytest-django>=4.10.0",
-    "pytest-emoji>=0.2.0",
-    "pytest-html>=4.1.1",
-    "pytest-md>=0.2.0",
-    "pre-commit>=4.1.0",
-    "sphinx>=8.2.3",
-    "sphinx-autoapi>=3.6.0",
-    "sphinxcontrib-plantuml>=0.30",
-    "ruff>=0.7.4",
-    "werkzeug>=3.1.3,<4",
-    "beautifulsoup4>=4.13.3",
-    "pytest-md-report>=0.6.3",
-]
-
-# Optional dependencies used for the pip env created by readthedocs
-[project.optional-dependencies]
-dev = [
-    "behave-django>=1.5.0",
-    "behave>=1.2.7.dev6",
-    "behave-html-pretty-formatter>=1.12.3",
-    "devtools>=0.12.2,<0.13",
-    "django-extensions>=3.2.3",
-    "docutils-stubs>=0.0.22,<0.0.23",
-    "mypy>=1.15.0,<2",
-    "furo>=2024.8.6",
-    "pillow>=11.0.0,<12",
-    "pyopenssl>=25,<26",
-    "pytest>=8.3.4",
-    "pytest-cov>=6.0.0",
-    "pytest-django>=4.10.0",
-    "pytest-emoji>=0.2.0",
-    "pytest-html>=4.1.1",
-    "pytest-md>=0.2.0",
-    "pre-commit>=4.1.0",
-    "ruff>=0.7.4",
-    "sphinx>=8.2.3",
-    "sphinx-autoapi>=3.6.0",
-    "sphinxcontrib-plantuml>=0.30",
-    "werkzeug>=3.1.3,<4",
-    "beautifulsoup4>=4.13.3",
-    "pytest-md-report>=0.6.3",
-=======
     "pytest >= 8.3.5",
     "pytest-cov >= 6.1.1",
     "pytest-django >= 4.11.1",
@@ -105,10 +50,10 @@
 # For building docs
 docs = [
     "sphinx >= 8.2.3",
+    "sphinx-autoapi>=3.6.0",
     "sphinxcontrib-plantuml >= 0.30",
     "furo >= 2024.8.6",
     "pillow >= 11.2.1",
->>>>>>> 276d8f7e
 ]
 
 [build-system]
