--- conflicted
+++ resolved
@@ -21,13 +21,7 @@
     "psycopg-binary>=3.2.6",
     "pyasn1>=0.6.1,<0.7",
     "pyasn1-modules>=0.4.1,<0.5",
-<<<<<<< HEAD
-    "sphinx>=8.2.3",
-    "selenium>=4.32.0",
-    "trustpoint-core>=0.0.5",
-=======
     "trustpoint-core>=0.1.0",
->>>>>>> 3705825a
     "zeroconf>=0.147,<0.148",
 ]
 
