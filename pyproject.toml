--- conflicted
+++ resolved
@@ -3,11 +3,7 @@
 version = "0.2.0"
 description = "Trustpoint Server Software"
 authors = [{ name = "TrustPoint-Project" }]
-<<<<<<< HEAD
-requires-python = ">=3.11"
-=======
 requires-python = "==3.12.*"
->>>>>>> e398c6a3
 readme = "README.md"
 license = { file = "LICENSE" }
 keywords = ["django", "trustpoint", "server"]
@@ -15,7 +11,7 @@
 dependencies = [
     "crispy-bootstrap5~=2025.4",
     "cryptography>=44.0.3",
-    "django>=5.1.6",
+    "django~=5.1.8",
     "django-crispy-forms~=2.3",
     "django-filter~=25.1",
     "django-stubs>=5.1.3,<6",
