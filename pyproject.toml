--- conflicted
+++ resolved
@@ -21,11 +21,7 @@
     "psycopg-binary>=3.2.6",
     "pyasn1>=0.6.1,<0.7",
     "pyasn1-modules>=0.4.1,<0.5",
-<<<<<<< HEAD
-    "trustpoint-core>=0.0.5",
-=======
     "trustpoint-core>=0.1.0",
->>>>>>> c5d9663f
     "zeroconf>=0.147,<0.148",
 ]
 
@@ -48,20 +44,13 @@
     "pyopenssl >= 25, < 26",
     "werkzeug >= 3.1.3, < 4",
     "beautifulsoup4 >= 4.13.4",
-<<<<<<< HEAD
-    "ruff >= 0.11.7",
-=======
     "ruff >= 0.11.8",
->>>>>>> c5d9663f
     "mypy >= 1.15.0",
 ]
 # For building docs
 docs = [
     "sphinx >= 8.2.3",
-<<<<<<< HEAD
-=======
     "sphinx-autoapi>=3.6.0",
->>>>>>> c5d9663f
     "sphinxcontrib-plantuml >= 0.30",
     "furo >= 2024.8.6",
     "pillow >= 11.2.1",
@@ -72,11 +61,7 @@
 build-backend = "hatchling.build"
 
 [tool.uv]
-<<<<<<< HEAD
-required-version = ">=0.6.17"
-=======
 required-version = ">=0.7.2"
->>>>>>> c5d9663f
 
 [tool.ruff]
 line-length = 120
