[project]
name = "trustpoint"
version = "0.2.0"
description = "Trustpoint Server Software"
authors = [{ name = "TrustPoint-Project" }]
requires-python = "==3.12.*"
readme = "README.md"
license = { file = "LICENSE" }
keywords = ["django", "trustpoint", "server"]

dependencies = [
    "crispy-bootstrap5~=2025.4",
    "cryptography>=45.0.2",
    "django~=5.1.8",
    "django-crispy-forms~=2.3",
    "django-filter~=25.1",
    "django-stubs[compatible-mypy]>=5.2.0",
    "django-taggit>=6.1.0,<7",
    "psycopg>=3.2.6",
    "psycopg-binary>=3.2.6",
    "pyasn1>=0.6.1,<0.7",
    "pyasn1-modules>=0.4.1,<0.5",
    "trustpoint-core>=0.1.1",
    "zeroconf>=0.147,<0.148",
]

[dependency-groups]
# For development: testing, linting, type-checking
dev = [
    "pytest >= 8.3.5",
    "pytest-cov >= 6.1.1",
    "pytest-django >= 4.11.1",
    "pytest-emoji >= 0.2.0",
    "pytest-html >= 4.1.1",
    "pytest-md >= 0.2.0",
    "pytest-md-report >= 0.6.3",
    "behave >= 1.2.7.dev6",
    "behave-django >= 1.5.0",
    "behave-html-pretty-formatter >= 1.12.7",
    "devtools >= 0.12.2, < 0.13",
    "django-extensions >= 4.1",
    "docutils-stubs >= 0.0.22, < 0.0.23",
    "pyopenssl >= 25, < 26",
    "werkzeug >= 3.1.3, < 4",
    "beautifulsoup4 >= 4.13.4",
    "ruff>=0.11.9",
<<<<<<< HEAD
    "requests>=2.32.3",
=======
    "allure-behave>=2.14.2",
    "allure-pytest>=2.14.2",
>>>>>>> 88226344
]
# For building docs
docs = [
    "sphinx >= 8.2.3",
    "sphinx-autoapi>=3.6.0",
    "sphinxcontrib-plantuml >= 0.30",
    "furo >= 2024.8.6",
    "pillow >= 11.2.1",
]

[build-system]
requires = ["hatchling"]
build-backend = "hatchling.build"

[tool.uv]
required-version = ">=0.7.5"

[tool.ruff]
line-length = 120
indent-width = 4

[tool.ruff.lint.flake8-quotes]
docstring-quotes = "double"
inline-quotes = "single"
multiline-quotes = "double"

[tool.ruff.lint]
select = ["ALL"]
ignore = [
    "ANN401", # Since django makes extensive use of the Any type, we are OK with using it.
    "COM812", # Not compatible with the formatter
    # TODO(AlexHx8472): We should use this in the future:
    "TD003",
]
exclude = ["**/migrations/*", "**/manage.py"]

[tool.ruff.lint.per-file-ignores]
"**/tests/**/**.py" = ["S101"]

[tool.ruff.format]
quote-style = "single"
indent-style = "space"
docstring-code-format = true

[tool.ruff.lint.pydocstyle]
convention = "google"

[tool.mypy]
strict = true
plugins = ["mypy_django_plugin.main"]
mypy_path = ["trustpoint"]
# TODO(AlexHx8472): Are we sure to exclude the tests?
exclude = "^(tests/|.*/tests/|migrations/|.*/migrations/)"

[[tool.mypy.overrides]]
module = ["crispy_bootstrap5.*", "crispy_forms.*"]
ignore_missing_imports = true

[tool.django-stubs]
django_settings_module = "trustpoint.settings"

[tool.pytest.ini_options]
DJANGO_SETTINGS_MODULE = 'trustpoint.settings'
pythonpath = ["trustpoint"]
python_files = 'test_*.py'
md_report = true
md_report_output = 'md-report.md'

[tool.behave.userdata]
'behave.formatter.html-pretty.title_string' = 'TrustPoint Test Report'
'behave.formatter.html-pretty.show_summary' = 'true'
'behave.formatter.html-pretty.collapse' = 'all'<|MERGE_RESOLUTION|>--- conflicted
+++ resolved
@@ -44,12 +44,9 @@
     "werkzeug >= 3.1.3, < 4",
     "beautifulsoup4 >= 4.13.4",
     "ruff>=0.11.9",
-<<<<<<< HEAD
     "requests>=2.32.3",
-=======
     "allure-behave>=2.14.2",
     "allure-pytest>=2.14.2",
->>>>>>> 88226344
 ]
 # For building docs
 docs = [
