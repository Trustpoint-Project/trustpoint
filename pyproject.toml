[project]
name = "trustpoint"
version = "0.3.0"
description = "Trustpoint Server Software"
authors = [{ name = "Trustpoint-Project" }]
requires-python = "==3.12.*"
readme = "README.md"
license = { file = "LICENSE" }
keywords = ["django", "trustpoint", "server"]

dependencies = [
    "argon2-cffi>=25.1.0",
    "crispy-bootstrap5~=2025.4",
    "cryptography>=46.0.1",
    "django>=5.2.6",
    "django-crispy-forms~=2.3",
    "django-dbbackup>=5.0.0",
    "django-filter~=25.1",
    "django-filter-stubs>=0.1.3",
    "django-stubs[compatible-mypy]>=5.2.2",
    "django-taggit>=6.1.0,<7",
    "furo>=2024.8.6",
    "packaging>=25.0",
    "paramiko>=3.5.1",
    "psycopg>=3.2.10",
    "psycopg-binary>=3.2.10",
    "pyasn1>=0.6.1,<0.7",
    "pyasn1-modules>=0.4.1,<0.5",
<<<<<<< HEAD
    "pydeps>=3.0.1",
    "python-pkcs11>=0.8.1",
    #"trustpoint-core==0.2.5",
=======
    "pydantic>=2.11.7",
    "trustpoint-core==0.2.5",
>>>>>>> af57ca57
    "types-paramiko>=3.5.0.20250516",
    "zeroconf>=0.147.2,<0.148",
]

[dependency-groups]
# For development: testing, linting, type-checking
dev = [
    "pytest >= 8.3.5",
    "pytest-cov >= 6.1.1",
    "pytest-django >= 4.11.1",
    "pytest-emoji >= 0.2.0",
    "pytest-html >= 4.1.1",
    "pytest-md >= 0.2.0",
    "pytest-md-report >= 0.6.3",
    "devtools >= 0.12.2, < 0.13",
    "django-extensions >= 4.1",
    "docutils-stubs >= 0.0.22, < 0.0.23",
    "pyopenssl >= 25, < 26",
    "werkzeug >= 3.1.3, < 4",
    "beautifulsoup4 >= 4.13.4",
    "ruff>=0.13.1",
    "requests>=2.32.3",
    "behave==1.2.7.dev6",
    "behave-django==1.7.0",
    "behave-html-pretty-formatter>=1.14.1",
    "allure-behave>=2.14.3",
    "allure-pytest>=2.14.3",
]
# For building docs
docs = [
    "sphinx>=8.2.3",
    "sphinx-autoapi>=3.6.0",
    "sphinxcontrib-plantuml>=0.30",
    "furo >= 2024.8.6",
    "pillow >= 11.2.1",
]

[build-system]
requires = ["hatchling"]
build-backend = "hatchling.build"

[tool.uv]
required-version = ">=0.8.20"

[tool.ruff]
line-length = 120
indent-width = 4

[tool.ruff.lint.flake8-quotes]
docstring-quotes = "double"
inline-quotes = "single"
multiline-quotes = "double"

[tool.ruff.lint]
select = ["ALL"]
ignore = [
    "ANN401", # Since django makes extensive use of the Any type, we are OK with using it.
    "COM812", # Not compatible with the formatter
    # TODO(AlexHx8472): We should use this in the future:
    "TD003",
]
exclude = ["**/migrations/*", "**/manage.py"]

[tool.ruff.lint.per-file-ignores]
"**/tests/**/**.py" = ["S101"]
"**/tests.py" = ["S101"]


[tool.ruff.format]
quote-style = "single"
indent-style = "space"
docstring-code-format = true

[tool.ruff.lint.pydocstyle]
convention = "google"


[tool.pytest.ini_options]
DJANGO_SETTINGS_MODULE = 'trustpoint.settings'
pythonpath = ["trustpoint"]
python_files = 'test_*.py'
md_report = true
md_report_output = 'md-report.md'

[tool.behave.userdata]
'behave.formatter.html-pretty.title_string' = 'Trustpoint Test Report'
'behave.formatter.html-pretty.show_summary' = 'true'
'behave.formatter.html-pretty.collapse' = 'all'<|MERGE_RESOLUTION|>--- conflicted
+++ resolved
@@ -26,14 +26,10 @@
     "psycopg-binary>=3.2.10",
     "pyasn1>=0.6.1,<0.7",
     "pyasn1-modules>=0.4.1,<0.5",
-<<<<<<< HEAD
+    "pydantic>=2.11.7",
     "pydeps>=3.0.1",
     "python-pkcs11>=0.8.1",
     #"trustpoint-core==0.2.5",
-=======
-    "pydantic>=2.11.7",
-    "trustpoint-core==0.2.5",
->>>>>>> af57ca57
     "types-paramiko>=3.5.0.20250516",
     "zeroconf>=0.147.2,<0.148",
 ]
