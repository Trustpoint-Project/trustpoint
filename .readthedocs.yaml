# .readthedocs.yaml
# Read the Docs configuration file
# See https://docs.readthedocs.io/en/stable/config-file/v2.html for details

# Required
version: 2

# Build all formats
formats: all

# Set the OS, Python version, and other tools you might need
build:
  os: ubuntu-24.04
  tools:
    python: "3.12"
  apt_packages:
    - graphviz
  jobs:
    create_environment:
      - asdf plugin add uv
      - asdf install uv latest
      - asdf global uv latest
      - UV_PROJECT_ENVIRONMENT=$READTHEDOCS_VIRTUALENV_PATH uv sync --all-extras --group docs
    install:
      - "true"
<<<<<<< HEAD
=======

  apt_packages:
    - plantuml
>>>>>>> c5d9663f

# Build documentation in the "docs/" directory with Sphinx
sphinx:
  configuration: docs/source/conf.py<|MERGE_RESOLUTION|>--- conflicted
+++ resolved
@@ -23,12 +23,9 @@
       - UV_PROJECT_ENVIRONMENT=$READTHEDOCS_VIRTUALENV_PATH uv sync --all-extras --group docs
     install:
       - "true"
-<<<<<<< HEAD
-=======
 
   apt_packages:
     - plantuml
->>>>>>> c5d9663f
 
 # Build documentation in the "docs/" directory with Sphinx
 sphinx:
