# .readthedocs.yaml
# Read the Docs configuration file
# See https://docs.readthedocs.io/en/stable/config-file/v2.html for details

# Required
version: 2

# Build all formats
formats: all

<<<<<<< HEAD
# Set the OS, Python version and other tools you might need
=======
# Set the OS, Python version, and other tools you might need
>>>>>>> dcb6cd2b
build:
  os: ubuntu-24.04
  tools:
    python: "3.12"

# Build documentation in the "docs/" directory with Sphinx
sphinx:
  configuration: docs/source/conf.py

# Use pyproject.toml for dependencies
python:
  install:
    - method: pip
      path: .<|MERGE_RESOLUTION|>--- conflicted
+++ resolved
@@ -8,11 +8,7 @@
 # Build all formats
 formats: all
 
-<<<<<<< HEAD
-# Set the OS, Python version and other tools you might need
-=======
 # Set the OS, Python version, and other tools you might need
->>>>>>> dcb6cd2b
 build:
   os: ubuntu-24.04
   tools:
