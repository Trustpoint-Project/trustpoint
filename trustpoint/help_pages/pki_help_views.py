"""This module contains all views concerning the help pages used within the pki app."""

from __future__ import annotations

from typing import Any, override

from devices.views import PublicKeyInfoMissingErrorMsg
from django.http import Http404
from django.urls import reverse
from django.utils.html import format_html
from django.utils.translation import gettext as _non_lazy
from django.utils.translation import gettext_lazy as _
from django.views.generic.detail import DetailView
from management.models import TlsSettings
from pki.models import DevIdRegistration, IssuingCaModel
from trustpoint.page_context import (
    PKI_PAGE_CATEGORY,
    PKI_PAGE_DOMAIN_SUBCATEGORY,
    PKI_PAGE_ISSUING_CAS_SUBCATEGORY,
    PageContextMixin,
)

from help_pages.base import (
    HelpContext,
    HelpPageStrategy,
    build_extract_files_from_p12_section,
    build_issuing_ca_cert_section,
    build_keygen_section,
    build_tls_trust_store_section,
)
from help_pages.commands import (
    CmpClientCertificateCommandBuilder,
    EstClientCertificateCommandBuilder,
)
from help_pages.help_section import HelpPage, HelpRow, HelpSection, ValueRenderType

# --------------------------------------------------- Base Classes ----------------------------------------------------


class BaseHelpView(PageContextMixin, DetailView[DevIdRegistration]):
    """Base help view that constructs the context."""

    template_name = 'help/help_page.html'
    http_method_names = ('get',)
    model = DevIdRegistration
    context_object_name = 'idevid_registration'

    page_category = PKI_PAGE_CATEGORY
    page_name = PKI_PAGE_DOMAIN_SUBCATEGORY
    strategy: HelpPageStrategy

    def _make_context(self) -> HelpContext:
        devid_registration = self.object
        domain = getattr(devid_registration, 'domain', None)
        if not domain:
            raise Http404(_('Failed to get domain from DevidRegistration.'))

        host_base = f'https://{TlsSettings.get_first_ipv4_address()}:{self.request.META.get("SERVER_PORT", "443")}'

        public_key_info = domain.public_key_info
        if not public_key_info:
            raise Http404(PublicKeyInfoMissingErrorMsg)

        return HelpContext(
            devid_registration=devid_registration,
            allowed_app_profiles=[], # not required, IDevID help views only for domain credential, not app certs
            domain=domain,
            domain_unique_name=domain.unique_name,
            public_key_info=public_key_info,
            host_base=host_base,
            host_cmp_path=f'{host_base}/.well-known/cmp/p/{domain.unique_name}',
            host_est_path=f'{host_base}/.well-known/est/{domain.unique_name}',
            cred_count=0,
        )

    @override
    def get_context_data(self, **kwargs: Any) -> dict[str, Any]:
        """Gets the context data and builds the HelpPage.

        Args:
            kwargs: Passed to super().get_context_data().

        Returns:
            The django context for the detail view.
        """
        context = super().get_context_data(**kwargs)
        if not self.strategy:
            err_msg = _('No strategy configured.')
            raise RuntimeError(err_msg)
        help_context = self._make_context()
        sections, heading = self.strategy.build_sections(help_context=help_context)

        context['help_page'] = HelpPage(heading=heading, sections=sections)
        context['ValueRenderType_CODE'] = ValueRenderType.CODE.value
        context['ValueRenderType_PLAIN'] = ValueRenderType.PLAIN.value
        context['back_url'] = f'{self.page_category}:{self.page_name}-config'

        return context


# ------------------------- Onboarding - Application Certificates - Help Page Implementations -------------------------


class OnboardingCmpIdevIdDomainCredentialStrategy(HelpPageStrategy):
    """Strategy for building the onboarding cmp shared-secret help page."""

    @override
    def build_sections(self, help_context: HelpContext) -> tuple[list[HelpSection], str]:
        operation = 'initialization'
        base = help_context.host_cmp_path

        summary = HelpSection(
            _non_lazy('Summary'),
            [
                HelpRow(
                    _non_lazy('Domain Credential Request URL'),
                    f'{base}/{operation}',
                    ValueRenderType.CODE,
                ),
                HelpRow(
                    _non_lazy('Required Public Key Type'),
                    str(help_context.domain.public_key_info),
                    ValueRenderType.CODE,
                ),
            ],
        )

        enroll_cmd = CmpClientCertificateCommandBuilder.get_idevid_domain_credential_command(
            host=f'{base}/domain_credential/{operation}'
        )

        enroll_row = HelpRow(
            _non_lazy('Enroll the Domain Credential with CMP'), value=enroll_cmd, value_render_type=ValueRenderType.CODE
        )

        enroll_section = HelpSection(heading=_non_lazy('Enroll Domain Credential'), rows=[enroll_row])
        sections = [
            summary,
            build_issuing_ca_cert_section(domain=help_context.domain),
            build_keygen_section(help_context, file_name='domain-credential-key.pem'),
            build_extract_files_from_p12_section(),
            enroll_section,
        ]

        return sections, _non_lazy('Help - Issue Application Certificates using CMP with a Domain Credential')


class OnboardingCmpIdevidRegistrationHelpView(BaseHelpView):
    """Help view for the CMP IDevID Registration, which displays the required OpenSSL commands."""

    strategy = OnboardingCmpIdevIdDomainCredentialStrategy()


class OnboardingEstIdevIdDomainCredentialStrategy(HelpPageStrategy):
    """Strategy for building the onboarding EST shared-secret help page."""

    @override
    def build_sections(self, help_context: HelpContext) -> tuple[list[HelpSection], str]:
        operation = 'simpleenroll'
        base = help_context.host_est_path

        summary = HelpSection(
            _non_lazy('Summary'),
            [
                HelpRow(
                    _non_lazy('Domain Credential Request URL'),
                    f'{base}/{operation}',
                    ValueRenderType.CODE,
                ),
                HelpRow(
                    _non_lazy('Required Public Key Type'),
                    str(help_context.domain.public_key_info),
                    ValueRenderType.CODE,
                ),
            ],
        )

        gen_csr_row = HelpRow(
            _non_lazy('Domain Credential CSR Generation'),
            value=EstClientCertificateCommandBuilder.get_idevid_gen_csr_command(),
            value_render_type=ValueRenderType.CODE,
        )

        enroll_row = HelpRow(
            _non_lazy('Enroll the Domain Credential with EST'),
            value=EstClientCertificateCommandBuilder.get_idevid_enroll_domain_credential_command(
                host=f'{base}/domain_credential/{operation}'
            ),
            value_render_type=ValueRenderType.CODE,
        )

        der_pem_conversion_row = HelpRow(
            _non_lazy('Convert DER to PEM'),
            value=EstClientCertificateCommandBuilder.get_idevid_der_pem_conversion_command(),
            value_render_type=ValueRenderType.CODE,
        )

        enroll_section = HelpSection(
            heading=_non_lazy('Enroll Domain Credential'), rows=[gen_csr_row, enroll_row, der_pem_conversion_row]
        )

        get_ca_certs_row = HelpRow(
            _non_lazy('Retrieve CA chain'),
            value=EstClientCertificateCommandBuilder.get_idevid_ca_certs_command(host=f'{base}/cacerts/'),
            value_render_type=ValueRenderType.CODE,
        )

        pkcs7_pem_conversion_row = HelpRow(
            _non_lazy('Convert PKCS7 to PEM'),
            value=EstClientCertificateCommandBuilder.get_idevid_pkcs7_pem_conversion_command(),
            value_render_type=ValueRenderType.CODE,
        )

        ca_cert_section = HelpSection(
            heading=_non_lazy('CA Certificate Chain'),
            rows=[
                get_ca_certs_row,
                pkcs7_pem_conversion_row,
            ],
        )

        sections = [
            summary,
            build_tls_trust_store_section(),
            build_keygen_section(help_context, file_name='domain-credential-key.pem'),
            build_extract_files_from_p12_section(),
            enroll_section,
            ca_cert_section,
        ]

        return sections, _non_lazy('Help - Issue Application Certificates using CMP with a Domain Credential')


class OnboardingEstIdevidRegistrationHelpView(BaseHelpView):
    """Help view for the EST IDevID Registration, which displays the required OpenSSL commands."""

<<<<<<< HEAD
    strategy = OnboardingEstIdevIdDomainCredentialStrategy()
=======
    strategy = OnboardingEstIdevIdDomainCredentialStrategy(
        allowed_app_cert_profiles=list(ApplicationCertificateProfile)
    )


# ------------------------------------------ CRL Download Help Page ---------------------------------------------------


class CrlDownloadHelpView(PageContextMixin, DetailView[IssuingCaModel]):
    """Help view for downloading CRLs via curl commands."""

    template_name = 'help/help_page.html'
    http_method_names = ('get',)
    model = IssuingCaModel
    context_object_name = 'issuing_ca'

    page_category = PKI_PAGE_CATEGORY
    page_name = PKI_PAGE_ISSUING_CAS_SUBCATEGORY

    @override
    def get_context_data(self, **kwargs: Any) -> dict[str, Any]:
        """Gets the context data and builds the HelpPage for CRL download."""
        context = super().get_context_data(**kwargs)
        issuing_ca = self.object

        host_base = f'https://{TlsSettings.get_first_ipv4_address()}:{self.request.META.get("SERVER_PORT", "443")}'
        crl_endpoint = f'{host_base}/crl/{issuing_ca.pk}/'

        has_crl = bool(issuing_ca.crl_pem)
        crl_status_rows = []

        if has_crl and issuing_ca.last_crl_issued_at:
            crl_status_rows.append(
                HelpRow(
                    _non_lazy('CRL Status'),
                    _non_lazy('Available'),
                    ValueRenderType.PLAIN,
                )
            )
            crl_status_rows.append(
                HelpRow(
                    _non_lazy('Last Generated'),
                    issuing_ca.last_crl_issued_at.strftime('%Y-%m-%d %H:%M:%S UTC'),
                    ValueRenderType.PLAIN,
                )
            )
        else:
            crl_status_rows.append(
                HelpRow(
                    _non_lazy('CRL Status'),
                    _non_lazy('Not Available - Generate a CRL first'),
                    ValueRenderType.PLAIN,
                )
            )

        help_page_url = reverse('pki:help_issuing_cas_crl_download', kwargs={'pk': issuing_ca.pk})
        generate_url = reverse('pki:issuing_cas-crl-gen', kwargs={'pk': issuing_ca.pk})
        generate_url_with_next = f'{generate_url}?next={help_page_url}'
        generate_button = format_html(
            '<a href="{}" class="btn btn-primary w-100">{}</a>',
            generate_url_with_next,
            _non_lazy('Generate CRL')
        )
        crl_status_rows.append(
            HelpRow(
                _non_lazy('Generate New CRL'),
                generate_button,
                ValueRenderType.PLAIN,
            )
        )

        crl_status_section = HelpSection(_non_lazy('CRL Status'), crl_status_rows)

        summary = HelpSection(
            _non_lazy('Summary'),
            [
                HelpRow(
                    _non_lazy('Issuing CA'),
                    issuing_ca.unique_name,
                    ValueRenderType.PLAIN,
                ),
                HelpRow(
                    _non_lazy('CRL Download Endpoint'),
                    crl_endpoint,
                    ValueRenderType.CODE,
                ),
            ],
        )

        download_pem_cmd = (
            f'curl --cacert trustpoint-tls-trust-store.pem \\\n'
            f'  -o {issuing_ca.unique_name}.pem.crl \\\n'
            f'  "{crl_endpoint}"'
        )

        download_der_cmd = (
            f'curl --cacert trustpoint-tls-trust-store.pem \\\n'
            f'  -o {issuing_ca.unique_name}.der.crl \\\n'
            f'  "{crl_endpoint}?encoding=der"'
        )

        download_section = HelpSection(
            _non_lazy('Download CRL'),
            [
                HelpRow(
                    _non_lazy('Download CRL in PEM Format'),
                    download_pem_cmd,
                    ValueRenderType.CODE,
                ),
                HelpRow(
                    _non_lazy('Download CRL in DER Format'),
                    download_der_cmd,
                    ValueRenderType.CODE,
                ),
            ],
        )

        notes_section = HelpSection(
            _non_lazy('Important Notes'),
            [
                HelpRow(
                    _non_lazy('Public Access'),
                    _non_lazy(
                        'This endpoint does not require authentication and can be accessed by any client '
                        'that needs to verify certificate revocation status.'
                    ),
                    ValueRenderType.PLAIN,
                ),
            ],
        )

        tls_trust_store_section = build_tls_trust_store_section()

        sections = [summary, crl_status_section, tls_trust_store_section, download_section, notes_section]

        context['help_page'] = HelpPage(
            heading=_non_lazy(f'Help - Download CRL for {issuing_ca.unique_name}'), sections=sections
        )
        context['ValueRenderType_CODE'] = ValueRenderType.CODE.value
        context['ValueRenderType_PLAIN'] = ValueRenderType.PLAIN.value

        context['idevid_registration'] = type('obj', (object,), {
            'domain': type('obj', (object,), {'pk': issuing_ca.pk})()
        })()
        context['back_url'] = f'{self.page_category}:{self.page_name}-config'
        context['back_button_text'] = _non_lazy('Back to Issuing CA Configuration')

        return context
>>>>>>> 1f7bc596
<|MERGE_RESOLUTION|>--- conflicted
+++ resolved
@@ -234,12 +234,7 @@
 class OnboardingEstIdevidRegistrationHelpView(BaseHelpView):
     """Help view for the EST IDevID Registration, which displays the required OpenSSL commands."""
 
-<<<<<<< HEAD
     strategy = OnboardingEstIdevIdDomainCredentialStrategy()
-=======
-    strategy = OnboardingEstIdevIdDomainCredentialStrategy(
-        allowed_app_cert_profiles=list(ApplicationCertificateProfile)
-    )
 
 
 # ------------------------------------------ CRL Download Help Page ---------------------------------------------------
@@ -384,5 +379,4 @@
         context['back_url'] = f'{self.page_category}:{self.page_name}-config'
         context['back_button_text'] = _non_lazy('Back to Issuing CA Configuration')
 
-        return context
->>>>>>> 1f7bc596
+        return context