"""This module contains all views concerning the help pages used within the devices app."""

from __future__ import annotations

import enum
from dataclasses import dataclass
from typing import TYPE_CHECKING

from devices.models import (
    DeviceModel,
    IssuedCredentialModel,
    NoOnboardingConfigModel,
    NoOnboardingPkiProtocol,
    OnboardingConfigModel,
    OnboardingProtocol,
)
from devices.views import (
    ActiveTrustpointTlsServerCredentialModelMissingErrorMsg,
    DeviceWithoutDomainErrorMsg,
    PublicKeyInfoMissingErrorMsg,
)
from django.http import Http404, HttpRequest, HttpResponse, HttpResponseRedirect
from django.urls import reverse
from django.utils.html import format_html
from django.utils.translation import gettext as _non_lazy
from django.utils.translation import gettext_lazy as _
from django.views.generic.detail import DetailView
from pki.models.truststore import ActiveTrustpointTlsServerCredentialModel
from management.models import TlsSettings

from help_pages.commands import (
    CmpClientCertificateCommandBuilder,
    CmpSharedSecretCommandBuilder,
    EstClientCertificateCommandBuilder,
    EstUsernamePasswordCommandBuilder,
    KeyGenCommandBuilder,
)
from help_pages.help_section import HelpPage, HelpRow, HelpSection, ValueRenderType
from trustpoint.page_context import (
    DEVICES_PAGE_CATEGORY,
    DEVICES_PAGE_DEVICES_SUBCATEGORY,
    DEVICES_PAGE_OPC_UA_SUBCATEGORY,
    PageContextMixin,
)

if TYPE_CHECKING:
    from collections.abc import Callable
    from typing import Any, Self

    from django.utils.safestring import SafeString
    from pki.models.domain import DomainModel


@dataclass(frozen=True)
class ApplicationCertificateProfileData:
    """The application certificate profile data class that holds both value an label."""

    name: str
    label: str

class ApplicationCertificateProfile(enum.Enum):
    """Allowed application credential profiles."""

    TLS_CLIENT = ApplicationCertificateProfileData('tls-client', 'TLS-Client Certificate')
    TLS_SERVER = ApplicationCertificateProfileData('tls-server', 'TLS-Server Certificate')
    OPC_UA_CLIENT = ApplicationCertificateProfileData('opc-ua-client', 'OPC-UA-Client Certificate')
    OPC_UA_SERVER = ApplicationCertificateProfileData('opc-ua-server', 'OPC-UA-Server Certificate')

    @property
    def name(self) -> str:
        """Return the name of the profile.

        Returns:
            The name of the profile.
        """
        return self.value.name

    @property
    def label(self) -> str:
        """Return the label of the profile.

        Returns:
            The label of the profile.
        """
        return self.value.label

    @classmethod
    def from_name(cls, name: str) -> Self:
        """Gets the ApplicationCertificateProfile matching the name.

        Returns:
            The matching ApplicationCertificateProfile.

        Raises:
            ValueError: If no matching ApplicationCertifiateProfile is found for the name provided.
        """
        for member in cls:
            if member.value.name == name:
                return member
        err_msg = f'No ApplicationCertificateProfile with name={name} found.'
        raise ValueError(err_msg)

    @classmethod
    def from_label(cls, label: str) -> Self:
        """Gets the ApplicationCertificateProfile matching the label.

        Returns:
            The matching ApplicationCertificateProfile.

        Raises:
            ValueError: If no matching ApplicationCertifiateProfile is found for the label provided.
        """
        for member in cls:
            if member.value.name == label:
                return member
        err_msg = f'No ApplicationCertificateProfile with name={label} found.'
        raise ValueError(err_msg)

#  ----------------------------------- Certificate Lifecycle Management - Help Pages -----------------------------------

class GetRedirectMixin:
    """Provides a get method that redirects to the ULR returned by get_redirect_url."""

    get_redirect_url: Callable[..., str]

    def get(self, request: HttpRequest, *args: Any, **kwargs: Any) -> HttpResponse:
        """Pro.

        Args:
            request: The django HttpRequest object.
            *args: Positional arguments are passed to self.get_redirect.url()
            **kwargs: Keyword arguments are passed to self.get_redirect.url()

        Returns:
            The corresponding redirect.
        """
        __ = request

        return HttpResponseRedirect(self.get_redirect_url(*args, **kwargs))


class AbstractNoOnboardingCmpSharedSecretHelpView(PageContextMixin, DetailView[DeviceModel]):
    """Abstract help view for the case of no onboarding using CMP shared-secret."""

    template_name = 'help/help_page.html'

    pki_protocol = NoOnboardingPkiProtocol.CMP_SHARED_SECRET

    http_method_names = ('get',)

    model = DeviceModel
    context_object_name = 'device'

    page_category = DEVICES_PAGE_CATEGORY
    page_name: str

    no_onboarding_config: NoOnboardingConfigModel

    certificate_profile: str
    host: str
    operation: str

    def get_context_data(self, **kwargs: Any) -> dict[str, Any]:
        """Adds information about the required OpenSSL commands to the context.

        Args:
            **kwargs: Keyword arguments passed to super().get_context_data.

        Returns:
            The context to render the page.
        """
        context = super().get_context_data(**kwargs)
        if not self.object.no_onboarding_config:
            err_msg = _('Onboarding is configured for this device.')
            raise Http404(err_msg)
        self.no_onboarding_config = self.object.no_onboarding_config

        if not self.object.domain:
            err_msg = _('No domain is configured for this device.')
            raise Http404(err_msg)
        # @TODO: When device is onboarded on multiple domains make sure to select the correct domain
        self.domain = self.object.domain
        self.certificate_profile = self.kwargs.get('certificate_template')
        if not self.certificate_profile:
            err_msg = _('Failed to get certificate profile')
        self.operation = 'certification'
        self.host = (
            f'{TlsSettings.get_first_ipv4_address()}:{self.request.META.get("SERVER_PORT", "443")}/'
<<<<<<< HEAD
            f'.well-known/cmp/p/{ self.object.domain.unique_name }')
=======
            f'.well-known/cmp/certification/{ self.domain.unique_name }')
>>>>>>> 690d3dce


        help_page = HelpPage(heading=_non_lazy('Help - CMP Shared-Secret (HMAC)'), sections=[
            self._get_summary_section(),
            self._get_key_generation_section(),
            self._get_certificate_profile_select_section(),
            self._get_cmp_tls_client_profile_cmd_section(),
            self._get_cmp_tls_server_profile_cmd_section(hidden=True),
            self._get_cmp_opc_ua_client_profile_cmd_section(hidden=True),
            self._get_cmp_opc_ua_server_profile_cmd_section(hidden=True)
        ])

        context['help_page'] = help_page

        context['ValueRenderType_CODE'] = ValueRenderType.CODE.value
        context['ValueRenderType_PLAIN'] = ValueRenderType.PLAIN.value

        context['clm_url'] = f'{self.page_category}:{self.page_name}_certificate_lifecycle_management'

        return context

    def _get_certificate_profile_select_section(self) -> HelpSection:
        cert_profile_select_row = HelpRow(
            key=_non_lazy('Certificate Profile'),
            value=self._get_cert_profile_select_input(),
            value_render_type=ValueRenderType.PLAIN
        )

        return HelpSection(
            heading=_non_lazy('Certificate Profile Selection'),
            rows=[cert_profile_select_row]
        )

    def _get_cmp_tls_client_profile_cmd_section(self, *, hidden: bool = False) -> HelpSection:
        cmp_command = CmpSharedSecretCommandBuilder.get_tls_client_profile_command(
            host=self.host + '/tls-client/' + self.operation,
            pk=self.object.pk,
            shared_secret=self._get_shared_secret(),
            cred_number=len(IssuedCredentialModel.objects.filter(device=self.object))
        )
        openssl_cmd_tls_client_profile_row = HelpRow(
            key=_non_lazy('OpenSSL Command'),
            value=cmp_command,
            value_render_type=ValueRenderType.CODE,
        )
        return HelpSection(
            heading=_non_lazy('Certificate Request for TLS Client Certificates'),
            rows=[openssl_cmd_tls_client_profile_row],
            hidden=hidden,
            css_id=ApplicationCertificateProfile.TLS_CLIENT.name
        )

    def _get_cmp_tls_server_profile_cmd_section(self, *, hidden: bool = False) -> HelpSection:
        cmp_command = CmpSharedSecretCommandBuilder.get_tls_server_profile_command(
            host=self.host + '/tls-server/' + self.operation,
            pk=self.object.pk,
            shared_secret=self._get_shared_secret(),
            cred_number=len(IssuedCredentialModel.objects.filter(device=self.object))
        )
        openssl_cmd_tls_server_profile_row = HelpRow(
            key=_non_lazy('OpenSSL Command'),
            value=cmp_command,
            value_render_type=ValueRenderType.CODE,
            hidden=False
        )
        return HelpSection(
            heading=_non_lazy('Certificate Request for TLS Server Certificates'),
            rows=[openssl_cmd_tls_server_profile_row],
            hidden=hidden,
            css_id=ApplicationCertificateProfile.TLS_SERVER.name
        )

    def _get_cmp_opc_ua_client_profile_cmd_section(self, *, hidden: bool = False) -> HelpSection:
        cmp_command = CmpSharedSecretCommandBuilder.get_opc_ua_client_profile_command(
            host=self.host + '/opc-ua-client/' + self.operation,
            pk=self.object.pk,
            shared_secret=self._get_shared_secret(),
            cred_number=len(IssuedCredentialModel.objects.filter(device=self.object))
        )
        openssl_cmd_opc_ua_client_profile_row = HelpRow(
            key=_non_lazy('OpenSSL Command'),
            value=cmp_command,
            value_render_type=ValueRenderType.CODE,
            hidden=False
        )
        return HelpSection(
            heading=_non_lazy('Certificate Request for OPC-UA Client Certificates'),
            rows=[openssl_cmd_opc_ua_client_profile_row],
            hidden=hidden,
            css_id=ApplicationCertificateProfile.OPC_UA_CLIENT.name
        )

    def _get_cmp_opc_ua_server_profile_cmd_section(self, *, hidden: bool = False) -> HelpSection:
        cmp_command = CmpSharedSecretCommandBuilder.get_opc_ua_server_profile_command(
            host=self.host + '/opc-ua-server/' + self.operation,
            pk=self.object.pk,
            shared_secret=self._get_shared_secret(),
            cred_number=len(IssuedCredentialModel.objects.filter(device=self.object))
        )
        openssl_cmd_opc_ua_server_profile_row = HelpRow(
            key=_non_lazy('OpenSSL Command'),
            value=cmp_command,
            value_render_type=ValueRenderType.CODE,
            hidden=False
        )
        return HelpSection(
            heading=_non_lazy('Certificate Request for OPC-UA Server Certificates'),
            rows=[openssl_cmd_opc_ua_server_profile_row],
            hidden=hidden,
            css_id=ApplicationCertificateProfile.OPC_UA_SERVER.name
        )

    def _get_summary_section(self) -> HelpSection:
        if self.domain is None:
            raise ValueError
        certificate_request_url = (
            f'https://{self.host}/<certificate_profile>/{self.operation}'
        )
        url_row = HelpRow(
            key=format_html(_non_lazy('Certificate Request URL')),
            value=certificate_request_url,
            value_render_type=ValueRenderType.CODE
        )
        kid_row = HelpRow(
            key=_non_lazy('Key Identifier (KID)'),
            value=str(self.object.pk),
            value_render_type=ValueRenderType.CODE
        )
        public_key_type_row = HelpRow(
            key=_non_lazy('Required Public Key Type'),
            value=str(self.domain.public_key_info),
            value_render_type=ValueRenderType.CODE
        )
        shared_secret_row = HelpRow(
            key=('Shared-Secret'),
            value=self._get_shared_secret(),
            value_render_type=ValueRenderType.CODE,
        )

        return HelpSection(
            heading=_non_lazy('Summary'),
            rows=[
                url_row,
                kid_row,
                public_key_type_row,
                shared_secret_row]
            )

    def _get_cert_profile_select_input(self) -> SafeString:
        select_field = '<select id="cert-profile-select" class="form-select" aria-label="Certificate Profile Select">'
        for index, profile in enumerate(ApplicationCertificateProfile):
            if index == 0:
                select_field += format_html('<option value="{}" selected>{}</option>', profile.name, profile.label)
            else:
                select_field += format_html('<option value="{}">{}</option>', profile.name, profile.label)
        select_field += '</select>'

        return format_html(select_field)


    def _get_key_generation_section(self) -> HelpSection:
        key_generation_row = HelpRow(
            key=_non_lazy('Generate Key-Pair'),
            value=self._get_key_gen_command(),
            value_render_type=ValueRenderType.CODE
        )

        return HelpSection(
            heading=format_html(_non_lazy('Key Generation')),
            rows=[key_generation_row]
        )

    def _get_key_gen_command(self) -> str:
        if self.domain is None:
            raise Http404(DeviceWithoutDomainErrorMsg)

        if not self.domain.public_key_info:
            raise Http404(PublicKeyInfoMissingErrorMsg)
        try:
            return KeyGenCommandBuilder.get_key_gen_command(
                public_key_info=self.domain.public_key_info,
                cred_number=len(IssuedCredentialModel.objects.filter(device=self.object))
            )
        except Exception as exception:
            raise Http404(exception) from exception

    def _get_shared_secret(self) -> str:
        return self.no_onboarding_config.cmp_shared_secret
    


class DeviceNoOnboardingCmpSharedSecretHelpView(AbstractNoOnboardingCmpSharedSecretHelpView):
    """Help view for the case of no onboarding using CMP shared-secret for generic devices."""

    page_name = DEVICES_PAGE_DEVICES_SUBCATEGORY


class OpcUaGdsNoOnboardingCmpSharedSecretHelpView(AbstractNoOnboardingCmpSharedSecretHelpView):
    """Help view for the case of no onboarding using CMP shared-secret for generic devices."""

    page_name = DEVICES_PAGE_OPC_UA_SUBCATEGORY



class AbstractNoOnboardingEstUsernamePasswordHelpView(PageContextMixin, DetailView[DeviceModel]):
    """Abstract help view for the case of no onboarding using CMP shared-secret."""

    template_name = 'help/help_page.html'

    pki_protocol = NoOnboardingPkiProtocol.CMP_SHARED_SECRET

    http_method_names = ('get',)

    model = DeviceModel
    context_object_name = 'device'

    page_category = DEVICES_PAGE_CATEGORY
    page_name: str

    no_onboarding_config: NoOnboardingConfigModel
    domain: DomainModel

    certificate_profile: str
    host: str

    def get_context_data(self, **kwargs: Any) -> dict[str, Any]:
        """Adds information about the required OpenSSL commands to the context.

        Args:
            **kwargs: Keyword arguments passed to super().get_context_data.

        Returns:
            The context to render the page.
        """
        context = super().get_context_data(**kwargs)
        if not self.object.no_onboarding_config:
            err_msg = _('Onboarding is configured for this device.')
            raise Http404(err_msg)
        self.no_onboarding_config = self.object.no_onboarding_config

        if not self.domain:
            err_msg = _('No domain is configured for this device.')
            raise Http404(err_msg)
        # @TODO: When device is onboarded on multiple domains make sure to select the correct domain
        self.domain = self.domain
        self.certificate_profile = self.kwargs.get('certificate_template')
        if not self.certificate_profile:
            err_msg = _('Failed to get certificate profile')
        self.host = (
            f'https://{TlsSettings.get_first_ipv4_address()}:{self.request.META.get("SERVER_PORT", "443")}'
        )


        help_page = HelpPage(heading=_non_lazy('Help - EST Username & Password'), sections=[
            self._get_summary_section(),
            self._get_download_tls_trust_store_section(),
            self._get_key_generation_section(),
            self._get_certificate_profile_select_section(),
            self._get_cmp_tls_client_profile_cmd_section(),
            self._get_cmp_tls_server_profile_cmd_section(hidden=True),
            self._get_cmp_opc_ua_client_profile_cmd_section(hidden=True),
            self._get_cmp_opc_ua_server_profile_cmd_section(hidden=True),
            self._get_conversion_der_to_pem_section()
        ])

        context['help_page'] = help_page

        context['ValueRenderType_CODE'] = ValueRenderType.CODE.value
        context['ValueRenderType_PLAIN'] = ValueRenderType.PLAIN.value

        context['clm_url'] = f'{self.page_category}:{self.page_name}_certificate_lifecycle_management'

        return context

    def _get_conversion_der_to_pem_section(self) -> HelpSection:
        conversion_cmd = EstUsernamePasswordCommandBuilder.get_conversion_der_pem_command(
            cred_number=len(IssuedCredentialModel.objects.filter(device=self.object))
        )
        conversion_row = HelpRow(
            key=_non_lazy('OpenSSL Command'),
            value=conversion_cmd,
            value_render_type=ValueRenderType.CODE
        )
        return HelpSection(
            heading='Convert the certificate from DER format to PEM format (Optional)',
            rows=[conversion_row]
        )

    def _get_certificate_profile_select_section(self) -> HelpSection:
        cert_profile_select_row = HelpRow(
            key=_non_lazy('Certificate Profile'),
            value=self._get_cert_profile_select_input(),
            value_render_type=ValueRenderType.PLAIN
        )

        return HelpSection(
            heading=_non_lazy('Certificate Profile Selection'),
            rows=[cert_profile_select_row]
        )

    def _get_enroll_row(self, certificate_profile: str) -> HelpRow:
        enroll_cmd = EstUsernamePasswordCommandBuilder.get_curl_enroll_command(
            est_username=self.object.common_name,
            est_password=self.no_onboarding_config.est_password,
            host=f'{ self.host }/.well-known/est/{ self.domain.unique_name }/{ certificate_profile }/simpleenroll/',
            cred_number=len(IssuedCredentialModel.objects.filter(device=self.object))
        )
        return HelpRow(
            key=_non_lazy('Enroll certificate with curl'),
            value=enroll_cmd,
            value_render_type=ValueRenderType.CODE
        )

    def _get_cmp_tls_client_profile_cmd_section(self, *, hidden: bool = False) -> HelpSection:
        openssl_req_cmd = EstUsernamePasswordCommandBuilder.get_tls_client_profile_command(
            cred_number=len(IssuedCredentialModel.objects.filter(device=self.object))
        )
        openssl_req_cmd_tls_client_profile_row = HelpRow(
            key=_non_lazy('OpenSSL Command'),
            value=openssl_req_cmd,
            value_render_type=ValueRenderType.CODE,
        )

        return HelpSection(
            heading=_non_lazy('Generate PKCS#10 CSR for TLS Client Certificates'),
            rows=[
                openssl_req_cmd_tls_client_profile_row,
                self._get_enroll_row(certificate_profile='tls-client')
            ],
            hidden=hidden,
            css_id=ApplicationCertificateProfile.TLS_CLIENT.name
        )

    def _get_cmp_tls_server_profile_cmd_section(self, *, hidden: bool = False) -> HelpSection:
        openssl_req_cmd = EstUsernamePasswordCommandBuilder.get_tls_server_profile_command(
            cred_number=len(IssuedCredentialModel.objects.filter(device=self.object))
        )
        openssl_req_cmd_tls_server_profile_row = HelpRow(
            key=_non_lazy('OpenSSL Command'),
            value=openssl_req_cmd,
            value_render_type=ValueRenderType.CODE,
            hidden=False
        )
        return HelpSection(
            heading=_non_lazy('Generate PKCS#10 CSR for TLS Server Certificates'),
            rows=[
                openssl_req_cmd_tls_server_profile_row,
                self._get_enroll_row(certificate_profile='tls-server')
            ],
            hidden=hidden,
            css_id=ApplicationCertificateProfile.TLS_SERVER.name
        )

    def _get_cmp_opc_ua_client_profile_cmd_section(self, *, hidden: bool = False) -> HelpSection:
        openssl_req_cmd = EstUsernamePasswordCommandBuilder.get_opc_ua_client_profile_command(
            cred_number=len(IssuedCredentialModel.objects.filter(device=self.object))
        )
        openssl_req_cmd_opc_ua_client_profile_row = HelpRow(
            key=_non_lazy('OpenSSL Command'),
            value=openssl_req_cmd,
            value_render_type=ValueRenderType.CODE,
            hidden=False
        )
        return HelpSection(
            heading=_non_lazy('Generate PKCS#10 CSR for OPC-UA Client Certificates'),
            rows=[
                openssl_req_cmd_opc_ua_client_profile_row,
                self._get_enroll_row(certificate_profile='opc-ua-client')
            ],
            hidden=hidden,
            css_id=ApplicationCertificateProfile.OPC_UA_CLIENT.name
        )

    def _get_cmp_opc_ua_server_profile_cmd_section(self, *, hidden: bool = False) -> HelpSection:
        openssl_req_cmd = EstUsernamePasswordCommandBuilder.get_opc_ua_server_profile_command(
            cred_number=len(IssuedCredentialModel.objects.filter(device=self.object))
        )
        openssl_req_cmd_opc_ua_server_profile_row = HelpRow(
            key=_non_lazy('OpenSSL Command'),
            value=openssl_req_cmd,
            value_render_type=ValueRenderType.CODE,
            hidden=False
        )
        return HelpSection(
            heading=_non_lazy('Generate PKCS#10 CSR for OPC-UA Server Certificates'),
            rows=[
                openssl_req_cmd_opc_ua_server_profile_row,
                self._get_enroll_row(certificate_profile='opc-ua-server')
            ],
            hidden=hidden,
            css_id=ApplicationCertificateProfile.OPC_UA_SERVER.name
        )

    def _get_summary_section(self) -> HelpSection:
        if self.domain is None:
            raise ValueError
        certificate_request_url = (
            f'https://{ self.host }/.well-known/est/'
            f'{ self.domain.unique_name }/<certificate_profile>/simpleenroll/'
        )
        url_row = HelpRow(
            key=format_html(_non_lazy('Certificate Request URL')),
            value=certificate_request_url,
            value_render_type=ValueRenderType.CODE
        )
        public_key_type_row = HelpRow(
            key=_non_lazy('Required Public Key Type'),
            value=str(self.domain.public_key_info),
            value_render_type=ValueRenderType.CODE
        )
        est_username_row = HelpRow(
            key=('EST-Username'),
            value=self.object.common_name,
            value_render_type=ValueRenderType.CODE,
        )
        if not self.object.no_onboarding_config:
            err_msg = 'Device configured for onboarding.'
            raise ValueError(err_msg)
        est_password = HelpRow(
            key=('EST-Password'),
            value=self.object.no_onboarding_config.est_password,
            value_render_type=ValueRenderType.CODE,
        )

        return HelpSection(
            heading=_non_lazy('Summary'),
            rows=[
                url_row,
                public_key_type_row,
                est_username_row,
                est_password
            ]
        )

    def _get_cert_profile_select_input(self) -> SafeString:
        select_field = '<select id="cert-profile-select" class="form-select" aria-label="Certificate Profile Select">'
        for index, profile in enumerate(ApplicationCertificateProfile):
            if index == 0:
                select_field += format_html('<option value="{}" selected>{}</option>', profile.name, profile.label)
            else:
                select_field += format_html('<option value="{}">{}</option>', profile.name, profile.label)
        select_field += '</select>'

        return format_html(select_field)


    def _get_key_generation_section(self) -> HelpSection:
        key_generation_row = HelpRow(
            key=_non_lazy('Generate Key-Pair'),
            value=self._get_key_gen_command(),
            value_render_type=ValueRenderType.CODE
        )

        return HelpSection(
            heading=format_html(_non_lazy('Key Generation')),
            rows=[key_generation_row]
        )

    def _get_key_gen_command(self) -> str:
        if self.domain is None:
            raise Http404(DeviceWithoutDomainErrorMsg)

        if not self.domain.public_key_info:
            raise Http404(PublicKeyInfoMissingErrorMsg)
        try:
            return KeyGenCommandBuilder.get_key_gen_command(
                public_key_info=self.domain.public_key_info,
                cred_number=len(IssuedCredentialModel.objects.filter(device=self.object))
            )
        except Exception as exception:
            raise Http404(exception) from exception

    def _get_shared_secret(self) -> str:
        return self.no_onboarding_config.cmp_shared_secret

    def _get_download_tls_trust_store_section(self) -> HelpSection:
        tls_cert_pk = self._get_tls_server_root_ca_pk()
        if tls_cert_pk is None:
            err_msg = _non_lazy('Failed to get the Trustpoint TLS Root Certificate.')
            raise ValueError(err_msg)

        download_tls_truststore_row = HelpRow(
            key=_non_lazy('Download TLS Trust-Store'),
            value=format_html(
                '<a href="{}" class="btn btn-primary w-100">{}</a>',
                reverse(
                    'pki:certificate-file-download-file-name',
                    kwargs={
                        'file_format': 'pem',
                        'pk': tls_cert_pk,
                        'file_name': 'trustpoint-tls-trust-store.pem'
                    }
                ),
                _non_lazy('Download TLS Trust-Store')
            ),
            value_render_type=ValueRenderType.PLAIN
        )

        return HelpSection(
            heading=_non_lazy('Download TLS Trust-Store'),
            rows=[download_tls_truststore_row]
        )

    def _get_tls_server_root_ca_pk(self) -> None | int:
        tls_cert = ActiveTrustpointTlsServerCredentialModel.objects.first()
        if not tls_cert or not tls_cert.credential:
            raise Http404(ActiveTrustpointTlsServerCredentialModelMissingErrorMsg)
        root_ca_model = tls_cert.credential.get_last_in_chain()
        if not root_ca_model:
            return None
        return root_ca_model.pk

class DeviceNoOnboardingEstUsernamePasswordHelpView(AbstractNoOnboardingEstUsernamePasswordHelpView):
    """Help view for the case of no onboarding using CMP shared-secret for generic devices."""

    page_name = DEVICES_PAGE_DEVICES_SUBCATEGORY


class OpcUaGdsNoOnboardingEstUsernamePasswordHelpView(AbstractNoOnboardingEstUsernamePasswordHelpView):
    """Help view for the case of no onboarding using CMP shared-secret for generic devices."""

    page_name = DEVICES_PAGE_OPC_UA_SUBCATEGORY


class AbstractOnboardingDomainCredentialCmpSharedSecretHelpView(PageContextMixin, DetailView[DeviceModel]):
    """Abstract help view for the case of no onboarding using CMP shared-secret."""

    template_name = 'help/help_page.html'

    http_method_names = ('get',)

    model = DeviceModel
    context_object_name = 'device'

    onboarding_protocol = OnboardingProtocol.CMP_SHARED_SECRET

    page_category = DEVICES_PAGE_CATEGORY
    page_name: str

    onboarding_config: OnboardingConfigModel
    domain: DomainModel

    host: str

    def get_context_data(self, **kwargs: Any) -> dict[str, Any]:
        """Adds information about the required OpenSSL commands to the context.

        Args:
            **kwargs: Keyword arguments passed to super().get_context_data.

        Returns:
            The context to render the page.
        """
        context = super().get_context_data(**kwargs)
        if not self.object.onboarding_config:
            err_msg = _('Onboarding is not configured for this device.')
            raise Http404(err_msg)
        self.onboarding_config = self.object.onboarding_config

        if not self.domain:
            err_msg = _('No domain is configured for this device.')
            raise Http404(err_msg)
        # @TODO: When device is onboarded on multiple domains make sure to select the correct domain
        self.domain = self.domain

        self.host = (
            f'https://{TlsSettings.get_first_ipv4_address()}:{self.request.META.get("SERVER_PORT", "443")}'
        )

        help_page = HelpPage(heading=_non_lazy('Help - CMP Shared-Secret (HMAC)'), sections=[
            self._get_summary_section(),
            self._get_key_generation_section(),
            self._get_cmp_domain_credential_cmd_section(),
        ])

        context['help_page'] = help_page

        context['ValueRenderType_CODE'] = ValueRenderType.CODE.value
        context['ValueRenderType_PLAIN'] = ValueRenderType.PLAIN.value

        context['clm_url'] = f'{self.page_category}:{self.page_name}_certificate_lifecycle_management'

        return context

    def _get_certificate_profile_select_section(self) -> HelpSection:
        cert_profile_select_row = HelpRow(
            key=_non_lazy('Certificate Profile'),
            value=self._get_cert_profile_select_input(),
            value_render_type=ValueRenderType.PLAIN
        )

        return HelpSection(
            heading=_non_lazy('Certificate Profile Selection'),
            rows=[cert_profile_select_row]
        )

    def _get_cmp_domain_credential_cmd_section(self, *, hidden: bool = False) -> HelpSection:
        cmp_command = CmpSharedSecretCommandBuilder.get_domain_credential_profile_command(
            host=self.host,
            pk=self.object.pk,
            shared_secret=self._get_shared_secret(),
            domain_name=self.domain.unique_name
        )

        openssl_cmd_tls_client_profile_row = HelpRow(
            key=_non_lazy('OpenSSL Command'),
            value=cmp_command,
            value_render_type=ValueRenderType.CODE,
        )
        return HelpSection(
            heading=_non_lazy('Certificate Request for TLS Client Certificates'),
            rows=[openssl_cmd_tls_client_profile_row],
            hidden=hidden,
            css_id=ApplicationCertificateProfile.TLS_CLIENT.name
        )


    def _get_summary_section(self) -> HelpSection:
        if self.domain is None:
            raise ValueError
        certificate_request_url = (
            f'{self.host}/.well-known/cmp/{self.object.domain.unique_name}/initialization'
        )
        url_row = HelpRow(
            key=format_html(_non_lazy('Certificate Request URL')),
            value=certificate_request_url,
            value_render_type=ValueRenderType.CODE
        )
        kid_row = HelpRow(
            key=_non_lazy('Key Identifier (KID)'),
            value=str(self.object.pk),
            value_render_type=ValueRenderType.CODE
        )
        public_key_type_row = HelpRow(
            key=_non_lazy('Required Public Key Type'),
            value=str(self.domain.public_key_info),
            value_render_type=ValueRenderType.CODE
        )
        shared_secret_row = HelpRow(
            key=('Shared-Secret'),
            value=self._get_shared_secret(),
            value_render_type=ValueRenderType.CODE,
        )

        return HelpSection(
            heading=_non_lazy('Summary'),
            rows=[
                url_row,
                kid_row,
                public_key_type_row,
                shared_secret_row]
            )

    def _get_cert_profile_select_input(self) -> SafeString:
        select_field = '<select id="cert-profile-select" class="form-select" aria-label="Certificate Profile Select">'
        for index, profile in enumerate(ApplicationCertificateProfile):
            if index == 0:
                select_field += format_html('<option value="{}" selected>{}</option>', profile.name, profile.label)
            else:
                select_field += format_html('<option value="{}">{}</option>', profile.name, profile.label)
        select_field += '</select>'

        return format_html(select_field)


    def _get_key_generation_section(self) -> HelpSection:
        key_generation_row = HelpRow(
            key=_non_lazy('Generate Key-Pair'),
            value=self._get_key_gen_command(),
            value_render_type=ValueRenderType.CODE
        )

        return HelpSection(
            heading=format_html(_non_lazy('Key Generation')),
            rows=[key_generation_row]
        )

    def _get_key_gen_command(self) -> str:
        if self.domain is None:
            raise Http404(DeviceWithoutDomainErrorMsg)

        if not self.domain.public_key_info:
            raise Http404(PublicKeyInfoMissingErrorMsg)
        try:
            return KeyGenCommandBuilder.get_key_gen_command(
                public_key_info=self.domain.public_key_info,
                cred_number=len(IssuedCredentialModel.objects.filter(device=self.object)),
                key_name='domain-credential-key.pem'
            )
        except Exception as exception:
            raise Http404(exception) from exception

    def _get_shared_secret(self) -> str:
        return self.onboarding_config.cmp_shared_secret


class DeviceOnboardingDomainCredentialCmpSharedSecretHelpView(
        AbstractOnboardingDomainCredentialCmpSharedSecretHelpView):
    """abc."""

    page_name = DEVICES_PAGE_DEVICES_SUBCATEGORY


class OpcUaGdsOnboardingDomainCredentialCmpSharedSecretHelpView(
        AbstractOnboardingDomainCredentialCmpSharedSecretHelpView):
    """abc."""

    page_name = DEVICES_PAGE_OPC_UA_SUBCATEGORY


class AbstractOnboardingDomainCredentialEstUsernamePasswordHelpView(PageContextMixin, DetailView[DeviceModel]):
    """Abstract help view for the case of no onboarding using CMP shared-secret."""

    template_name = 'help/help_page.html'

    pki_protocol = NoOnboardingPkiProtocol.CMP_SHARED_SECRET

    http_method_names = ('get',)

    model = DeviceModel
    context_object_name = 'device'

    page_category = DEVICES_PAGE_CATEGORY
    page_name: str

    onboarding_config: OnboardingConfigModel
    domain: DomainModel

    certificate_profile: str
    host: str

    def get_context_data(self, **kwargs: Any) -> dict[str, Any]:
        """Adds information about the required OpenSSL commands to the context.

        Args:
            **kwargs: Keyword arguments passed to super().get_context_data.

        Returns:
            The context to render the page.
        """
        context = super().get_context_data(**kwargs)
        if not self.object.onboarding_config:
            err_msg = _('Onboarding is not configured for this device.')
            raise Http404(err_msg)
        self.onboarding_config = self.object.onboarding_config

        if not self.domain:
            err_msg = _('No domain is configured for this device.')
            raise Http404(err_msg)
        # @TODO: When device is onboarded on multiple domains make sure to select the correct domain
        self.domain = self.domain
        self.certificate_profile = 'domaincredential'
        if not self.certificate_profile:
            err_msg = _('Failed to get certificate profile')
        self.host = (
            f'https://{TlsSettings.get_first_ipv4_address()}:{self.request.META.get("SERVER_PORT", "443")}'
        )


        help_page = HelpPage(heading=_non_lazy('Help - EST Username & Password'), sections=[
            self._get_summary_section(),
            self._get_download_tls_trust_store_section(),
            self._get_key_generation_section(),
            self._get_est_domain_cred_profile_cmd_section(),
            self._get_conversion_der_to_pem_section()
        ])

        context['help_page'] = help_page

        context['ValueRenderType_CODE'] = ValueRenderType.CODE.value
        context['ValueRenderType_PLAIN'] = ValueRenderType.PLAIN.value

        context['clm_url'] = f'{self.page_category}:{self.page_name}_certificate_lifecycle_management'

        return context

    def _get_conversion_der_to_pem_section(self) -> HelpSection:
        conversion_cmd = EstUsernamePasswordCommandBuilder.get_domain_credential_conversion_der_pem_command()
        conversion_row = HelpRow(
            key=_non_lazy('OpenSSL Command'),
            value=conversion_cmd,
            value_render_type=ValueRenderType.CODE
        )
        return HelpSection(
            heading='Convert the certificate from DER format to PEM format (Optional)',
            rows=[conversion_row]
        )

    def _get_enroll_row(self, certificate_profile: str) -> HelpRow:
        enroll_cmd = EstUsernamePasswordCommandBuilder.get_curl_enroll_domain_credential_command(
            est_username=self.object.common_name,
            est_password=self.onboarding_config.est_password,
            host=f'{ self.host }/.well-known/est/{ self.domain.unique_name }/{ certificate_profile }/simpleenroll/',
        )
        return HelpRow(
            key=_non_lazy('Enroll certificate with curl'),
            value=enroll_cmd,
            value_render_type=ValueRenderType.CODE
        )

    def _get_est_domain_cred_profile_cmd_section(self, *, hidden: bool = False) -> HelpSection:
        openssl_req_cmd = EstUsernamePasswordCommandBuilder.get_domain_credential_profile_command()
        openssl_req_cmd_tls_client_profile_row = HelpRow(
            key=_non_lazy('OpenSSL Command'),
            value=openssl_req_cmd,
            value_render_type=ValueRenderType.CODE,
        )

        return HelpSection(
            heading=_non_lazy('Generate PKCS#10 CSR for the domain credential'),
            rows=[
                openssl_req_cmd_tls_client_profile_row,
                self._get_enroll_row(certificate_profile=self.certificate_profile)
            ],
            hidden=hidden,
            css_id=ApplicationCertificateProfile.TLS_CLIENT.name
        )


    def _get_summary_section(self) -> HelpSection:
        if self.domain is None:
            raise ValueError
        certificate_request_url = (
            f'https://{ self.host }/.well-known/est/'
            f'{ self.domain.unique_name }/<certificate_profile>/simpleenroll/'
        )
        url_row = HelpRow(
            key=format_html(_non_lazy('Certificate Request URL')),
            value=certificate_request_url,
            value_render_type=ValueRenderType.CODE
        )
        public_key_type_row = HelpRow(
            key=_non_lazy('Required Public Key Type'),
            value=str(self.domain.public_key_info),
            value_render_type=ValueRenderType.CODE
        )
        est_username_row = HelpRow(
            key=('EST-Username'),
            value=self.object.common_name,
            value_render_type=ValueRenderType.CODE,
        )
        if not self.object.onboarding_config:
            err_msg = 'Device not configured for onboarding.'
            raise ValueError(err_msg)
        est_password = HelpRow(
            key=('EST-PasswordU'),
            value=self.object.onboarding_config.est_password,
            value_render_type=ValueRenderType.CODE,
        )

        return HelpSection(
            heading=_non_lazy('Summary'),
            rows=[
                url_row,
                public_key_type_row,
                est_username_row,
                est_password
            ]
        )

    def _get_key_generation_section(self) -> HelpSection:
        key_generation_row = HelpRow(
            key=_non_lazy('Generate Key-Pair'),
            value=self._get_key_gen_command(),
            value_render_type=ValueRenderType.CODE
        )

        return HelpSection(
            heading=format_html(_non_lazy('Key Generation')),
            rows=[key_generation_row]
        )

    def _get_key_gen_command(self) -> str:
        if self.domain is None:
            raise Http404(DeviceWithoutDomainErrorMsg)

        if not self.domain.public_key_info:
            raise Http404(PublicKeyInfoMissingErrorMsg)
        try:
            return KeyGenCommandBuilder.get_key_gen_command(
                public_key_info=self.domain.public_key_info,
                cred_number=len(IssuedCredentialModel.objects.filter(device=self.object)),
                key_name='domain-credential-key.pem'
            )
        except Exception as exception:
            raise Http404(exception) from exception

    def _get_download_tls_trust_store_section(self) -> HelpSection:
        tls_cert_pk = self._get_tls_server_root_ca_pk()
        if tls_cert_pk is None:
            err_msg = _non_lazy('Failed to get the Trustpoint TLS Root Certificate.')
            raise ValueError(err_msg)

        download_tls_truststore_row = HelpRow(
            key=_non_lazy('Download TLS Trust-Store'),
            value=format_html(
                '<a href="{}" class="btn btn-primary w-100">{}</a>',
                reverse(
                    'pki:certificate-file-download-file-name',
                    kwargs={
                        'file_format': 'pem',
                        'pk': tls_cert_pk,
                        'file_name': 'trustpoint-tls-trust-store.pem'
                    }
                ),
                _non_lazy('Download TLS Trust-Store')
            ),
            value_render_type=ValueRenderType.PLAIN
        )

        return HelpSection(
            heading=_non_lazy('Download TLS Trust-Store'),
            rows=[download_tls_truststore_row]
        )

    def _get_tls_server_root_ca_pk(self) -> None | int:
        tls_cert = ActiveTrustpointTlsServerCredentialModel.objects.first()
        if not tls_cert or not tls_cert.credential:
            raise Http404(ActiveTrustpointTlsServerCredentialModelMissingErrorMsg)
        root_ca_model = tls_cert.credential.get_last_in_chain()
        if not root_ca_model:
            return None
        return root_ca_model.pk


class DeviceOnboardingDomainCredentialEstUsernamePasswordHelpView(
        AbstractOnboardingDomainCredentialEstUsernamePasswordHelpView):
    """abc."""

    page_name = DEVICES_PAGE_DEVICES_SUBCATEGORY


class OpcUaGdsOnboardingDomainCredentialEstUsernamePasswordHelpView(
        AbstractOnboardingDomainCredentialEstUsernamePasswordHelpView):
    """abc."""

    page_name = DEVICES_PAGE_OPC_UA_SUBCATEGORY


class AbstractOnboardingCmpDomainCredentialHelpView(PageContextMixin, DetailView[DeviceModel]):
    """Abstract help view for the case of onboarding using CMP shared-secret."""

    template_name = 'help/help_page.html'

    pki_protocol = NoOnboardingPkiProtocol.CMP_SHARED_SECRET

    http_method_names = ('get',)

    model = DeviceModel
    context_object_name = 'device'

    page_category = DEVICES_PAGE_CATEGORY
    page_name: str

    onboarding_config: OnboardingConfigModel

    certificate_profile: str
    host: str
    operation: str

    def get_context_data(self, **kwargs: Any) -> dict[str, Any]:
        """Adds information about the required OpenSSL commands to the context.

        Args:
            **kwargs: Keyword arguments passed to super().get_context_data.

        Returns:
            The context to render the page.
        """
        context = super().get_context_data(**kwargs)
        if not self.object.onboarding_config:
            err_msg = _('Onboarding is not configured for this device.')
            raise Http404(err_msg)
        self.onboarding_config = self.object.onboarding_config

        if not self.object.domain:
            err_msg = _('No domain is configured for this device.')
            raise Http404(err_msg)
<<<<<<< HEAD
        self.operation = 'certification'
        self.host = (
            f'{TlsSettings.get_first_ipv4_address()}:{self.request.META.get("SERVER_PORT", "443")}/'
            f'.well-known/cmp/p/{ self.object.domain.unique_name }'
        )
=======
        # @TODO: When device is onboarded on multiple domains make sure to select the correct domain
        self.domain = self.object.domain
        self.host = (
            f'{TlsSettings.get_first_ipv4_address()}:{self.request.META.get("SERVER_PORT", "443")}/'
            f'.well-known/cmp/certification/{ self.domain.unique_name }')

>>>>>>> 690d3dce

        help_page = HelpPage(heading=_non_lazy('Help - CMP Shared-Secret (HMAC)'), sections=[
            self._get_summary_section(),
            self._get_download_cmp_signer_trust_store_section(),
            self._get_key_generation_section(),
            self._get_certificate_profile_select_section(),
            self._get_cmp_tls_client_profile_cmd_section(),
            self._get_cmp_tls_server_profile_cmd_section(hidden=True),
            self._get_cmp_opc_ua_client_profile_cmd_section(hidden=True),
            self._get_cmp_opc_ua_server_profile_cmd_section(hidden=True)
        ])

        context['help_page'] = help_page

        context['ValueRenderType_CODE'] = ValueRenderType.CODE.value
        context['ValueRenderType_PLAIN'] = ValueRenderType.PLAIN.value

        context['clm_url'] = f'{self.page_category}:{self.page_name}_certificate_lifecycle_management'

        return context

    def _get_certificate_profile_select_section(self) -> HelpSection:
        cert_profile_select_row = HelpRow(
            key=_non_lazy('Certificate Profile'),
            value=self._get_cert_profile_select_input(),
            value_render_type=ValueRenderType.PLAIN
        )

        return HelpSection(
            heading=_non_lazy('Certificate Profile Selection'),
            rows=[cert_profile_select_row]
        )

    def _get_cmp_tls_client_profile_cmd_section(self, *, hidden: bool = False) -> HelpSection:
        cmp_command = CmpClientCertificateCommandBuilder.get_tls_client_profile_command(
            host=self.host + '/tls-client/' + self.operation,
            cred_number=len(IssuedCredentialModel.objects.filter(device=self.object))
        )
        openssl_cmd_tls_client_profile_row = HelpRow(
            key=_non_lazy('OpenSSL Command'),
            value=cmp_command,
            value_render_type=ValueRenderType.CODE,
        )
        return HelpSection(
            heading=_non_lazy('Certificate Request for TLS Client Certificates'),
            rows=[openssl_cmd_tls_client_profile_row],
            hidden=hidden,
            css_id=ApplicationCertificateProfile.TLS_CLIENT.name
        )

    def _get_cmp_tls_server_profile_cmd_section(self, *, hidden: bool = False) -> HelpSection:
        cmp_command = CmpClientCertificateCommandBuilder.get_tls_server_profile_command(
            host=self.host + '/tls-server/' + self.operation,
            cred_number=len(IssuedCredentialModel.objects.filter(device=self.object))
        )
        openssl_cmd_tls_server_profile_row = HelpRow(
            key=_non_lazy('OpenSSL Command'),
            value=cmp_command,
            value_render_type=ValueRenderType.CODE,
            hidden=False
        )
        return HelpSection(
            heading=_non_lazy('Certificate Request for TLS Server Certificates'),
            rows=[openssl_cmd_tls_server_profile_row],
            hidden=hidden,
            css_id=ApplicationCertificateProfile.TLS_SERVER.name
        )

    def _get_cmp_opc_ua_client_profile_cmd_section(self, *, hidden: bool = False) -> HelpSection:
        cmp_command = CmpClientCertificateCommandBuilder.get_opc_ua_client_profile_command(
            host=self.host + '/opc-ua-client/' + self.operation,
            cred_number=len(IssuedCredentialModel.objects.filter(device=self.object))
        )
        openssl_cmd_opc_ua_client_profile_row = HelpRow(
            key=_non_lazy('OpenSSL Command'),
            value=cmp_command,
            value_render_type=ValueRenderType.CODE,
            hidden=False
        )
        return HelpSection(
            heading=_non_lazy('Certificate Request for OPC-UA Client Certificates'),
            rows=[openssl_cmd_opc_ua_client_profile_row],
            hidden=hidden,
            css_id=ApplicationCertificateProfile.OPC_UA_CLIENT.name
        )

    def _get_cmp_opc_ua_server_profile_cmd_section(self, *, hidden: bool = False) -> HelpSection:
        cmp_command = CmpClientCertificateCommandBuilder.get_opc_ua_server_profile_command(
            host=self.host + '/opc-ua-server/' + self.operation,
            cred_number=len(IssuedCredentialModel.objects.filter(device=self.object))
        )
        openssl_cmd_opc_ua_server_profile_row = HelpRow(
            key=_non_lazy('OpenSSL Command'),
            value=cmp_command,
            value_render_type=ValueRenderType.CODE,
            hidden=False
        )
        return HelpSection(
            heading=_non_lazy('Certificate Request for OPC-UA Server Certificates'),
            rows=[openssl_cmd_opc_ua_server_profile_row],
            hidden=hidden,
            css_id=ApplicationCertificateProfile.OPC_UA_SERVER.name
        )

    def _get_summary_section(self) -> HelpSection:
        if self.object is None:
            raise ValueError
        certificate_request_url = self.host + '/<certificate_profile>/' + self.operation
        url_row = HelpRow(
            key=format_html(_non_lazy('Certificate Request URL')),
            value=certificate_request_url,
            value_render_type=ValueRenderType.CODE
        )
        public_key_type_row = HelpRow(
            key=_non_lazy('Required Public Key Type'),
            value=str(self.domain.public_key_info),
            value_render_type=ValueRenderType.CODE
        )

        return HelpSection(
            heading=_non_lazy('Summary'),
            rows=[
                url_row,
                public_key_type_row]
            )

    def _get_cert_profile_select_input(self) -> SafeString:
        select_field = '<select id="cert-profile-select" class="form-select" aria-label="Certificate Profile Select">'
        for index, profile in enumerate(ApplicationCertificateProfile):
            if index == 0:
                select_field += format_html('<option value="{}" selected>{}</option>', profile.name, profile.label)
            else:
                select_field += format_html('<option value="{}">{}</option>', profile.name, profile.label)
        select_field += '</select>'

        return format_html(select_field)


    def _get_key_generation_section(self) -> HelpSection:
        key_generation_row = HelpRow(
            key=_non_lazy('Generate Key-Pair'),
            value=self._get_key_gen_command(),
            value_render_type=ValueRenderType.CODE
        )

        return HelpSection(
            heading=format_html(_non_lazy('Key Generation')),
            rows=[key_generation_row]
        )

    def _get_key_gen_command(self) -> str:
        device: DeviceModel = self.object
        if device.domain is None:
            raise Http404(DeviceWithoutDomainErrorMsg)

        if not self.domain.public_key_info:
            raise Http404(PublicKeyInfoMissingErrorMsg)
        try:
            return KeyGenCommandBuilder.get_key_gen_command(
                public_key_info=self.domain.public_key_info,
                cred_number=len(IssuedCredentialModel.objects.filter(device=self.object))
            )
        except Exception as exception:
            raise Http404(exception) from exception

    def _get_cmp_issuer_root_ca_pk(self) -> None | int:
        domain = self.domain
        if not domain:
            err_msg = 'domain not configured'
            raise ValueError(err_msg)
        issuing_ca = domain.issuing_ca
        if not issuing_ca:
            err_msg = 'issuing ca not configured'
            raise ValueError(err_msg)
        root_ca_model = issuing_ca.credential.get_last_in_chain()
        if not root_ca_model:
            return None
        return root_ca_model.pk

    def _get_download_cmp_signer_trust_store_section(self) -> HelpSection:
        cmp_signer_pk = self._get_cmp_issuer_root_ca_pk()
        if cmp_signer_pk is None:
            err_msg = _non_lazy('Failed to get the CMP-Signer Root Certificate.')
            raise ValueError(err_msg)

        download_tls_truststore_row = HelpRow(
            key=_non_lazy('Download CMP-Signer Trust-Store'),
            value=format_html(
                '<a href="{}" class="btn btn-primary w-100">{}</a>',
                reverse(
                    'pki:certificate-file-download-file-name',
                    kwargs={
                        'file_format': 'pem',
                        'pk': cmp_signer_pk,
                        'file_name': 'domain-credential-full-chain.pem'
                    }
                ),
                _non_lazy('Download CMP-Signer Trust-Store')
            ),
            value_render_type=ValueRenderType.PLAIN
        )

        return HelpSection(
            heading=_non_lazy('Download CMP-Signer Trust-Store'),
            rows=[download_tls_truststore_row]
        )


class DeviceOnboardingCmpDomainCredentialHelpView(AbstractOnboardingCmpDomainCredentialHelpView):
    """Help view for the case of no onboarding using CMP shared-secret for generic devices."""

    page_name = DEVICES_PAGE_DEVICES_SUBCATEGORY


class OpcUaGdsOnboardingCmpDomainCredentialHelpView(AbstractOnboardingCmpDomainCredentialHelpView):
    """Help view for the case of no onboarding using CMP shared-secret for generic devices."""

    page_name = DEVICES_PAGE_OPC_UA_SUBCATEGORY


class AbstractDeviceOnboardingEstDomainCredentialHelpView(PageContextMixin, DetailView[DeviceModel]):
    """Abstract help view for the case of no onboarding using CMP shared-secret."""

    template_name = 'help/help_page.html'

    pki_protocol = NoOnboardingPkiProtocol.CMP_SHARED_SECRET

    http_method_names = ('get',)

    model = DeviceModel
    context_object_name = 'device'

    page_category = DEVICES_PAGE_CATEGORY
    page_name: str

    onboarding_config: OnboardingConfigModel
    domain: DomainModel

    certificate_profile: str
    host: str

    def get_context_data(self, **kwargs: Any) -> dict[str, Any]:
        """Adds information about the required OpenSSL commands to the context.

        Args:
            **kwargs: Keyword arguments passed to super().get_context_data.

        Returns:
            The context to render the page.
        """
        context = super().get_context_data(**kwargs)
        if not self.object.onboarding_config:
            err_msg = _('Onboarding is not configured for this device.')
            raise Http404(err_msg)
        self.onboarding_config = self.object.onboarding_config

        if not self.domain:
            err_msg = _('No domain is configured for this device.')
            raise Http404(err_msg)
        # @TODO: When device is onboarded on multiple domains make sure to select the correct domain
        self.domain = self.domain
        self.certificate_profile = self.kwargs.get('certificate_template')
        if not self.certificate_profile:
            err_msg = _('Failed to get certificate profile')
        self.host = (
            f'https://{TlsSettings.get_first_ipv4_address()}:{self.request.META.get("SERVER_PORT", "443")}'
        )


        help_page = HelpPage(heading=_non_lazy('Help - EST with Domain Credential'), sections=[
            self._get_summary_section(),
            self._get_download_tls_trust_store_section(),
            self._get_key_generation_section(),
            self._get_certificate_profile_select_section(),
            self._get_cmp_tls_client_profile_cmd_section(),
            self._get_cmp_tls_server_profile_cmd_section(hidden=True),
            self._get_cmp_opc_ua_client_profile_cmd_section(hidden=True),
            self._get_cmp_opc_ua_server_profile_cmd_section(hidden=True),
            self._get_conversion_der_to_pem_section()
        ])

        context['help_page'] = help_page

        context['ValueRenderType_CODE'] = ValueRenderType.CODE.value
        context['ValueRenderType_PLAIN'] = ValueRenderType.PLAIN.value

        context['clm_url'] = f'{self.page_category}:{self.page_name}_certificate_lifecycle_management'

        return context

    def _get_conversion_der_to_pem_section(self) -> HelpSection:
        conversion_cmd = EstUsernamePasswordCommandBuilder.get_conversion_der_pem_command(
            cred_number=len(IssuedCredentialModel.objects.filter(device=self.object))
        )
        conversion_row = HelpRow(
            key=_non_lazy('OpenSSL Command'),
            value=conversion_cmd,
            value_render_type=ValueRenderType.CODE
        )
        return HelpSection(
            heading='Convert the certificate from DER format to PEM format (Optional)',
            rows=[conversion_row]
        )

    def _get_certificate_profile_select_section(self) -> HelpSection:
        cert_profile_select_row = HelpRow(
            key=_non_lazy('Certificate Profile'),
            value=self._get_cert_profile_select_input(),
            value_render_type=ValueRenderType.PLAIN
        )

        return HelpSection(
            heading=_non_lazy('Certificate Profile Selection'),
            rows=[cert_profile_select_row]
        )

    def _get_enroll_row(self, certificate_profile: str) -> HelpRow:
        enroll_cmd = EstClientCertificateCommandBuilder.get_curl_enroll_application_credential(
            host=f'{ self.host }/.well-known/est/{ self.domain.unique_name }/{ certificate_profile }/simpleenroll/',
            cred_number=len(IssuedCredentialModel.objects.filter(device=self.object))
        )
        return HelpRow(
            key=_non_lazy('Enroll certificate with curl'),
            value=enroll_cmd,
            value_render_type=ValueRenderType.CODE
        )

    def _get_cmp_tls_client_profile_cmd_section(self, *, hidden: bool = False) -> HelpSection:
        openssl_req_cmd = EstUsernamePasswordCommandBuilder.get_tls_client_profile_command(
            cred_number=len(IssuedCredentialModel.objects.filter(device=self.object))
        )
        openssl_req_cmd_tls_client_profile_row = HelpRow(
            key=_non_lazy('OpenSSL Command'),
            value=openssl_req_cmd,
            value_render_type=ValueRenderType.CODE,
        )

        return HelpSection(
            heading=_non_lazy('Generate PKCS#10 CSR for TLS Client Certificates'),
            rows=[
                openssl_req_cmd_tls_client_profile_row,
                self._get_enroll_row(certificate_profile='tls-client')
            ],
            hidden=hidden,
            css_id=ApplicationCertificateProfile.TLS_CLIENT.name
        )

    def _get_cmp_tls_server_profile_cmd_section(self, *, hidden: bool = False) -> HelpSection:
        openssl_req_cmd = EstUsernamePasswordCommandBuilder.get_tls_server_profile_command(
            cred_number=len(IssuedCredentialModel.objects.filter(device=self.object))
        )
        openssl_req_cmd_tls_server_profile_row = HelpRow(
            key=_non_lazy('OpenSSL Command'),
            value=openssl_req_cmd,
            value_render_type=ValueRenderType.CODE,
            hidden=False
        )
        return HelpSection(
            heading=_non_lazy('Generate PKCS#10 CSR for TLS Server Certificates'),
            rows=[
                openssl_req_cmd_tls_server_profile_row,
                self._get_enroll_row(certificate_profile='tls-server')
            ],
            hidden=hidden,
            css_id=ApplicationCertificateProfile.TLS_SERVER.name
        )

    def _get_cmp_opc_ua_client_profile_cmd_section(self, *, hidden: bool = False) -> HelpSection:
        openssl_req_cmd = EstUsernamePasswordCommandBuilder.get_opc_ua_client_profile_command(
            cred_number=len(IssuedCredentialModel.objects.filter(device=self.object))
        )
        openssl_req_cmd_opc_ua_client_profile_row = HelpRow(
            key=_non_lazy('OpenSSL Command'),
            value=openssl_req_cmd,
            value_render_type=ValueRenderType.CODE,
            hidden=False
        )
        return HelpSection(
            heading=_non_lazy('Generate PKCS#10 CSR for OPC-UA Client Certificates'),
            rows=[
                openssl_req_cmd_opc_ua_client_profile_row,
                self._get_enroll_row(certificate_profile='opc-ua-client')
            ],
            hidden=hidden,
            css_id=ApplicationCertificateProfile.OPC_UA_CLIENT.name
        )

    def _get_cmp_opc_ua_server_profile_cmd_section(self, *, hidden: bool = False) -> HelpSection:
        openssl_req_cmd = EstUsernamePasswordCommandBuilder.get_opc_ua_server_profile_command(
            cred_number=len(IssuedCredentialModel.objects.filter(device=self.object))
        )
        openssl_req_cmd_opc_ua_server_profile_row = HelpRow(
            key=_non_lazy('OpenSSL Command'),
            value=openssl_req_cmd,
            value_render_type=ValueRenderType.CODE,
            hidden=False
        )
        return HelpSection(
            heading=_non_lazy('Generate PKCS#10 CSR for OPC-UA Server Certificates'),
            rows=[
                openssl_req_cmd_opc_ua_server_profile_row,
                self._get_enroll_row(certificate_profile='opc-ua-server')
            ],
            hidden=hidden,
            css_id=ApplicationCertificateProfile.OPC_UA_SERVER.name
        )

    def _get_summary_section(self) -> HelpSection:
        if self.domain is None:
            raise ValueError
        certificate_request_url = (
            f'https://{ self.host }/.well-known/est/'
            f'{ self.domain.unique_name }/<certificate_profile>/simpleenroll/'
        )
        url_row = HelpRow(
            key=format_html(_non_lazy('Certificate Request URL')),
            value=certificate_request_url,
            value_render_type=ValueRenderType.CODE
        )
        public_key_type_row = HelpRow(
            key=_non_lazy('Required Public Key Type'),
            value=str(self.domain.public_key_info),
            value_render_type=ValueRenderType.CODE
        )

        return HelpSection(
            heading=_non_lazy('Summary'),
            rows=[
                url_row,
                public_key_type_row
            ]
        )

    def _get_cert_profile_select_input(self) -> SafeString:
        select_field = '<select id="cert-profile-select" class="form-select" aria-label="Certificate Profile Select">'
        for index, profile in enumerate(ApplicationCertificateProfile):
            if index == 0:
                select_field += format_html('<option value="{}" selected>{}</option>', profile.name, profile.label)
            else:
                select_field += format_html('<option value="{}">{}</option>', profile.name, profile.label)
        select_field += '</select>'

        return format_html(select_field)


    def _get_key_generation_section(self) -> HelpSection:
        key_generation_row = HelpRow(
            key=_non_lazy('Generate Key-Pair'),
            value=self._get_key_gen_command(),
            value_render_type=ValueRenderType.CODE
        )

        return HelpSection(
            heading=format_html(_non_lazy('Key Generation')),
            rows=[key_generation_row]
        )

    def _get_key_gen_command(self) -> str:
        if self.domain is None:
            raise Http404(DeviceWithoutDomainErrorMsg)

        if not self.domain.public_key_info:
            raise Http404(PublicKeyInfoMissingErrorMsg)
        try:
            return KeyGenCommandBuilder.get_key_gen_command(
                public_key_info=self.domain.public_key_info,
                cred_number=len(IssuedCredentialModel.objects.filter(device=self.object))
            )
        except Exception as exception:
            raise Http404(exception) from exception

    def _get_download_tls_trust_store_section(self) -> HelpSection:
        tls_cert_pk = self._get_tls_server_root_ca_pk()
        if tls_cert_pk is None:
            err_msg = _non_lazy('Failed to get the Trustpoint TLS Root Certificate.')
            raise ValueError(err_msg)

        download_tls_truststore_row = HelpRow(
            key=_non_lazy('Download TLS Trust-Store'),
            value=format_html(
                '<a href="{}" class="btn btn-primary w-100">{}</a>',
                reverse(
                    'pki:certificate-file-download-file-name',
                    kwargs={
                        'file_format': 'pem',
                        'pk': tls_cert_pk,
                        'file_name': 'trustpoint-tls-trust-store.pem'
                    }
                ),
                _non_lazy('Download TLS Trust-Store')
            ),
            value_render_type=ValueRenderType.PLAIN
        )

        return HelpSection(
            heading=_non_lazy('Download TLS Trust-Store'),
            rows=[download_tls_truststore_row]
        )

    def _get_tls_server_root_ca_pk(self) -> None | int:
        tls_cert = ActiveTrustpointTlsServerCredentialModel.objects.first()
        if not tls_cert or not tls_cert.credential:
            raise Http404(ActiveTrustpointTlsServerCredentialModelMissingErrorMsg)
        root_ca_model = tls_cert.credential.get_last_in_chain()
        if not root_ca_model:
            return None
        return root_ca_model.pk


class DeviceOnboardingEstDomainCredentialHelpView(AbstractDeviceOnboardingEstDomainCredentialHelpView):
    """abc."""

    page_name = DEVICES_PAGE_DEVICES_SUBCATEGORY


class OpcUaGdsOnboardingEstDomainCredentialHelpView(AbstractDeviceOnboardingEstDomainCredentialHelpView):
    """abc."""

    page_name = DEVICES_PAGE_OPC_UA_SUBCATEGORY<|MERGE_RESOLUTION|>--- conflicted
+++ resolved
@@ -186,11 +186,7 @@
         self.operation = 'certification'
         self.host = (
             f'{TlsSettings.get_first_ipv4_address()}:{self.request.META.get("SERVER_PORT", "443")}/'
-<<<<<<< HEAD
-            f'.well-known/cmp/p/{ self.object.domain.unique_name }')
-=======
-            f'.well-known/cmp/certification/{ self.domain.unique_name }')
->>>>>>> 690d3dce
+            f'.well-known/cmp/p/{ self.domain.unique_name }')
 
 
         help_page = HelpPage(heading=_non_lazy('Help - CMP Shared-Secret (HMAC)'), sections=[
@@ -1169,20 +1165,13 @@
         if not self.object.domain:
             err_msg = _('No domain is configured for this device.')
             raise Http404(err_msg)
-<<<<<<< HEAD
+        # @TODO: When device is onboarded on multiple domains make sure to select the correct domain
+        self.domain = self.object.domain
         self.operation = 'certification'
         self.host = (
             f'{TlsSettings.get_first_ipv4_address()}:{self.request.META.get("SERVER_PORT", "443")}/'
-            f'.well-known/cmp/p/{ self.object.domain.unique_name }'
-        )
-=======
-        # @TODO: When device is onboarded on multiple domains make sure to select the correct domain
-        self.domain = self.object.domain
-        self.host = (
-            f'{TlsSettings.get_first_ipv4_address()}:{self.request.META.get("SERVER_PORT", "443")}/'
-            f'.well-known/cmp/certification/{ self.domain.unique_name }')
-
->>>>>>> 690d3dce
+            f'.well-known/cmp/p/{ self.domain.unique_name }'
+        )
 
         help_page = HelpPage(heading=_non_lazy('Help - CMP Shared-Secret (HMAC)'), sections=[
             self._get_summary_section(),
