--- conflicted
+++ resolved
@@ -18,10 +18,6 @@
     OpcUaClientCredentialIssuer,
     OpcUaServerCredentialIssuer,
 )
-<<<<<<< HEAD
-from devices.models import DeviceModel, IssuedCredentialModel
-from django.db import transaction
-=======
 from devices.models import (
     DeviceModel,
     IssuedCredentialModel,
@@ -30,26 +26,16 @@
     OnboardingProtocol,
     OnboardingStatus,
 )
->>>>>>> 3f795722
+from django.db import transaction
 from django.http import HttpRequest, HttpResponse, HttpResponseBase
 from django.utils.decorators import method_decorator
 from django.views import View
 from django.views.decorators.csrf import csrf_exempt
-<<<<<<< HEAD
 from pki.models.credential import CredentialModel
 from pki.models.domain import DomainModel
 from pki.util.idevid import IDevIDAuthenticationError, IDevIDAuthenticator
 from pki.util.x509 import ApacheTLSClientCertExtractor, ClientCertificateAuthenticationError
-from pyasn1.type.univ import ObjectIdentifier
-from workflows.models import EnrollmentRequest
-from workflows.services.event_dispatcher import EventDispatcher
-from workflows.triggers import Triggers
-=======
-from pki.models.domain import DomainModel
-from pki.util.idevid import IDevIDAuthenticationError, IDevIDAuthenticator
-from pki.util.x509 import ApacheTLSClientCertExtractor, ClientCertificateAuthenticationError
 from pyasn1.type.univ import ObjectIdentifier  # type: ignore[import-untyped]
->>>>>>> 3f795722
 
 from trustpoint.logger import LoggerMixin
 
@@ -342,21 +328,13 @@
     """Mixin to extract and validate the certificate template from request parameters."""
 
     requested_cert_template_str: str
-<<<<<<< HEAD
     allowed_cert_templates: ClassVar[list[str]] = [
         'tls-server',
         'tls-client',
-        'opcua-client',
-        'opcua-server',
+        'opc-ua-client',
+        'opc-ua-server',
         'domaincredential',
     ]
-=======
-    allowed_cert_templates: ClassVar[list[str]] = ['tls-server',
-                                                   'tls-client',
-                                                   'opc-ua-client',
-                                                   'opc-ua-server',
-                                                   'domaincredential']
->>>>>>> 3f795722
 
     cert_template_classes: ClassVar[dict[str, type[object]]] = {
         'tls-server': LocalTlsServerCredentialIssuer,
@@ -482,20 +460,10 @@
                 csr = x509.load_der_x509_csr(data)
             else:
                 error_message = "Unsupported CSR format. Ensure it's PEM, Base64, or raw DER."
-<<<<<<< HEAD
-                return None, None, LoggedHttpResponse(error_message, status_code=400)
-        except Exception:  # noqa: BLE001
-            return (
-                None,
-                None,
-                LoggedHttpResponse('Failed to deserialize PKCS#10 certificate signing request', status=500),
-            )
-=======
                 return None, None, LoggedHttpResponse(error_message, status=400)
         except Exception as exception:
             return None, None, LoggedHttpResponse(f'Failed to deserialize PKCS#10 certificate signing request {exception}',
                                             status=500)
->>>>>>> 3f795722
 
         try:
             self.verify_csr_signature(csr)
@@ -677,10 +645,6 @@
         cert_bytes = issued_credential.credential.get_certificate().public_bytes(encoding=encoding)
 
         if credential_request.request_format == 'base64_der':
-<<<<<<< HEAD
-            b64_pkcs7 = base64.b64encode(cert).decode('utf-8')
-            cert = '\n'.join([b64_pkcs7[i : i + 64] for i in range(0, len(b64_pkcs7), 64)])
-=======
             b64_cert = base64.b64encode(cert_bytes).decode('utf-8')
             cert = '\n'.join([b64_cert[i:i + 64] for i in range(0, len(b64_cert), 64)])
             content_type = 'application/pkix-cert'
@@ -693,7 +657,6 @@
             except UnicodeDecodeError:
                 cert = cert_bytes
             content_type = 'application/x-pem-file'
->>>>>>> 3f795722
 
         if device.onboarding_config and requested_cert_template_str == 'domaincredential':
             device.onboarding_config.onboarding_status = OnboardingStatus.ONBOARDED
@@ -827,24 +790,15 @@
             credential_request, csr, http_response = self.deserialize_pki_message(self.raw_message)
 
         if not http_response and credential_request and requested_domain and requested_cert_template_str:
-<<<<<<< HEAD
-            device, http_response = self.get_or_create_device_from_csr(
-                credential_request=credential_request,
-                domain=requested_domain,
-                cert_template=requested_cert_template_str,
-                device=device,
-            )
-=======
             if not device:
                 device = self.create_device_idevid(
                     credential_request=credential_request,
                     domain=requested_domain,
-                    cert_template=cert_template
+                    cert_template=cert_template,
                 )
 
             if not device:
                 http_response = LoggedHttpResponse('Device not found and failed to create a new one.', status=500)
->>>>>>> 3f795722
 
         if not http_response and credential_request and device and requested_cert_template_str:
             http_response = self._validate_onboarding(
@@ -1010,13 +964,10 @@
             requested_domain, http_response = self.extract_requested_domain(domain_name=domain_name)
 
             if not http_response and requested_domain:
-<<<<<<< HEAD
-=======
 
                 if not requested_domain.issuing_ca:
                     return LoggedHttpResponse('The requested domain has no issuang ca configured', status=500)
 
->>>>>>> 3f795722
                 ca_credential_serializer = requested_domain.issuing_ca.credential.get_credential_serializer()
                 pkcs7_certs = ca_credential_serializer.get_full_chain_as_serializer().as_pkcs7_der()
                 b64_pkcs7 = base64.b64encode(pkcs7_certs).decode()
