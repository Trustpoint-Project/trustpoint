--- conflicted
+++ resolved
@@ -79,6 +79,8 @@
 class EstSimpleEnrollmentMixin(LoggerMixin):
     """Mixin providing common logic for EST simple enrollment operations."""
 
+    EVENT = Events.est_simpleenroll
+
     def process_enrollment(
         self,
         request: HttpRequest,
@@ -87,12 +89,6 @@
     ) -> LoggedHttpResponse:
         """Process an EST simple enrollment request.
 
-<<<<<<< HEAD
-    EVENT = Events.est_simpleenroll
-
-    def post(self, request: HttpRequest, *args: Any, **kwargs: Any) -> LoggedHttpResponse:
-        """Handle POST requests for simple enrollment."""
-=======
         Args:
             request: The HTTP request object.
             domain_name: The domain name (can be None for default).
@@ -101,7 +97,6 @@
         Returns:
             LoggedHttpResponse with the enrollment result.
         """
->>>>>>> 2cbf1d35
         self.logger.info('Request received: method=%s path=%s', request.method, request.path)
 
         try:
@@ -110,12 +105,8 @@
                 protocol='est',
                 operation='simpleenroll',
                 domain_str=domain_name,
-<<<<<<< HEAD
-                certificate_template=cert_template,
+                cert_profile_str=cert_profile,
                 event=self.EVENT
-=======
-                cert_profile_str=cert_profile,
->>>>>>> 2cbf1d35
             )
 
         except Exception:
@@ -221,12 +212,8 @@
                 protocol='est',
                 operation='simplereenroll',
                 domain_str=domain_name,
-<<<<<<< HEAD
-                certificate_template=cert_template,
+                cert_profile_str=cert_profile,
                 event=self.EVENT
-=======
-                cert_profile_str=cert_profile,
->>>>>>> 2cbf1d35
             )
 
         except Exception:
