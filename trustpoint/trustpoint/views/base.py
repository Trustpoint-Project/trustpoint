--- conflicted
+++ resolved
@@ -121,11 +121,7 @@
 
         # Pass sorting details to the template
         context['current_sort'] = sort_param
-<<<<<<< HEAD
-        return context
-=======
         return context  # type: ignore[no-any-return]
->>>>>>> 0e7d0218
 
 
 class SortableTableFromListMixin:
@@ -140,11 +136,7 @@
     queryset: list[dict[str, str]] | None
 
     @staticmethod
-<<<<<<< HEAD
     def _sort_list_of_dicts(list_of_dicts: list[dict[str, Any]], sort_param: str) -> list[dict[str, Any]]:
-=======
-    def _sort_list_of_dicts(list_of_dicts: list[dict[str, str]], sort_param: str) -> list[dict[str, str]]:
->>>>>>> 0e7d0218
         """Sorts a list of dictionaries by the given sort parameter.
 
         Args:
@@ -218,13 +210,8 @@
     """Base view for bulk deletion of objects."""
 
     queryset: Any
-<<<<<<< HEAD
-    get_queryset: Callable
+    get_queryset: Callable[..., models.QuerySet[Any, Any]]
     success_url: str | StrPromise | None = None
-=======
-    get_queryset: Callable[..., models.QuerySet[Any, Any]]
-    success_url: str | None = None
->>>>>>> 0e7d0218
 
     form_class = dj_forms.Form
 
@@ -245,25 +232,18 @@
     def get_success_url(self) -> str:
         """Returns the URL to redirect to after a successful deletion."""
         if self.success_url:
-            return self.success_url
+            return self.success_url  # type: ignore[return-value]
 
         exc_msg = 'No URL to redirect to. Provide a success_url.'
         raise ImproperlyConfigured(exc_msg)
 
 
 class PrimaryKeyListFromPrimaryKeyString:
-<<<<<<< HEAD
-    """Mixin to extract a list of primary keys from a '/' separated (URL) string."""
-    @staticmethod
-    def get_pks_as_list(pks: str) -> list[str]:
-        """Gets the primary keys as a list from a '/' separated string."""
-=======
     """Utility class to parse primary keys from a URL string."""
 
     @staticmethod
     def get_pks_as_list(pks: str) -> list[str]:
         """Parse a slash-separated list of primary keys from a URL string."""
->>>>>>> 0e7d0218
         if pks:
             pks_list = pks.split('/')
 
@@ -272,13 +252,8 @@
                 del pks_list[-1]
 
             if len(pks_list) != len(set(pks_list)):
-<<<<<<< HEAD
                 err_msg = 'Duplicates in query primary key list found.'
                 raise Http404(err_msg)
-=======
-                error_msg = 'Duplicates in query primary key list found.'
-                raise Http404(error_msg)
->>>>>>> 0e7d0218
 
             return pks_list
 
@@ -292,19 +267,11 @@
     queryset: models.QuerySet[Any, Any] | None
 
     def get_pks_path(self) -> str:
-<<<<<<< HEAD
-        """Gets the primary keys path from the URL kwargs."""
+        """Retrieve the primary key path from the URL parameters."""
         return str(self.kwargs.get('pks'))
-
-    def get_queryset(self) -> models.QuerySet:
-        """Gets the queryset of the objects with the primary keys specified in the URL."""
-=======
-        """Retrieve the primary key path from the URL parameters."""
-        return self.kwargs.get('pks')  # type: ignore[return-value]
 
     def get_queryset(self) -> models.QuerySet[Any, Any] | None:
         """Retrieve a queryset based on primary keys provided in the URL."""
->>>>>>> 0e7d0218
         if self.queryset:
             return self.queryset
 
@@ -314,7 +281,7 @@
         queryset = self.model.objects.filter(pk__in=pks)  # type: ignore[attr-defined]
 
         if len(pks) != len(queryset):
-            queryset = self.model.objects.none()
+            queryset = self.model.objects.none()  # type: ignore[attr-defined]
 
         self.queryset = queryset
         return queryset  # type: ignore[no-any-return]
