"""Contains some global views that are not specific to a single app.

This module contains some general redirect and error views (e.g. 404) as well as specific mixins and view classes
which can be used within the apps.
"""

from __future__ import annotations

from typing import TYPE_CHECKING, Any

from django import forms as dj_forms
from django.core.exceptions import ImproperlyConfigured
from django.db.models import Model, QuerySet
from django.http import Http404, HttpResponse, HttpResponseRedirect
from django.shortcuts import get_object_or_404
from django.views.generic.base import RedirectView
from django.views.generic.edit import FormMixin
from django.views.generic.list import BaseListView, ListView, MultipleObjectTemplateResponseMixin

if TYPE_CHECKING:
    from collections.abc import Callable


class IndexView(RedirectView):
    """View that redirects to the index home page."""

    permanent: bool = False
    pattern_name: str = 'home:dashboard'


class ListInDetailView(ListView):
    """Helper view that combines a DetailView and a ListView.

    This is useful for displaying a list within a DetailView.
    Note that 'model' and 'context_object_name' refer to the ListView.
    Use 'detail_model' and 'detail_context_object_name' for the DetailView.
    """

    detail_context_object_name = 'object'
    object: Model

    def get(self, *args: Any, **kwargs: Any) -> HttpResponse:
        self.object = self.get_object()
        return super().get(*args, **kwargs)

    def get_queryset_for_object(self):
        return self.detail_model.objects.all()

    def get_object(self) -> Model:
        queryset = self.get_queryset_for_object()
        pk = self.kwargs.get('pk')
        if pk is None:
            exc_msg = 'detail object pk expected in url'
            raise AttributeError(exc_msg)
        return get_object_or_404(queryset, pk=pk)

    def get_context_data(self, **kwargs):
        context = super().get_context_data(**kwargs)
        context[self.detail_context_object_name] = self.object
        return context


class SortableTableMixin:
    """Adds utility for sorting a ListView query by URL parameters.

    default_sort_param must be set in the view to specify default sorting order.
    """

    @staticmethod
    def _sort_list_of_dicts(list_of_dicts: list[dict], sort_param: str) -> list[dict]:
        """Sorts a list of dictionaries by the given sort parameter.

        Args:
            list_of_dicts: List of dictionaries to sort.
            sort_param: The parameter to sort by. Prefix with '-' for descending order.

        Returns:
            The sorted list of dictionaries.
        """
        return sorted(list_of_dicts, key=lambda x: x[sort_param.lstrip('-')], reverse=sort_param.startswith('-'))

    def get_queryset(self) -> QuerySet[Any]:
        if hasattr(self, 'queryset') and self.queryset is not None:
            queryset = self.queryset
        else:
            queryset = self.model.objects.all()

        # Get sort parameter (e.g., "name" or "-name")
        sort_param = self.request.GET.get('sort', self.default_sort_param)
        queryset_type = type(queryset)
        if issubclass(queryset_type, QuerySet):
            if hasattr(self.model, 'is_active'):
                return queryset.order_by('-is_active', sort_param)
            return queryset.order_by(sort_param)
        if queryset_type is list:
            return self._sort_list_of_dicts(queryset, sort_param)

        exc_msg = f'Unknown queryset type: {type}'
        raise TypeError(exc_msg)

    def get_context_data(self, *args: Any, **kwargs: Any) -> dict[str, Any]:
        context = super().get_context_data(*args, **kwargs)

        # Get current sorting column
        sort_param = self.request.GET.get('sort', self.default_sort_param)

        # Pass sorting details to the template
        context['current_sort'] = sort_param
        return context


class ContextDataMixin:
    def get_context_data(self, **kwargs: Any) -> dict:
        """Adds attributes prefixed with context_ to the context_data if it does not exist.

        Note:
            If another succeeding class in the MRO has another get_context_data method,
            this method will be called after setting the attributes to the context_data.

        Example:
            Lets consider context_page_category.
            Then the attribute page_category with the value of context_page_category is
            added to the context_data if page_category does not already exist in the context_data.

        Example:
            The following Mixin will add 'page_category': 'pki', and 'page_name': 'endpoint_profiles'
             to the context data.

            class EndpointProfilesExtraContextMixin(ContextDataMixin):
                \"\"\"Mixin which adds context_data for the PKI -> Endpoint Profiles pages.\"\"\"

                context_page_category = 'pki'
                context_page_name = 'endpoint_profiles'
        """
        prefix = 'context_'
        for attr in dir(self):
            if attr.startswith(prefix) and len(attr) > len(prefix):
                kwargs.setdefault(attr[len(prefix) :], getattr(self, attr))

        super_get_context_method = getattr(super(), 'get_context_data', None)
        if super_get_context_method is None:
            return kwargs
        return super_get_context_method(**kwargs)


class BaseBulkDeleteView(FormMixin, BaseListView):
    """Base view for bulk deletion of objects."""

    queryset: Any
    get_queryset: Callable
    success_url = None

    form_class = dj_forms.Form

    def post(self, *_args: tuple[Any], **_kwargs: dict[str, Any]) -> HttpResponse:
        """Handles POST requests to the BulkDeleteView."""
        self.queryset = self.get_queryset()
        form = self.get_form()
        if form.is_valid():
            return self.form_valid(form)
        return self.form_invalid(form)

    def form_valid(self, _form: form_class) -> HttpResponse:
        """Delete the selected objects on valid form."""
        success_url = self.get_success_url()
        self.queryset.delete()
        return HttpResponseRedirect(success_url)

    def get_success_url(self) -> str:
        """Returns the URL to redirect to after a successful deletion."""
        if self.success_url:
            return self.success_url

        exc_msg = 'No URL to redirect to. Provide a success_url.'
        raise ImproperlyConfigured(exc_msg)


class PrimaryKeyListFromPrimaryKeyString:
    @staticmethod
    def get_pks_as_list(pks: str) -> list[str]:
        if pks:
            pks_list = pks.split('/')

            # removing possible trailing empty string
            if pks_list[-1] == '':
                del pks_list[-1]

            if len(pks_list) != len(set(pks_list)):
                raise Http404('Duplicates in query primary key list found.')

            return pks_list

        return []


class PrimaryKeyQuerysetFromUrlMixin(PrimaryKeyListFromPrimaryKeyString):
    def get_pks_path(self) -> str:
        return self.kwargs.get('pks')

    def get_queryset(self) -> None | QuerySet:
        if self.queryset:
            return self.queryset

        pks = self.get_pks_as_list(self.get_pks_path())
        if not pks:
            return self.model.objects.all()
        queryset = self.model.objects.filter(pk__in=pks)

        if len(pks) != len(queryset):
            queryset = None

        self.queryset = queryset
        return queryset


class BulkDeleteView(MultipleObjectTemplateResponseMixin, PrimaryKeyQuerysetFromUrlMixin, BaseBulkDeleteView):
    pass
<<<<<<< HEAD


class LoggerMixin:
    """Mixin that adds log features to the subclass."""

    logger: logging.Logger

    @classmethod
    def __init_subclass__(cls, **kwargs: Any) -> None:
        """Adds an appropriate logger to the subclass and makes it available through cls.logger."""
        super().__init_subclass__(**kwargs)

        cls.logger = logging.getLogger('trustpoint').getChild(cls.__module__).getChild(cls.__name__)

    @staticmethod
    def log_exceptions(function: Callable) -> Callable:
        """Decorator that gets an appropriate logger and logs any unhandled exception.

        Logs the type and message to both levels error and debug.
        Also adds the traceback to the debug level log.

        Args:
            function: The decorated method or function.
        """

        @functools.wraps(function)
        def _wrapper(*args: Any, **kwargs: Any) -> Callable:
            try:
                return function(*args, **kwargs)
            except Exception as exception:
                logger = logging.getLogger('trustpoint').getChild(function.__module__).getChild(function.__qualname__)
                logger.error(f'Exception in {function.__name__}. Type: {type(exception)}, Message: {exception}')

                logger.debug(
                    f'Exception in {function.__name__}. '
                    f'Type: {type(exception)}, '
                    f'Message: {exception}, '
                    f'Traceback: {traceback.format_exc()}'
                )
                raise

        return _wrapper


THRESHOLD_LOGGER_HTTP_STATUS: int = 400

class LoggedHttpResponse(HttpResponse, LoggerMixin):
    """Custom HttpResponse that logs and prints error messages automatically."""

    def __init__(self, content: str | bytes = b'', status: int | None = None, *args: Any, **kwargs: Any) -> None:
        """Initialize the LoggedHttpResponse instance.

        Args:
            content (Any): The content of the response.
            status (Optional[int], optional): The HTTP status code of the response. Defaults to None.
            *args (Any): Additional positional arguments passed to HttpResponse.
            **kwargs (Any): Additional keyword arguments passed to HttpResponse.
        """
        if status and status >= THRESHOLD_LOGGER_HTTP_STATUS:
            if isinstance(content, bytes):
                content = content.decode('utf-8')
            self.logger.error('ERROR (%s): %s', status, content)
        else:
            self.logger.info('SUCCESS (%s)', status)

        super().__init__(content, *args, status=status, **kwargs)
=======
>>>>>>> 0ab3499e
<|MERGE_RESOLUTION|>--- conflicted
+++ resolved
@@ -16,6 +16,8 @@
 from django.views.generic.base import RedirectView
 from django.views.generic.edit import FormMixin
 from django.views.generic.list import BaseListView, ListView, MultipleObjectTemplateResponseMixin
+
+from trustpoint.logger import LoggerMixin
 
 if TYPE_CHECKING:
     from collections.abc import Callable
@@ -215,49 +217,6 @@
 
 class BulkDeleteView(MultipleObjectTemplateResponseMixin, PrimaryKeyQuerysetFromUrlMixin, BaseBulkDeleteView):
     pass
-<<<<<<< HEAD
-
-
-class LoggerMixin:
-    """Mixin that adds log features to the subclass."""
-
-    logger: logging.Logger
-
-    @classmethod
-    def __init_subclass__(cls, **kwargs: Any) -> None:
-        """Adds an appropriate logger to the subclass and makes it available through cls.logger."""
-        super().__init_subclass__(**kwargs)
-
-        cls.logger = logging.getLogger('trustpoint').getChild(cls.__module__).getChild(cls.__name__)
-
-    @staticmethod
-    def log_exceptions(function: Callable) -> Callable:
-        """Decorator that gets an appropriate logger and logs any unhandled exception.
-
-        Logs the type and message to both levels error and debug.
-        Also adds the traceback to the debug level log.
-
-        Args:
-            function: The decorated method or function.
-        """
-
-        @functools.wraps(function)
-        def _wrapper(*args: Any, **kwargs: Any) -> Callable:
-            try:
-                return function(*args, **kwargs)
-            except Exception as exception:
-                logger = logging.getLogger('trustpoint').getChild(function.__module__).getChild(function.__qualname__)
-                logger.error(f'Exception in {function.__name__}. Type: {type(exception)}, Message: {exception}')
-
-                logger.debug(
-                    f'Exception in {function.__name__}. '
-                    f'Type: {type(exception)}, '
-                    f'Message: {exception}, '
-                    f'Traceback: {traceback.format_exc()}'
-                )
-                raise
-
-        return _wrapper
 
 
 THRESHOLD_LOGGER_HTTP_STATUS: int = 400
@@ -282,5 +241,3 @@
             self.logger.info('SUCCESS (%s)', status)
 
         super().__init__(content, *args, status=status, **kwargs)
-=======
->>>>>>> 0ab3499e
