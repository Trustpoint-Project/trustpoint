"""Contains some global views that are not specific to a single app.

This module contains some general redirect and error views (e.g. 404) as well as specific mixins and view classes
which can be used within the apps.
"""

from __future__ import annotations

from typing import TYPE_CHECKING, Any, cast, Protocol, Self

from django import forms as dj_forms
from django.core.exceptions import ImproperlyConfigured
from django.db import models
from django.http import Http404, HttpResponse, HttpResponseRedirect
from django.shortcuts import get_object_or_404
from django.views.generic.base import RedirectView
from django.views.generic.edit import FormMixin
from django.views.generic.list import BaseListView, ListView, MultipleObjectTemplateResponseMixin

from trustpoint.logger import LoggerMixin

if TYPE_CHECKING:
    from collections.abc import Callable

    from django.http import HttpRequest


class IndexView(RedirectView):
    """View that redirects to the index home page."""

    permanent: bool = False
    pattern_name: str = 'home:dashboard'


class ListInDetailView(ListView):
    """Helper view that combines a DetailView and a ListView.

    This is useful for displaying a list within a DetailView.
    Note that 'model' and 'context_object_name' refer to the ListView.
    Use 'detail_model' and 'detail_context_object_name' for the DetailView.
    """

    detail_context_object_name = 'object'

    def get(self, *args: Any, **kwargs: Any) -> HttpResponse:
        self.object = self.get_object()
        return super().get(*args, **kwargs)

    def get_queryset_for_object(self):
        return self.detail_model.objects.all()

    def get_object(self) -> models.odel:
        queryset = self.get_queryset_for_object()
        pk = self.kwargs.get('pk')
        if pk is None:
            exc_msg = 'detail object pk expected in url'
            raise AttributeError(exc_msg)
        return get_object_or_404(queryset, pk=pk)

    def get_context_data(self, **kwargs):
        context = super().get_context_data(**kwargs)
        context[self.detail_context_object_name] = self.object
        return context

class SupportsGetContextData(Protocol):
    """For typing to provide super().get_context_data()."""

    def get_context_data(self, **kwargs: Any) -> dict[str, Any]:
        ...

class ParentSupportsGetContextData(SupportsGetContextData, Protocol):
    """For typing to provide super().get_context_data()."""


class SortableTableMixin[T: models.Model]:
    """Adds utility for sorting a ListView query by URL parameters.

    default_sort_param must be set in the view to specify default sorting order.
    """

    default_sort_param: str
    request: HttpRequest
    model: T

    def get_queryset(self) -> models.QuerySet[Any]:
        if hasattr(self, 'queryset') and self.queryset is not None:
            queryset = self.queryset
        else:
            queryset = self.model.objects.all()

        sort_param = self.request.GET.get('sort', self.default_sort_param)
        # if issubclass(queryset_type, models.QuerySet):
        if hasattr(self.model, 'is_active'):
            return queryset.order_by('-is_active', sort_param)
        return queryset.order_by(sort_param)


    def get_context_data(self, *args: Any, **kwargs: Any) -> dict[str, Any]:
        context = super().get_context_data(*args, **kwargs)

        # Get current sorting column
        sort_param = self.request.GET.get('sort', self.default_sort_param)

        # Pass sorting details to the template
        context['current_sort'] = sort_param
        return context


class ContextDataMixin:
    def get_context_data(self, **kwargs: Any) -> dict:
        """Adds attributes prefixed with context_ to the context_data if it does not exist.

        Note:
            If another succeeding class in the MRO has another get_context_data method,
            this method will be called after setting the attributes to the context_data.

        Example:
            Lets consider context_page_category.
            Then the attribute page_category with the value of context_page_category is
            added to the context_data if page_category does not already exist in the context_data.

        Example:
            The following Mixin will add 'page_category': 'pki', and 'page_name': 'endpoint_profiles'
             to the context data.

            class EndpointProfilesExtraContextMixin(ContextDataMixin):
                \"\"\"Mixin which adds context_data for the PKI -> Endpoint Profiles pages.\"\"\"

                context_page_category = 'pki'
                context_page_name = 'endpoint_profiles'
        """
        prefix = 'context_'
        for attr in dir(self):
            if attr.startswith(prefix) and len(attr) > len(prefix):
                kwargs.setdefault(attr[len(prefix) :], getattr(self, attr))

        super_get_context_method = getattr(super(), 'get_context_data', None)
        if super_get_context_method is None:
            return kwargs
        return super_get_context_method(**kwargs)


class BaseBulkDeleteView(FormMixin, BaseListView):
    """Base view for bulk deletion of objects."""

    queryset: Any
    get_queryset: Callable
    success_url = None

    form_class = dj_forms.Form

    def post(self, *_args: tuple[Any], **_kwargs: dict[str, Any]) -> HttpResponse:
        """Handles POST requests to the BulkDeleteView."""
        self.queryset = self.get_queryset()
        form = self.get_form()
        if form.is_valid():
            return self.form_valid(form)
        return self.form_invalid(form)

    def form_valid(self, _form: form_class) -> HttpResponse:
        """Delete the selected objects on valid form."""
        success_url = self.get_success_url()
        self.queryset.delete()
        return HttpResponseRedirect(success_url)

    def get_success_url(self) -> str:
        """Returns the URL to redirect to after a successful deletion."""
        if self.success_url:
            return self.success_url

        exc_msg = 'No URL to redirect to. Provide a success_url.'
        raise ImproperlyConfigured(exc_msg)


class PrimaryKeyListFromPrimaryKeyString:
    @staticmethod
    def get_pks_as_list(pks: str) -> list[str]:
        if pks:
            pks_list = pks.split('/')

            # removing possible trailing empty string
            if pks_list[-1] == '':
                del pks_list[-1]

            if len(pks_list) != len(set(pks_list)):
                raise Http404('Duplicates in query primary key list found.')

            return pks_list

        return []


class PrimaryKeyQuerysetFromUrlMixin(PrimaryKeyListFromPrimaryKeyString):
    def get_pks_path(self) -> str:
        return self.kwargs.get('pks')

    def get_queryset(self) -> None | models.QuerySet:
        if self.queryset:
            return self.queryset

        pks = self.get_pks_as_list(self.get_pks_path())
        if not pks:
            return self.model.objects.all()
        queryset = self.model.objects.filter(pk__in=pks)

        if len(pks) != len(queryset):
            queryset = None

        self.queryset = queryset
        return queryset


class BulkDeleteView(MultipleObjectTemplateResponseMixin, PrimaryKeyQuerysetFromUrlMixin, BaseBulkDeleteView):
<<<<<<< HEAD
    pass
=======
    pass


THRESHOLD_LOGGER_HTTP_STATUS: int = 400

class LoggedHttpResponse(HttpResponse, LoggerMixin):
    """Custom HttpResponse that logs and prints error messages automatically."""

    def __init__(self, content: str | bytes = b'', status: int | None = None, *args: Any, **kwargs: Any) -> None:
        """Initialize the LoggedHttpResponse instance.

        Args:
            content (Any): The content of the response.
            status (Optional[int], optional): The HTTP status code of the response. Defaults to None.
            *args (Any): Additional positional arguments passed to HttpResponse.
            **kwargs (Any): Additional keyword arguments passed to HttpResponse.
        """
        if status and status >= THRESHOLD_LOGGER_HTTP_STATUS:
            if isinstance(content, bytes):
                content = content.decode('utf-8')
            self.logger.error('ERROR (%s): %s', status, content)
        else:
            self.logger.info('SUCCESS (%s)', status)

        super().__init__(content, *args, status=status, **kwargs)
>>>>>>> 06c3632f
<|MERGE_RESOLUTION|>--- conflicted
+++ resolved
@@ -211,9 +211,6 @@
 
 
 class BulkDeleteView(MultipleObjectTemplateResponseMixin, PrimaryKeyQuerysetFromUrlMixin, BaseBulkDeleteView):
-<<<<<<< HEAD
-    pass
-=======
     pass
 
 
@@ -238,5 +235,4 @@
         else:
             self.logger.info('SUCCESS (%s)', status)
 
-        super().__init__(content, *args, status=status, **kwargs)
->>>>>>> 06c3632f
+        super().__init__(content, *args, status=status, **kwargs)