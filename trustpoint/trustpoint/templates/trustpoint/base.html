--- conflicted
+++ resolved
@@ -64,18 +64,11 @@
                     </div>
                 </a>
                 <div class="tp-menu-collapse {% if page_category == 'pki' %}show{% endif %}">
-<<<<<<< HEAD
-                    <a href="{% url 'pki:endpoint_profiles' %}" class="tp-menu-item {% if page_name == 'endpoint_profiles' %}tp-menu-active{% endif %}">Endpoint Profiles</a>
-                    <a href="{% url 'pki:issuing_cas' %}" class="tp-menu-item {% if page_name == 'issuing_cas' %}tp-menu-active{% endif %}">Issuing CAs</a>
-                    <a href="{% url 'pki:root_cas' %}" class="tp-menu-item {% if page_name == 'root_cas' %}tp-menu-active{% endif %}">Root CAs</a>
-                    <a href="{% url 'pki:truststores' %}" class="tp-menu-item {% if page_name == 'truststores' %}tp-menu-active{% endif %}">Truststores</a>
-                    <a href="{% url 'pki:revoked_certificates' %}" class="tp-menu-item {% if page_name == 'revoked_certificates' %}tp-menu-active{% endif %}">Revoked certificates</a>
-=======
                     <a href="{% url 'pki:endpoint_profiles' %}" class="tp-menu-item {% if page_name == 'endpoint_profiles' %}tp-menu-active{% endif %}">{% trans "Endpoint Profiles" %}</a>
                     <a href="{% url 'pki:issuing_cas' %}" class="tp-menu-item {% if page_name == 'issuing_cas' %}tp-menu-active{% endif %}">{% trans "Issuing CAs" %}</a>
                     <a href="{% url 'pki:root_cas' %}" class="tp-menu-item {% if page_name == 'root_cas' %}tp-menu-active{% endif %}">{% trans "Root CAs" %}</a>
                     <a href="{% url 'pki:truststores' %}" class="tp-menu-item {% if page_name == 'truststores' %}tp-menu-active{% endif %}">{% trans "Truststores" %}</a>
->>>>>>> ea3a554d
+                    <a href="{% url 'pki:revoked_certificates' %}" class="tp-menu-item {% if page_name == 'revoked_certificates' %}tp-menu-active{% endif %}">{% trans "Revoked certificates" %}</a>
                 </div>
             </div>
 
