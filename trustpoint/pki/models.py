--- conflicted
+++ resolved
@@ -13,16 +13,12 @@
 from cryptography.hazmat.primitives import hashes, serialization
 from cryptography.hazmat.primitives.asymmetric import ec, ed448, ed25519, rsa
 from cryptography.x509.extensions import ExtensionNotFound
+from django.core.exceptions import ObjectDoesNotExist
 from django.db import models, transaction
 from django.utils.translation import gettext_lazy as _
 
-<<<<<<< HEAD
-=======
-from pki.pki.request import Protocols
-
 from . import ReasonCode, CertificateStatus, CaLocalization
 
->>>>>>> 8aafc22e
 from .issuing_ca import UnprotectedLocalIssuingCa
 from .oid import CertificateExtensionOid, EllipticCurveOid, NameOid, PublicKeyAlgorithmOid, SignatureAlgorithmOid
 from .serializer import CertificateCollectionSerializer, CertificateSerializer, PublicKeySerializer
@@ -1238,11 +1234,11 @@
     @transaction.atomic
     def revoke(self, revocation_reason: ReasonCode) -> bool:
         """Revokes the certificate.
-        
+
         Returns: True if the certificate was successfully scheduled to be added to at least one CRL."""
         if self.certificate_status == CertificateStatus.REVOKED:
             return True # already revoked, prevent duplicate addition to CRL
-        
+
         self.revocation_reason = revocation_reason
         added_to_crl = False
         qs = self.issuer_references.all()
@@ -1256,7 +1252,7 @@
                     added_to_crl = True
                     if issuing_ca.auto_crl:
                         issuing_ca.get_issuing_ca().generate_crl()
-                except CertificateModel.issuing_ca_model.RelatedObjectDoesNotExist:
+                except ObjectDoesNotExist:
                     pass
         if added_to_crl:
             self.certificate_status = CertificateStatus.REVOKED
@@ -1371,7 +1367,7 @@
 
 class RootCaModel(BaseCaModel):
     """Root CA model.
-    
+
     Functionally equivalent to IssuingCaModel, but not part of issuing CA list and cannot be edited externally.
     """
     class Meta:
@@ -1398,12 +1394,6 @@
         editable=False,
         related_name='issuing_ca_cert_chains')
     issuing_ca = models.ForeignKey(BaseCaModel, on_delete=models.CASCADE, editable=False)
-
-    def get_issuing_ca(
-            self,
-            unprotected_local_issuing_ca_class: type[UnprotectedLocalIssuingCa] = UnprotectedLocalIssuingCa
-    ) -> BaseCaModel:
-        return unprotected_local_issuing_ca_class(self)
 
     def __str__(self):
         return f'CertificateChainOrderModel({self.certificate.common_name})'
