"""Module for managing PKI-related forms in the TrustPoint application."""

from __future__ import annotations

<<<<<<< HEAD
from typing import ClassVar, cast

from core.serializer import (
=======
from trustpoint_core.serializer import (
>>>>>>> 57da8899
    CertificateCollectionSerializer,
    CertificateSerializer,
    CredentialSerializer,
    PrivateKeySerializer,
)
<<<<<<< HEAD
from core.validator.field import UniqueNameValidator
=======
from util.field import UniqueNameValidator
from django import forms
from django.utils.translation import gettext_lazy as _

from pki.models import IssuingCaModel, DevIdRegistration
from trustpoint.views.base import LoggerMixin

>>>>>>> 57da8899
from cryptography import x509
from cryptography.hazmat.primitives import hashes
from django import forms
from django.core.exceptions import ValidationError
from django.utils.translation import gettext_lazy as _

from pki.models import DevIdRegistration, IssuingCaModel
from pki.models.certificate import CertificateModel
from pki.models.truststore import TruststoreModel, TruststoreOrderModel
from trustpoint.views.base import LoggerMixin


class DevIdAddMethodSelectForm(forms.Form):
    """Form for selecting the method to add an DevID Onboarding Pattern.

    Attributes:
        method_select (ChoiceField): A dropdown to select the method for adding an Issuing CA.
            - `import_truststore`: Import a new truststore prior to configuring a new pattern.
            - `configure_pattern`: Use an existing truststore to define a new pattern.
    """

    method_select = forms.ChoiceField(
        label=_('Select Method'),
        choices=[
            ('import_truststore', _('Import a new truststore prior to configuring a new pattern')),
            ('configure_pattern', _('Use an existing truststore to define a new pattern')),
        ],
        initial='configure_pattern',
        required=True)

class DevIdRegistrationForm(forms.ModelForm):
    """Form to create a new DevIdRegistration."""

    class Meta:  # noqa: D106
        model = DevIdRegistration
        fields: ClassVar[list[str]] = ['unique_name', 'truststore', 'domain', 'serial_number_pattern']
        widgets: ClassVar[dict] = {
            'serial_number_pattern': forms.TextInput(attrs={
                'placeholder': 'Enter a regex pattern for serial numbers',
            }),
        }
        labels: ClassVar[dict] = {
            'unique_name': 'Unique Name',
            'truststore': 'Associated Truststore',
            'domain': 'Associated Domain',
            'serial_number_pattern': 'Serial Number Pattern (Regex)',
        }

class TruststoreAddForm(forms.Form):
    """Form for adding a new truststore.

    This form handles the creation of a truststore by validating the unique name,
    intended usage, and uploaded file. It ensures the unique name is not already
    used and validates the truststore file content before saving.

    Attributes:
        unique_name (CharField): A unique name for the truststore.
        intended_usage (ChoiceField): Specifies the intended usage of the truststore.
        trust_store_file (FileField): The PEM or PKCS#7 file to be uploaded.
    """
    unique_name = forms.CharField(
        max_length=256,
        label=_('Unique Name') + ' ' + UniqueNameValidator.form_label,
        widget=forms.TextInput(attrs={'autocomplete': 'nope'}),
        required=True,
        validators=[UniqueNameValidator()])

    intended_usage = forms.ChoiceField(
        choices=TruststoreModel.IntendedUsage,
        label=_('Intended Usage'),
        widget=forms.Select(attrs={'class': 'form-control'}),
        required=True
    )

    trust_store_file = forms.FileField(label=_('PEM or PKCS#7 File'), required=True)

    @LoggerMixin.log_exceptions
    def clean_unique_name(self) -> str:
        """Validates the uniqueness of the truststore name.

        Raises:
            ValidationError: If the name is already used by an existing truststore.
        """
        unique_name = self.cleaned_data['unique_name']
        if TruststoreModel.objects.filter(unique_name=unique_name).exists():
            error_message = 'Truststore with the provided name already exists.'
            raise ValidationError(error_message)
        return unique_name

    @LoggerMixin.log_exceptions
    def clean(self) -> None:
        """Cleans and validates the form data.

        Ensures the uploaded file can be read and validates the unique name
        and intended usage fields. If validation passes, initializes and saves
        the truststore.

        Raises:
            ValidationError: If the truststore file cannot be read, the unique name
            is not unique, or an unexpected error occurs during initialization.
        """
        cleaned_data = super().clean()
        unique_name = cleaned_data.get('unique_name')
        intended_usage = cleaned_data.get('intended_usage')

        try:
            trust_store_file = cleaned_data.get('trust_store_file').read()
        except (OSError, AttributeError) as original_exception:
            error_message = _(
                'Unexpected error occurred while trying to get file contents. Please see logs for further details.')
            raise ValidationError(error_message, code='unexpected-error') from original_exception

        # TODO(FHatCSW): Also support PKCS#7 PEM and PKCS#7 DER files.
        try:
            certificates = x509.load_pem_x509_certificates(trust_store_file)
        except Exception as exception:
            error_message = 'Unable to process the Truststore. May be malformed / corrupted.'
            raise ValidationError(error_message) from exception

        try:
            trust_store_model = self._save_trust_store(
                unique_name=unique_name,
                intended_usage=TruststoreModel.IntendedUsage(int(intended_usage)),
                certificates=certificates,
            )
        except Exception as exception:

            raise ValidationError(str(exception)) from exception

        self.cleaned_data['truststore'] = trust_store_model

    @staticmethod
    def _save_trust_store(
            unique_name: str,
            intended_usage: TruststoreModel.IntendedUsage,
            certificates: list[x509.Certificate]
    ) -> TruststoreModel:
        saved_certs = []

        for certificate in certificates:
            sha256_fingerprint = certificate.fingerprint(algorithm=hashes.SHA256()).hex().upper()
            try:
                saved_certs.append(CertificateModel.objects.get(sha256_fingerprint=sha256_fingerprint))
            except CertificateModel.DoesNotExist:
                saved_certs.append(CertificateModel.save_certificate(certificate))


        trust_store_model = TruststoreModel(
            unique_name=unique_name,
            intended_usage=intended_usage)
        trust_store_model.save()

        for number, certificate in enumerate(saved_certs):
            trust_store_order_model = TruststoreOrderModel()
            trust_store_order_model.order = number
            trust_store_order_model.certificate = certificate
            trust_store_order_model.trust_store = trust_store_model
            trust_store_order_model.save()

        return trust_store_model

class TruststoreDownloadForm(forms.Form):
    """Form for downloading truststores in various formats.

    This form provides options to customize the download of truststores, allowing
    users to specify the container type, inclusion of certificate chains, and
    the file format. It ensures flexibility in exporting truststores for
    various use cases and environments.

    Attributes:
        cert_file_container (ChoiceField): Specifies the container type for the truststore.
            - `single_file`: The entire truststore in a single file.
            - `zip`: Certificates as separate files in a `.zip` archive.
            - `tar_gz`: Certificates as separate files in a `.tar.gz` archive.
        cert_chain_incl (ChoiceField): Specifies whether to include certificate chains.
            - `cert_only`: Only the selected certificates.
            - `chain_incl`: Include certificate chains.
        cert_file_format (ChoiceField): Specifies the file format for the truststore.
            - `pem`: PEM format (.pem, .crt, .ca-bundle).
            - `der`: DER format (.der, .cer).
            - `pkcs7_pem`: PKCS#7 format in PEM encoding (.p7b, .p7c, .keystore).
            - `pkcs7_der`: PKCS#7 format in DER encoding (.p7b, .p7c, .keystore).
    """
    cert_file_container = forms.ChoiceField(
        label=_('Select Truststore Container Type'),
        choices=[
            ('single_file', _('Single File')),
            ('zip', _('Separate Certificate Files (as .zip file)')),
            ('tar_gz', _('Separate Certificate Files (as .tar.gz file)'))
        ],
        initial='single_file',
        required=True)

    cert_chain_incl = forms.ChoiceField(
        label=_('Select Included Certificates'),
        choices=[
            ('cert_only', _('Selected certificates only')),
            ('chain_incl', _('Include certificate chains'))
        ],
        initial='selected_cert_only',
        required=True
    )

    cert_file_format = forms.ChoiceField(
        label=_('Select Truststore File Format'),
        choices=[
            ('pem', _('PEM (.pem, .crt, .ca-bundle)')),
            ('der', _('DER (.der, .cer)')),
            ('pkcs7_pem', _('PKCS#7 (PEM) (.p7b, .p7c, .keystore)')),
            ('pkcs7_der', _('PKCS#7 (DER) (.p7b, .p7c, .keystore)'))
        ],
        initial='pem',
        required=True)

class CertificateDownloadForm(forms.Form):
    """Form for downloading certificates in various formats.

    This form allows users to customize the download options for certificates,
    including the container type, inclusion of certificate chains, and the
    file format. It provides flexibility to download certificates in the
    desired structure and format for different use cases.

    Attributes:
        cert_file_container (ChoiceField): Specifies the container type for the downloaded certificates.
            - `single_file`: All certificates in a single file.
            - `zip`: Certificates as separate files in a `.zip` archive.
            - `tar_gz`: Certificates as separate files in a `.tar.gz` archive.
        cert_chain_incl (ChoiceField): Specifies whether to include certificate chains.
            - `cert_only`: Only the selected certificates.
            - `chain_incl`: Include certificate chains.
        cert_file_format (ChoiceField): Specifies the file format for the certificates.
            - `pem`: PEM format (.pem, .crt, .ca-bundle).
            - `der`: DER format (.der, .cer).
            - `pkcs7_pem`: PKCS#7 format in PEM encoding (.p7b, .p7c, .keystore).
            - `pkcs7_der`: PKCS#7 format in DER encoding (.p7b, .p7c, .keystore).
    """
    cert_file_container = forms.ChoiceField(
        label=_('Select Certificate Container Type'),
        choices=[
            ('single_file', _('Single File')),
            ('zip', _('Separate Certificate Files (as .zip file)')),
            ('tar_gz', _('Separate Certificate Files (as .tar.gz file)'))
        ],
        initial='single_file',
        required=True)

    cert_chain_incl = forms.ChoiceField(
        label=_('Select Included Certificates'),
        choices=[
            ('cert_only', _('Selected certificates only')),
            ('chain_incl', _('Include certificate chains'))
        ],
        initial='selected_cert_only',
        required=True
    )

    cert_file_format = forms.ChoiceField(
        label=_('Select Certificate File Format'),
        choices=[
            ('pem', _('PEM (.pem, .crt, .ca-bundle)')),
            ('der', _('DER (.der, .cer)')),
            ('pkcs7_pem', _('PKCS#7 (PEM) (.p7b, .p7c, .keystore)')),
            ('pkcs7_der', _('PKCS#7 (DER) (.p7b, .p7c, .keystore)'))
        ],
        initial='pem',
        required=True)

class IssuingCaAddMethodSelectForm(forms.Form):
    """Form for selecting the method to add an Issuing Certificate Authority (CA).

    This form provides options to choose the method for adding a new Issuing CA.
    Users can select between importing from a file, generating a key pair and
    requesting an Issuing CA certificate, or configuring a remote Issuing CA.

    Attributes:
        method_select (ChoiceField): A dropdown to select the method for adding an Issuing CA.
            - `local_file_import`: Import a new Issuing CA from a file.
            - `local_request`: Generate a key-pair and request a certificate.
            - `remote_est`: Configure a remote Issuing CA.
    """

    method_select = forms.ChoiceField(
        label=_('Select Method'),
        choices=[
            ('local_file_import', _('Import a new Issuing CA from file')),
            ('local_request', _('Generate a key-pair and request an Issuing CA certificate')),
            ('remote_est', _('Configure a remote Issuing CA')),
        ],
        initial='local_file_import',
        required=True)


class IssuingCaFileTypeSelectForm(forms.Form):
    """Form for selecting the file type when importing an Issuing CA.

    This form allows users to choose the type of file to use for importing an
    Issuing Certificate Authority (CA). Supported formats include PKCS#12 and
    other common certificate formats such as PEM, PKCS#1, PKCS#7, and PKCS#8.

    Attributes:
        method_select (ChoiceField): A dropdown to select the file type for the Issuing CA.
    """

    # TODO(AlexHx8472): do we need .jks? Java Keystore
    method_select = forms.ChoiceField(
        label=_('File Type'),
        choices=[
            ('pkcs_12', _('PKCS#12')),
            ('other', _('PEM, PKCS#1, PKCS#7, PKCS#8')),
        ],
        initial='pkcs_12',
        required=True)


class IssuingCaAddFileImportPkcs12Form(LoggerMixin, forms.Form):
    """Form for importing an Issuing CA using a PKCS#12 file.

    This form allows the user to upload a PKCS#12 file containing the private key
    and certificate chain, along with an optional password. It validates the
    uploaded file and its contents and ensures the unique name is not already
    used by another Issuing CA.

    Attributes:
        unique_name (CharField): A unique name for the Issuing CA.
        pkcs12_file (FileField): The PKCS#12 file containing the private key and certificates.
        pkcs12_password (CharField): An optional password for the PKCS#12 file.
    """

    unique_name = forms.CharField(
        max_length=256,
        label=_('Unique Name') + ' ' + UniqueNameValidator.form_label,
        widget=forms.TextInput(attrs={'autocomplete': 'nope'}),
        required=True,
        validators=[UniqueNameValidator()])

    pkcs12_file = forms.FileField(label=_('PKCS#12 File (.p12, .pfx)'), required=True)
    pkcs12_password = forms.CharField(
        # hack, force autocomplete off in chrome with: one-time-code
        widget=forms.PasswordInput(attrs={'autocomplete': 'one-time-code'}),
        label=_('[Optional] PKCS#12 password'),
        required=False)

    @LoggerMixin.log_exceptions
    def clean_unique_name(self) -> str:
        """Validates the unique name to ensure it is not already in use.

        Raises:
            ValidationError: If the unique name is already associated with an existing Issuing CA.
        """
        unique_name = self.cleaned_data['unique_name']
        if IssuingCaModel.objects.filter(unique_name=unique_name).exists():
            error_message = 'Unique name is already taken. Choose another one.'
            raise ValidationError(error_message)
        return cast(str, unique_name)

    @LoggerMixin.log_exceptions
    def clean(self) -> None:
        """Cleans and validates the entire form.

        This method performs additional validation on the cleaned data to ensure
        all required fields are valid and consistent. It checks the uploaded PKCS#12
        file and its password (if provided) and validates that the unique name
        does not conflict with existing entries. Any issues during validation
        raise appropriate errors.

        Raises:
            ValidationError: If the data is invalid, such as when the unique name
            is already taken or the PKCS#12 file cannot be read or parsed.
        """
        cleaned_data = super().clean()
        if not cleaned_data:  # only for typing, cleaned_data should always be a dict, but not entirely sure
            exc_msg = 'No data was provided.'
            raise ValidationError(exc_msg)
        unique_name = cleaned_data.get('unique_name')

        try:
            pkcs12_raw = cleaned_data.get('pkcs12_file').read()
            pkcs12_password = cleaned_data.get('pkcs12_password')
        except (OSError, AttributeError) as original_exception:
            # These exceptions are likely to occur if the file cannot be read or is missing attributes.
            error_message = _(
                'Unexpected error occurred while trying to get file contents. Please see logs for further details.')
            raise ValidationError(error_message, code='unexpected-error') from original_exception

        if pkcs12_password:
            try:
                pkcs12_password = pkcs12_password.encode()
            except Exception as original_exception:
                error_message = 'The PKCS#12 password contains invalid data, that cannot be encoded in UTF-8.'
                raise ValidationError(error_message) from original_exception
        else:
            pkcs12_password = None

        try:
            credential_serializer = CredentialSerializer(pkcs12_raw, pkcs12_password)
        except Exception as exception:
            err_msg = _('Failed to parse and load the uploaded file. Either wrong password or corrupted file.')
            raise ValidationError(err_msg) from exception

        try:
            IssuingCaModel.create_new_issuing_ca(
                unique_name=unique_name,
                credential_serializer=credential_serializer,
                issuing_ca_type=IssuingCaModel.IssuingCaTypeChoice.LOCAL_UNPROTECTED
            )
        # TODO(AlexHx8472): Filter credentials and check if any issuing ca corresponds to it.
        # TODO(AlexHx8472): If it does get and display the name of the issuing ca in the message.
        # TODO(AlexHx8472): If not, give information about the credential usage that is already in the db.
        except ValidationError:
            raise
        except Exception as exception:
            err_msg = str(exception)
            raise ValidationError(err_msg) from exception


class IssuingCaAddFileImportSeparateFilesForm(LoggerMixin, forms.Form):
    """Form for importing an Issuing CA using separate files.

    This form allows the user to upload a private key file, its password (optional),
    an Issuing CA certificate file, and an optional certificate chain. The form
    validates the uploaded files, ensuring they are correctly formatted, within
    size limits, and not already associated with an existing Issuing CA.

    Attributes:
        unique_name (CharField): A unique name for the Issuing CA.
        private_key_file (FileField): The private key file (.key, .pem).
        private_key_file_password (CharField): An optional password for the private key.
        ca_certificate (FileField): The Issuing CA certificate file (.cer, .der, .pem, .p7b, .p7c).
        ca_certificate_chain (FileField): An optional certificate chain file.
    """

    unique_name = forms.CharField(
        max_length=256,
        label=_('Unique Name') + ' ' + UniqueNameValidator.form_label,
        widget=forms.TextInput(attrs={'autocomplete': 'nope'}),
        validators=[UniqueNameValidator()])
    private_key_file = forms.FileField(
        label=_('Private Key File (.key, .pem)'), required=True)
    private_key_file_password = forms.CharField(
        # hack, force autocomplete off in chrome with: one-time-code
        widget=forms.PasswordInput(attrs={'autocomplete': 'one-time-code'}),
        label=_('[Optional] Private Key File Password'),
        required=False)
    ca_certificate = forms.FileField(
        label=_('Issuing CA Certificate (.cer, .der, .pem, .p7b, .p7c)'),
        required=True)
    ca_certificate_chain = forms.FileField(
        label=_('[Optional] Certificate Chain (.pem, .p7b, .p7c).'), required=False)

    @LoggerMixin.log_exceptions
    def clean_unique_name(self) -> str:
        """Validates the unique name to ensure it does not already exist in the database.

        Raises:
            ValidationError: If an Issuing CA with the provided name already exists.
        """
        unique_name = self.cleaned_data['unique_name']
        if IssuingCaModel.objects.filter(unique_name=unique_name).exists():
            error_message = 'Issuing CA with the provided name already exists.'
            raise ValidationError(error_message)
        return unique_name

    @LoggerMixin.log_exceptions
    def clean_private_key_file(self) -> PrivateKeySerializer:
        """Validates and parses the uploaded private key file.

        This method checks if the private key file is provided, ensures it meets
        size constraints, and validates its contents. If a password is provided,
        it is used to decrypt the private key. Raises validation errors for missing,
        oversized, or corrupted private key files.

        Returns:
            PrivateKeySerializer: A serializer containing the parsed private key.

        Raises:
            ValidationError: If the private key file is missing, too large, or
            corrupted, or if the password is invalid or incompatible.
        """
        private_key_file = self.cleaned_data.get('private_key_file')
        private_key_file_password = self.data.get('private_key_file_password') \
            if self.data.get('private_key_file_password') else None

        if not private_key_file:
            err_msg = 'No private key file was uploaded.'
            raise forms.ValidationError(err_msg)

        # max size: 64 kiB
        max_size = 1024 * 64
        if private_key_file.size > max_size:
            err_msg = 'Private key file is too large, max. 64 kiB.'
            raise ValidationError(err_msg)

        try:
            return PrivateKeySerializer(private_key_file.read(), private_key_file_password)
        except Exception as exception:
            err_msg = _('Failed to parse the private key file. Either wrong password or file corrupted.')
            raise ValidationError(err_msg) from exception

    @LoggerMixin.log_exceptions
    def clean_ca_certificate(self) -> CertificateSerializer:
        """Validates and parses the uploaded Issuing CA certificate file.

        This method ensures the provided Issuing CA certificate file is valid and
        not already associated with an existing Issuing CA in the database. If the
        file is too large, corrupted, or already in use, a validation error is raised.

        Returns:
            CertificateSerializer: A serializer containing the parsed certificate.

        Raises:
            ValidationError: If the file is missing, too large, corrupted, or already
            associated with an existing Issuing CA.
        """
        ca_certificate = self.cleaned_data['ca_certificate']

        if not ca_certificate:
            err_msg = 'No Issuing CA file was uploaded.'
            raise forms.ValidationError(err_msg)

        # max size: 64 kiB
        max_size = 1024 * 64
        if ca_certificate.size > max_size:
            err_msg = 'Issuing CA file is too large, max. 64 kiB.'
            raise ValidationError(err_msg)


        try:
            certificate_serializer = CertificateSerializer(ca_certificate.read())
        except Exception as exception:
            err_msg = _('Failed to parse the Issuing CA certificate. Seems to be corrupted.')
            raise ValidationError(err_msg) from exception

        certificate_in_db = CertificateModel.get_cert_by_sha256_fingerprint(
            certificate_serializer.as_crypto().fingerprint(algorithm=hashes.SHA256()).hex())
        if certificate_in_db:
            issuing_ca_in_db = IssuingCaModel.objects.get(certificate=certificate_in_db)
            if issuing_ca_in_db:
                err_msg = (
                    f'Issuing CA {issuing_ca_in_db.unique_name} is already configured '
                    'with the same Issuing CA certificate.')
                raise ValidationError(err_msg)

        return certificate_serializer

    @LoggerMixin.log_exceptions
    def clean_ca_certificate_chain(self) -> None | CertificateCollectionSerializer:
        """Validates and parses the uploaded Issuing CA certificate chain file.

        This method checks if the optional certificate chain file is provided.
        If present, it validates and attempts to parse the file into a collection
        of certificates. Raises a validation error if parsing fails or the file
        appears corrupted.

        Returns:
            CertificateCollectionSerializer: A serializer containing the parsed
            certificate chain if provided.

        Raises:
            ValidationError: If the certificate chain cannot be parsed.
        """
        ca_certificate_chain = self.cleaned_data['ca_certificate_chain']

        # TODO(AlexHx8472): Validate if full chain is available
        if ca_certificate_chain:
            try:
                return CertificateCollectionSerializer(ca_certificate_chain.read())
            except Exception as original_exception:
                err_msg = 'Failed to parse the Issuing CA certificate chain. Seems to be corrupted.'
                raise ValidationError(err_msg) from original_exception

        return None


    @LoggerMixin.log_exceptions
    def clean(self) -> None:
        """Cleans and validates the form data.

        This method performs additional validation on the provided data,
        such as ensuring the unique name, private key file, and certificates
        are valid. It also initializes and saves the issuing CA configuration
        if all checks pass.

        Raises:
            ValidationError: If the form data is invalid or there is an error during processing.
        """
        try:
            cleaned_data = super().clean()
            if not cleaned_data:
                return
            unique_name = cleaned_data.get('unique_name')
            private_key_file = cleaned_data.get('private_key_file')
            ca_certificate = cleaned_data.get('ca_certificate')
            ca_certificate_chain = cleaned_data.get('ca_certificate_chain') \
                if cleaned_data.get('ca_certificate_chain') else None

            if not unique_name or not private_key_file or not ca_certificate:
                return

            credential_serializer = CredentialSerializer(
                (
                    private_key_file,
                    ca_certificate,
                    ca_certificate_chain
                )
            )


            IssuingCaModel.create_new_issuing_ca(
                unique_name=unique_name,
                credential_serializer=credential_serializer,
                issuing_ca_type=IssuingCaModel.IssuingCaTypeChoice.LOCAL_UNPROTECTED
            )
        # TODO(AlexHx8472): Filter credentials and check if any issuing ca corresponds to it.
        # TODO(AlexHx8472): If it does get and display the name of the issuing ca in the message.
        # TODO(AlexHx8472): If not, give information about the credential usage that is already in the db.
        except ValidationError:
            raise
        except Exception as exception:
            err_msg = str(exception)
            raise ValidationError(err_msg) from exception<|MERGE_RESOLUTION|>--- conflicted
+++ resolved
@@ -2,34 +2,20 @@
 
 from __future__ import annotations
 
-<<<<<<< HEAD
 from typing import ClassVar, cast
 
-from core.serializer import (
-=======
+from cryptography import x509
+from cryptography.hazmat.primitives import hashes
+from django import forms
+from django.core.exceptions import ValidationError
+from django.utils.translation import gettext_lazy as _
 from trustpoint_core.serializer import (
->>>>>>> 57da8899
     CertificateCollectionSerializer,
     CertificateSerializer,
     CredentialSerializer,
     PrivateKeySerializer,
 )
-<<<<<<< HEAD
-from core.validator.field import UniqueNameValidator
-=======
 from util.field import UniqueNameValidator
-from django import forms
-from django.utils.translation import gettext_lazy as _
-
-from pki.models import IssuingCaModel, DevIdRegistration
-from trustpoint.views.base import LoggerMixin
-
->>>>>>> 57da8899
-from cryptography import x509
-from cryptography.hazmat.primitives import hashes
-from django import forms
-from django.core.exceptions import ValidationError
-from django.utils.translation import gettext_lazy as _
 
 from pki.models import DevIdRegistration, IssuingCaModel
 from pki.models.certificate import CertificateModel
