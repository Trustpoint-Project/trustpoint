"""Module for managing PKI-related forms in the Trustpoint application."""

from __future__ import annotations

from typing import Any, ClassVar, cast

from cryptography import x509
from cryptography.hazmat.primitives import hashes
from django import forms
from django.core.exceptions import ValidationError
from django.utils.translation import gettext_lazy as _
from trustpoint_core.serializer import (
    CertificateCollectionSerializer,
    CertificateSerializer,
    CredentialSerializer,
    PrivateKeySerializer, PrivateKeyLocation, PrivateKeyReference,
)
from util.field import UniqueNameValidator

from pki.models import DevIdRegistration, IssuingCaModel, OwnerCredentialModel
from pki.models.certificate import CertificateModel
from pki.models.truststore import TruststoreModel, TruststoreOrderModel
from trustpoint.logger import LoggerMixin


class DevIdAddMethodSelectForm(forms.Form):
    """Form for selecting the method to add an DevID Onboarding Pattern.

    Attributes:
        method_select (ChoiceField): A dropdown to select the method for adding an Issuing CA.
            - `import_truststore`: Import a new truststore prior to configuring a new pattern.
            - `configure_pattern`: Use an existing truststore to define a new pattern.
    """

    method_select = forms.ChoiceField(
        label=_('Select Method'),
        choices=[
            ('import_truststore', _('Import a new truststore prior to configuring a new pattern')),
            ('configure_pattern', _('Use an existing truststore to define a new pattern')),
        ],
        initial='configure_pattern',
        required=True,
    )


class DevIdRegistrationForm(forms.ModelForm[DevIdRegistration]):
    """Form to create a new DevIdRegistration."""

    class Meta:  # noqa: D106
        model = DevIdRegistration
        fields: ClassVar[list[str]] = ['unique_name', 'truststore', 'domain', 'serial_number_pattern']
        widgets: ClassVar[dict[str, Any]] = {
            'serial_number_pattern': forms.TextInput(
                attrs={
                    'placeholder': 'Enter a regex pattern for serial numbers',
                }
            ),
        }
        labels: ClassVar[dict[str, str]] = {
            'unique_name': 'Unique Name',
            'truststore': 'Associated Truststore',
            'domain': 'Associated Domain',
            'serial_number_pattern': 'Serial Number Pattern (Regex)',
        }


class TruststoreAddForm(forms.Form):
    """Form for adding a new truststore.

    This form handles the creation of a truststore by validating the unique name,
    intended usage, and uploaded file. It ensures the unique name is not already
    used and validates the truststore file content before saving.

    Attributes:
        unique_name (CharField): A unique name for the truststore.
        intended_usage (ChoiceField): Specifies the intended usage of the truststore.
        trust_store_file (FileField): The PEM or PKCS#7 file to be uploaded.
    """

    unique_name = forms.CharField(
        max_length=256,
        label=_('Unique Name') + ' ' + UniqueNameValidator.form_label,
        widget=forms.TextInput(attrs={'autocomplete': 'nope'}),
        required=True,
        validators=[UniqueNameValidator()],
    )

    intended_usage = forms.ChoiceField(
        choices=TruststoreModel.IntendedUsage,
        label=_('Intended Usage'),
        widget=forms.Select(attrs={'class': 'form-control'}),
        required=True,
    )

    trust_store_file = forms.FileField(label=_('PEM or PKCS#7 File'), required=True)

    def clean_unique_name(self) -> str:
        """Validates the uniqueness of the truststore name.

        Raises:
            ValidationError: If the name is already used by an existing truststore.
        """
        unique_name = self.cleaned_data['unique_name']
        if TruststoreModel.objects.filter(unique_name=unique_name).exists():
            error_message = 'Truststore with the provided name already exists.'
            raise ValidationError(error_message)
        return cast(str, unique_name)

    def clean(self) -> None:
        """Cleans and validates the form data.

        Ensures the uploaded file can be read and validates the unique name
        and intended usage fields. If validation passes, initializes and saves
        the truststore.

        Raises:
            ValidationError: If the truststore file cannot be read, the unique name
            is not unique, or an unexpected error occurs during initialization.
        """
        cleaned_data = cast(dict[str, Any], super().clean())
        unique_name = cleaned_data.get('unique_name')
        intended_usage = cleaned_data.get('intended_usage')

        try:
            trust_store_file = cast(bytes, cleaned_data.get('trust_store_file').read())
        except (OSError, AttributeError) as original_exception:
            error_message = _(
                'Unexpected error occurred while trying to get file contents. Please see logs for further details.'
            )
            raise ValidationError(error_message, code='unexpected-error') from original_exception

        try:
            certificate_collection_serializer = CertificateCollectionSerializer.from_bytes(trust_store_file)
        except Exception as exception:
            error_message = 'Unable to process the Truststore. May be malformed / corrupted.'
            raise ValidationError(error_message) from exception

        try:
            trust_store_model = self._save_trust_store(
                unique_name=unique_name,
                intended_usage=TruststoreModel.IntendedUsage(int(intended_usage)),
                certificates=certificate_collection_serializer.as_crypto(),
            )
        except Exception as exception:
            raise ValidationError(str(exception)) from exception

        self.cleaned_data['truststore'] = trust_store_model

    @staticmethod
    def _save_trust_store(
            unique_name: str, intended_usage: TruststoreModel.IntendedUsage, certificates: list[x509.Certificate]
    ) -> TruststoreModel:
        saved_certs: list[CertificateModel] = []

        for certificate in certificates:
            sha256_fingerprint = certificate.fingerprint(algorithm=hashes.SHA256()).hex().upper()
            try:
                saved_certs.append(CertificateModel.objects.get(sha256_fingerprint=sha256_fingerprint))
            except CertificateModel.DoesNotExist:
                saved_certs.append(CertificateModel.save_certificate(certificate))

        trust_store_model = TruststoreModel(unique_name=unique_name, intended_usage=intended_usage)
        trust_store_model.save()

        for number, certificate_model in enumerate(saved_certs):
            trust_store_order_model = TruststoreOrderModel()
            trust_store_order_model.order = number
            trust_store_order_model.certificate = certificate_model
            trust_store_order_model.trust_store = trust_store_model
            trust_store_order_model.save()

        return trust_store_model


class TruststoreDownloadForm(forms.Form):
    """Form for downloading truststores in various formats.

    This form provides options to customize the download of truststores, allowing
    users to specify the container type, inclusion of certificate chains, and
    the file format. It ensures flexibility in exporting truststores for
    various use cases and environments.

    Attributes:
        cert_file_container (ChoiceField): Specifies the container type for the truststore.
            - `single_file`: The entire truststore in a single file.
            - `zip`: Certificates as separate files in a `.zip` archive.
            - `tar_gz`: Certificates as separate files in a `.tar.gz` archive.
        cert_chain_incl (ChoiceField): Specifies whether to include certificate chains.
            - `cert_only`: Only the selected certificates.
            - `chain_incl`: Include certificate chains.
        cert_file_format (ChoiceField): Specifies the file format for the truststore.
            - `pem`: PEM format (.pem, .crt, .ca-bundle).
            - `der`: DER format (.der, .cer).
            - `pkcs7_pem`: PKCS#7 format in PEM encoding (.p7b, .p7c, .keystore).
            - `pkcs7_der`: PKCS#7 format in DER encoding (.p7b, .p7c, .keystore).
    """

    cert_file_container = forms.ChoiceField(
        label=_('Select Truststore Container Type'),
        choices=[
            ('single_file', _('Single File')),
            ('zip', _('Separate Certificate Files (as .zip file)')),
            ('tar_gz', _('Separate Certificate Files (as .tar.gz file)')),
        ],
        initial='single_file',
        required=True,
    )

    cert_chain_incl = forms.ChoiceField(
        label=_('Select Included Certificates'),
        choices=[('cert_only', _('Selected certificates only')), ('chain_incl', _('Include certificate chains'))],
        initial='selected_cert_only',
        required=True,
    )

    cert_file_format = forms.ChoiceField(
        label=_('Select Truststore File Format'),
        choices=[
            ('pem', _('PEM (.pem, .crt, .ca-bundle)')),
            ('der', _('DER (.der, .cer)')),
            ('pkcs7_pem', _('PKCS#7 (PEM) (.p7b, .p7c, .keystore)')),
            ('pkcs7_der', _('PKCS#7 (DER) (.p7b, .p7c, .keystore)')),
        ],
        initial='pem',
        required=True,
    )


class CertificateDownloadForm(forms.Form):
    """Form for downloading certificates in various formats.

    This form allows users to customize the download options for certificates,
    including the container type, inclusion of certificate chains, and the
    file format. It provides flexibility to download certificates in the
    desired structure and format for different use cases.

    Attributes:
        cert_file_container (ChoiceField): Specifies the container type for the downloaded certificates.
            - `single_file`: All certificates in a single file.
            - `zip`: Certificates as separate files in a `.zip` archive.
            - `tar_gz`: Certificates as separate files in a `.tar.gz` archive.
        cert_chain_incl (ChoiceField): Specifies whether to include certificate chains.
            - `cert_only`: Only the selected certificates.
            - `chain_incl`: Include certificate chains.
        cert_file_format (ChoiceField): Specifies the file format for the certificates.
            - `pem`: PEM format (.pem, .crt, .ca-bundle).
            - `der`: DER format (.der, .cer).
            - `pkcs7_pem`: PKCS#7 format in PEM encoding (.p7b, .p7c, .keystore).
            - `pkcs7_der`: PKCS#7 format in DER encoding (.p7b, .p7c, .keystore).
    """

    cert_file_container = forms.ChoiceField(
        label=_('Select Certificate Container Type'),
        choices=[
            ('single_file', _('Single File')),
            ('zip', _('Separate Certificate Files (as .zip file)')),
            ('tar_gz', _('Separate Certificate Files (as .tar.gz file)')),
        ],
        initial='single_file',
        required=True,
    )

    cert_chain_incl = forms.ChoiceField(
        label=_('Select Included Certificates'),
        choices=[('cert_only', _('Selected certificates only')), ('chain_incl', _('Include certificate chains'))],
        initial='selected_cert_only',
        required=True,
    )

    cert_file_format = forms.ChoiceField(
        label=_('Select Certificate File Format'),
        choices=[
            ('pem', _('PEM (.pem, .crt, .ca-bundle)')),
            ('der', _('DER (.der, .cer)')),
            ('pkcs7_pem', _('PKCS#7 (PEM) (.p7b, .p7c, .keystore)')),
            ('pkcs7_der', _('PKCS#7 (DER) (.p7b, .p7c, .keystore)')),
        ],
        initial='pem',
        required=True,
    )


class IssuingCaAddMethodSelectForm(forms.Form):
    """Form for selecting the method to add an Issuing Certificate Authority (CA).

    This form provides options to choose the method for adding a new Issuing CA.
    Users can select between importing from a file, generating a key pair and
    requesting an Issuing CA certificate, or configuring a remote Issuing CA.

    Attributes:
        method_select (ChoiceField): A dropdown to select the method for adding an Issuing CA.
            - `local_file_import`: Import a new Issuing CA from a file.
            - `local_request`: Generate a key-pair and request a certificate.
            - `remote_est`: Configure a remote Issuing CA.
    """

    method_select = forms.ChoiceField(
        label=_('Select Method'),
        choices=[
            ('local_file_import', _('Import a new Issuing CA from file')),
            ('local_request', _('Generate a key-pair and request an Issuing CA certificate')),
            ('remote_est', _('Configure a remote Issuing CA')),
        ],
        initial='local_file_import',
        required=True,
    )


class IssuingCaFileTypeSelectForm(forms.Form):
    """Form for selecting the file type when importing an Issuing CA.

    This form allows users to choose the type of file to use for importing an
    Issuing Certificate Authority (CA). Supported formats include PKCS#12 and
    other common certificate formats such as PEM, PKCS#1, PKCS#7, and PKCS#8.

    Attributes:
        method_select (ChoiceField): A dropdown to select the file type for the Issuing CA.
    """

    # TODO(AlexHx8472): do we need .jks? Java Keystore
    method_select = forms.ChoiceField(
        label=_('File Type'),
        choices=[
            ('pkcs_12', _('PKCS#12')),
            ('other', _('PEM, PKCS#1, PKCS#7, PKCS#8')),
        ],
        initial='pkcs_12',
        required=True,
    )


class IssuingCaAddFileImportPkcs12Form(LoggerMixin, forms.Form):
    """Form for importing an Issuing CA using a PKCS#12 file.

    This form allows the user to upload a PKCS#12 file containing the private key
    and certificate chain, along with an optional password. It validates the
    uploaded file and its contents and ensures the unique name is not already
    used by another Issuing CA.

    Attributes:
        unique_name (CharField): A unique name for the Issuing CA.
        pkcs12_file (FileField): The PKCS#12 file containing the private key and certificates.
        pkcs12_password (CharField): An optional password for the PKCS#12 file.
    """

    unique_name = forms.CharField(
        max_length=256,
        label=_('Unique Name') + ' ' + UniqueNameValidator.form_label,
        widget=forms.TextInput(attrs={'autocomplete': 'nope'}),
        required=True,
        validators=[UniqueNameValidator()],
    )

    pkcs12_file = forms.FileField(label=_('PKCS#12 File (.p12, .pfx)'), required=True)
    pkcs12_password = forms.CharField(
        # hack, force autocomplete off in chrome with: one-time-code
        widget=forms.PasswordInput(attrs={'autocomplete': 'one-time-code'}),
        label=_('[Optional] PKCS#12 password'),
        required=False,
    )

    def clean_unique_name(self) -> str:
        """Validates the unique name to ensure it is not already in use.

        Raises:
            ValidationError: If the unique name is already associated with an existing Issuing CA.
        """
        unique_name = self.cleaned_data['unique_name']
        if IssuingCaModel.objects.filter(unique_name=unique_name).exists():
            error_message = 'Unique name is already taken. Choose another one.'
            raise ValidationError(error_message)
        return cast(str, unique_name)

    def clean(self) -> None:
        """Cleans and validates the entire form.

        This method performs additional validation on the cleaned data to ensure
        all required fields are valid and consistent. It checks the uploaded PKCS#12
        file and its password (if provided) and validates that the unique name
        does not conflict with existing entries. Any issues during validation
        raise appropriate errors.

        Raises:
            ValidationError: If the data is invalid, such as when the unique name
            is already taken or the PKCS#12 file cannot be read or parsed.
        """
        cleaned_data = super().clean()
        if not cleaned_data:  # only for typing, cleaned_data should always be a dict, but not entirely sure
            exc_msg = 'No data was provided.'
            raise ValidationError(exc_msg)
        unique_name = cleaned_data.get('unique_name')

        try:
            pkcs12_raw = cleaned_data.get('pkcs12_file').read()
            pkcs12_password = cleaned_data.get('pkcs12_password')
        except (OSError, AttributeError) as original_exception:
            # These exceptions are likely to occur if the file cannot be read or is missing attributes.
            error_message = _(
                'Unexpected error occurred while trying to get file contents. Please see logs for further details.'
            )
            raise ValidationError(error_message, code='unexpected-error') from original_exception

        if pkcs12_password:
            try:
                pkcs12_password = pkcs12_password.encode()
            except Exception as original_exception:
                error_message = 'The PKCS#12 password contains invalid data, that cannot be encoded in UTF-8.'
                raise ValidationError(error_message) from original_exception
        else:
            pkcs12_password = None

        try:
            credential_serializer = CredentialSerializer.from_pkcs12_bytes(pkcs12_raw, pkcs12_password)
            credential_serializer.private_key_reference = (
                PrivateKeyReference.from_private_key(private_key=credential_serializer.private_key,
                                                     key_label=unique_name,
                                                     location=PrivateKeyLocation.HSM_PROVIDED))
        except Exception as exception:
            err_msg = _('Failed to parse and load the uploaded file. Either wrong password or corrupted file.')
            raise ValidationError(err_msg) from exception

        cert_crypto = credential_serializer.certificate
        if cert_crypto.extensions.get_extension_for_class(x509.BasicConstraints).value.ca is False:
            err_msg = 'The provided certificate is not a CA certificate.'
            raise ValidationError(err_msg)

        try:
            IssuingCaModel.create_new_issuing_ca(
                unique_name=unique_name,
                credential_serializer=credential_serializer,
                issuing_ca_type=IssuingCaModel.IssuingCaTypeChoice.LOCAL_PKCS11,
            )
        # TODO(AlexHx8472): Filter credentials and check if any issuing ca corresponds to it.
        # TODO(AlexHx8472): If it does get and display the name of the issuing ca in the message.
        # TODO(AlexHx8472): If not, give information about the credential usage that is already in the db.
        except ValidationError:
            raise
        except Exception as exception:
            err_msg = str(exception)
            raise ValidationError(err_msg) from exception


class IssuingCaAddFileImportSeparateFilesForm(LoggerMixin, forms.Form):
    """Form for importing an Issuing CA using separate files.

    This form allows the user to upload a private key file, its password (optional),
    an Issuing CA certificate file, and an optional certificate chain. The form
    validates the uploaded files, ensuring they are correctly formatted, within
    size limits, and not already associated with an existing Issuing CA.

    Attributes:
        unique_name (CharField): A unique name for the Issuing CA.
        private_key_file (FileField): The private key file (.key, .pem).
        private_key_file_password (CharField): An optional password for the private key.
        ca_certificate (FileField): The Issuing CA certificate file (.cer, .der, .pem, .p7b, .p7c).
        ca_certificate_chain (FileField): An optional certificate chain file.
    """

    unique_name = forms.CharField(
        max_length=256,
        label=_('Unique Name') + ' ' + UniqueNameValidator.form_label,
        widget=forms.TextInput(attrs={'autocomplete': 'nope'}),
        validators=[UniqueNameValidator()],
    )
    ca_certificate = forms.FileField(label=_('Issuing CA Certificate (.cer, .der, .pem, .p7b, .p7c)'), required=True)
    ca_certificate_chain = forms.FileField(label=_('[Optional] Certificate Chain (.pem, .p7b, .p7c).'), required=False)
    private_key_file = forms.FileField(label=_('Private Key File (.key, .pem)'), required=True)
    private_key_file_password = forms.CharField(
        # hack, force autocomplete off in chrome with: one-time-code
        widget=forms.PasswordInput(attrs={'autocomplete': 'one-time-code'}),
        label=_('[Optional] Private Key File Password'),
        required=False,
    )

    def clean_unique_name(self) -> str:
        """Validates the unique name to ensure it does not already exist in the database.

        Raises:
            ValidationError: If an Issuing CA with the provided name already exists.
        """
        unique_name = self.cleaned_data['unique_name']
        if IssuingCaModel.objects.filter(unique_name=unique_name).exists():
            error_message = 'Issuing CA with the provided name already exists.'
            raise ValidationError(error_message)
        return unique_name

    def clean_private_key_file(self) -> PrivateKeySerializer:
        """Validates and parses the uploaded private key file.

        This method checks if the private key file is provided, ensures it meets
        size constraints, and validates its contents. If a password is provided,
        it is used to decrypt the private key. Raises validation errors for missing,
        oversized, or corrupted private key files.

        Returns:
            PrivateKeySerializer: A serializer containing the parsed private key.

        Raises:
            ValidationError: If the private key file is missing, too large, or
            corrupted, or if the password is invalid or incompatible.
        """
        private_key_file = self.cleaned_data.get('private_key_file')
        private_key_file_password = (
            self.data.get('private_key_file_password') if self.data.get('private_key_file_password') else None
        )

        if not private_key_file:
            err_msg = 'No private key file was uploaded.'
            raise forms.ValidationError(err_msg)

        # max size: 64 kiB
        max_size = 1024 * 64
        if private_key_file.size > max_size:
            err_msg = 'Private key file is too large, max. 64 kiB.'
            raise ValidationError(err_msg)

        try:
            return PrivateKeySerializer.from_bytes(private_key_file.read(), private_key_file_password)
        except Exception as exception:
            err_msg = _('Failed to parse the private key file. Either wrong password or file corrupted.')
            raise ValidationError(err_msg) from exception

    def clean_ca_certificate(self) -> CertificateSerializer:
        """Validates and parses the uploaded Issuing CA certificate file.

        This method ensures the provided Issuing CA certificate file is valid and
        not already associated with an existing Issuing CA in the database. If the
        file is too large, corrupted, or already in use, a validation error is raised.

        Returns:
            CertificateSerializer: A serializer containing the parsed certificate.

        Raises:
            ValidationError: If the file is missing, too large, corrupted, or already
            associated with an existing Issuing CA.
        """
        ca_certificate = self.cleaned_data['ca_certificate']

        if not ca_certificate:
            err_msg = 'No Issuing CA file was uploaded.'
            raise forms.ValidationError(err_msg)

        # max size: 64 kiB
        max_size = 1024 * 64
        if ca_certificate.size > max_size:
            err_msg = 'Issuing CA file is too large, max. 64 kiB.'
            raise ValidationError(err_msg)

        try:
            certificate_serializer = CertificateSerializer.from_bytes(ca_certificate.read())
        except Exception as exception:
            err_msg = _('Failed to parse the Issuing CA certificate. Seems to be corrupted.')
            raise ValidationError(err_msg) from exception

        cert_crypto = certificate_serializer.as_crypto()
        if cert_crypto.extensions.get_extension_for_class(x509.BasicConstraints).value.ca is False:
            err_msg = 'The provided certificate is not a CA certificate.'
            raise ValidationError(err_msg)

        certificate_in_db = CertificateModel.get_cert_by_sha256_fingerprint(
            certificate_serializer.as_crypto().fingerprint(algorithm=hashes.SHA256()).hex()
        )
        if certificate_in_db:
            issuing_ca_qs = IssuingCaModel.objects.filter(credential__certificate=certificate_in_db)
            if issuing_ca_qs.exists():
                issuing_ca_in_db = issuing_ca_qs.first()
                err_msg = (
                    f'Issuing CA {issuing_ca_in_db.unique_name} is already configured '
                    'with the same Issuing CA certificate.'
                )
                raise ValidationError(err_msg)

        return certificate_serializer

    def clean_ca_certificate_chain(self) -> None | CertificateCollectionSerializer:
        """Validates and parses the uploaded Issuing CA certificate chain file.

        This method checks if the optional certificate chain file is provided.
        If present, it validates and attempts to parse the file into a collection
        of certificates. Raises a validation error if parsing fails or the file
        appears corrupted.

        Returns:
            CertificateCollectionSerializer: A serializer containing the parsed
            certificate chain if provided.

        Raises:
            ValidationError: If the certificate chain cannot be parsed.
        """
        ca_certificate_chain = self.cleaned_data['ca_certificate_chain']

        if ca_certificate_chain:
            try:
                return CertificateCollectionSerializer.from_bytes(ca_certificate_chain.read())
            except Exception as exception:
                err_msg = _('Failed to parse the Issuing CA certificate chain. Seems to be corrupted.')
                raise ValidationError(err_msg) from exception

        return None

    def clean(self) -> None:
        """Cleans and validates the form data.

        This method performs additional validation on the provided data,
        such as ensuring the unique name, private key file, and certificates
        are valid. It also initializes and saves the issuing CA configuration
        if all checks pass.

        Raises:
            ValidationError: If the form data is invalid or there is an error during processing.
        """
        try:
            cleaned_data = super().clean()
            if not cleaned_data:
                return
            unique_name = cleaned_data.get('unique_name')
            private_key_serializer = cleaned_data.get('private_key_file')
            ca_certificate_serializer = cleaned_data.get('ca_certificate')
            ca_certificate_chain_serializer = (
                cleaned_data.get('ca_certificate_chain') if cleaned_data.get('ca_certificate_chain') else None
            )

            if not unique_name or not private_key_serializer or not ca_certificate_serializer:
                return

            credential_serializer = CredentialSerializer.from_serializers(
                private_key_serializer=private_key_serializer,
                certificate_serializer=ca_certificate_serializer,
                certificate_collection_serializer=ca_certificate_chain_serializer
            )

<<<<<<< HEAD
            credential_serializer.private_key_reference = (
                PrivateKeyReference.from_private_key(private_key=credential_serializer.private_key,
                                                     key_label=unique_name,
                                                     location=PrivateKeyLocation.HSM_PROVIDED))
=======
            pk = credential_serializer.private_key
            cert = credential_serializer.certificate
            if pk.public_key() != cert.public_key():
                err_msg = 'The provided private key does not match the Issuing CA certificate.'
                raise ValidationError(err_msg)
>>>>>>> 47db50b7

            IssuingCaModel.create_new_issuing_ca(
                unique_name=unique_name,
                credential_serializer=credential_serializer,
                issuing_ca_type=IssuingCaModel.IssuingCaTypeChoice.LOCAL_PKCS11,
            )
        # TODO(AlexHx8472): Filter credentials and check if any issuing ca corresponds to it.
        # TODO(AlexHx8472): If it does get and display the name of the issuing ca in the message.
        # TODO(AlexHx8472): If not, give information about the credential usage that is already in the db.
        except ValidationError:
            raise
        except Exception as exception:
            err_msg = str(exception)
            raise ValidationError(err_msg) from exception


class OwnerCredentialFileImportForm(LoggerMixin, forms.Form):
    """Form for importing an DevOwnerID using separate files.

    This form allows the user to upload a private key file, its password (optional),
    an DevOwnerID certificate file, and an optional certificate chain. The form
    validates the uploaded files, ensuring they are correctly formatted and within
    size limits.

    Attributes:
        unique_name (CharField): A unique name for the Owner Credential.
        private_key_file (FileField): The private key file (.key, .pem).
        private_key_file_password (CharField): An optional password for the private key.
        owner_certificate (FileField): The DevOwnerID certificate file (.cer, .der, .pem, .p7b, .p7c).
        owner_certificate_chain (FileField): An optional certificate chain file.
    """

    unique_name = forms.CharField(
        max_length=256,
        label=_('Unique Name') + ' ' + UniqueNameValidator.form_label,
        widget=forms.TextInput(attrs={'autocomplete': 'nope'}),
        validators=[UniqueNameValidator()],
    )
    certificate = forms.FileField(label=_('DevOwnerID Certificate (.cer, .der, .pem, .p7b, .p7c)'), required=True)
    certificate_chain = forms.FileField(label=_('[Optional] Certificate Chain (.pem, .p7b, .p7c).'), required=False)
    private_key_file = forms.FileField(label=_('Private Key File (.key, .pem)'), required=True)
    private_key_file_password = forms.CharField(
        # hack, force autocomplete off in chrome with: one-time-code
        widget=forms.PasswordInput(attrs={'autocomplete': 'one-time-code'}),
        label=_('[Optional] Private Key File Password'),
        required=False,
    )

    def clean_unique_name(self) -> str:
        """Validates the unique name to ensure it does not already exist in the database.

        Raises:
            ValidationError: If an Issuing CA with the provided name already exists.
        """
        unique_name = self.cleaned_data['unique_name']
        if OwnerCredentialModel.objects.filter(unique_name=unique_name).exists():
            error_message = 'Owner Credential with the provided name already exists.'
            raise ValidationError(error_message)
        return unique_name

    def clean_private_key_file(self) -> PrivateKeySerializer:
        """Validates and parses the uploaded private key file.

        This method checks if the private key file is provided, ensures it meets
        size constraints, and validates its contents. If a password is provided,
        it is used to decrypt the private key. Raises validation errors for missing,
        oversized, or corrupted private key files.

        Returns:
            PrivateKeySerializer: A serializer containing the parsed private key.

        Raises:
            ValidationError: If the private key file is missing, too large, or
            corrupted, or if the password is invalid or incompatible.
        """
        private_key_file = self.cleaned_data.get('private_key_file')
        private_key_file_password = (
            self.data.get('private_key_file_password') if self.data.get('private_key_file_password') else None
        )

        if not private_key_file:
            err_msg = 'No private key file was uploaded.'
            raise forms.ValidationError(err_msg)

        # max size: 64 kiB
        max_size = 1024 * 64
        if private_key_file.size > max_size:
            err_msg = 'Private key file is too large, max. 64 kiB.'
            raise ValidationError(err_msg)

        try:
            return PrivateKeySerializer.from_bytes(private_key_file.read(), private_key_file_password)
        except Exception as exception:
            err_msg = _('Failed to parse the private key file. Either wrong password or file corrupted.')
            raise ValidationError(err_msg) from exception

    def clean_certificate(self) -> CertificateSerializer:
        """Validates and parses the uploaded certificate file.

        This method ensures the provided certificate file is valid and
        not already associated with an existing DevOwnerID in the database. If the
        file is too large, corrupted, or already in use, a validation error is raised.

        Returns:
            CertificateSerializer: A serializer containing the parsed certificate.

        Raises:
            ValidationError: If the file is missing, too large, corrupted, or already
            associated with an existing Issuing CA.
        """
        certificate = self.cleaned_data['certificate']

        if not certificate:
            err_msg = 'No certificate file was uploaded.'
            raise forms.ValidationError(err_msg)

        # max size: 64 kiB
        max_size = 1024 * 64
        if certificate.size > max_size:
            err_msg = 'Certificate file is too large, max. 64 kiB.'
            raise ValidationError(err_msg)

        try:
            certificate_serializer = CertificateSerializer.from_bytes(certificate.read())
        except Exception as exception:
            err_msg = _('Failed to parse the certificate. Seems to be corrupted.')
            raise ValidationError(err_msg) from exception

        certificate_in_db = CertificateModel.get_cert_by_sha256_fingerprint(
            certificate_serializer.as_crypto().fingerprint(algorithm=hashes.SHA256()).hex()
        )
        if certificate_in_db:
            credential_qs = OwnerCredentialModel.objects.filter(credential__certificate=certificate_in_db)
            if credential_qs.exists():
                credential_in_db = credential_qs.first()
                err_msg = (
                    f'Owner Credential {credential_in_db.unique_name} is already configured '
                    'with the same DevOwnerID.'
                )
                raise ValidationError(err_msg)

        return certificate_serializer

    def clean_certificate_chain(self) -> None | CertificateCollectionSerializer:
        """Validates and parses the uploaded certificate chain file.

        This method checks if the optional certificate chain file is provided.
        If present, it validates and attempts to parse the file into a collection
        of certificates. Raises a validation error if parsing fails or the file
        appears corrupted.

        Returns:
            CertificateCollectionSerializer: A serializer containing the parsed
            certificate chain if provided.

        Raises:
            ValidationError: If the certificate chain cannot be parsed.
        """
        ca_certificate_chain = self.cleaned_data['certificate_chain']

        if ca_certificate_chain:
            try:
                return CertificateCollectionSerializer.from_bytes(ca_certificate_chain.read())
            except Exception as exception:
                err_msg = _('Failed to parse the certificate chain. Seems to be corrupted.')
                raise ValidationError(err_msg) from exception

        return None

    def clean(self) -> None:
        """Cleans and validates the form data.

        This method performs additional validation on the provided data,
        such as ensuring the unique name, private key file, and certificates
        are valid. It also initializes and saves the OwnerCredential configuration
        if all checks pass.

        Raises:
            ValidationError: If the form data is invalid or there is an error during processing.
        """
        try:
            cleaned_data = super().clean()
            if not cleaned_data:
                return
            unique_name = cleaned_data.get('unique_name')
            private_key_serializer = cleaned_data.get('private_key_file')
            certificate_serializer = cleaned_data.get('certificate')
            certificate_chain_serializer = (
                cleaned_data.get('certificate_chain') if cleaned_data.get('certificate_chain') else None
            )

            if not unique_name or not private_key_serializer or not certificate_serializer:
                return

            credential_serializer = CredentialSerializer.from_serializers(
                private_key_serializer=private_key_serializer,
                certificate_serializer=certificate_serializer,
                certificate_collection_serializer=certificate_chain_serializer
            )

            OwnerCredentialModel.create_new_owner_credential(
                unique_name=unique_name,
                credential_serializer=credential_serializer,
            )
        except ValidationError:
            raise
        except Exception as exception:
            err_msg = str(exception)
            raise ValidationError(err_msg) from exception<|MERGE_RESOLUTION|>--- conflicted
+++ resolved
@@ -13,7 +13,9 @@
     CertificateCollectionSerializer,
     CertificateSerializer,
     CredentialSerializer,
-    PrivateKeySerializer, PrivateKeyLocation, PrivateKeyReference,
+    PrivateKeySerializer,
+    PrivateKeyLocation,
+    PrivateKeyReference,
 )
 from util.field import UniqueNameValidator
 
@@ -148,7 +150,7 @@
 
     @staticmethod
     def _save_trust_store(
-            unique_name: str, intended_usage: TruststoreModel.IntendedUsage, certificates: list[x509.Certificate]
+        unique_name: str, intended_usage: TruststoreModel.IntendedUsage, certificates: list[x509.Certificate]
     ) -> TruststoreModel:
         saved_certs: list[CertificateModel] = []
 
@@ -629,18 +631,16 @@
                 certificate_collection_serializer=ca_certificate_chain_serializer
             )
 
-<<<<<<< HEAD
-            credential_serializer.private_key_reference = (
-                PrivateKeyReference.from_private_key(private_key=credential_serializer.private_key,
-                                                     key_label=unique_name,
-                                                     location=PrivateKeyLocation.HSM_PROVIDED))
-=======
             pk = credential_serializer.private_key
             cert = credential_serializer.certificate
             if pk.public_key() != cert.public_key():
                 err_msg = 'The provided private key does not match the Issuing CA certificate.'
                 raise ValidationError(err_msg)
->>>>>>> 47db50b7
+
+            credential_serializer.private_key_reference = (
+                PrivateKeyReference.from_private_key(private_key=credential_serializer.private_key,
+                                                     key_label=unique_name,
+                                                     location=PrivateKeyLocation.HSM_PROVIDED))
 
             IssuingCaModel.create_new_issuing_ca(
                 unique_name=unique_name,
