--- conflicted
+++ resolved
@@ -13,14 +13,10 @@
 from datetime import timedelta
 
 from util.x509.credentials import CredentialsError, CredentialUploadHandler
-<<<<<<< HEAD
 from util.protocols.est_remote import ESTProtocolHandler
-from .models import IssuingCa
-=======
 from util.x509.enrollment import Enrollment
 
 from .models import IssuingCa, RootCa
->>>>>>> 04fd566d
 
 if TYPE_CHECKING:
     from typing import Any
@@ -180,7 +176,6 @@
 
         return cleaned_data
 
-<<<<<<< HEAD
 class IssuingCaESTForm(CleanUniqueNameMixin, IssuingCaUploadForm):
     """Retrieve an issuing CA certificate from a remote CA via EST"""
 
@@ -216,7 +211,9 @@
         except ValueError as e:
             self.add_error('est_url', 'Error in EST Protocol'+ str(e))
             raise UploadError from e
-=======
+
+        return cleaned_data
+
 class RootCaChoiceField(ModelChoiceField):
     def label_from_instance(self, obj):
         return f"{obj.unique_name} - {obj.ca_type}"
@@ -273,6 +270,5 @@
         except ValueError as e:
             self.add_error('unique_name', 'Error while generating a subordinate CA'+ str(e))
             raise CreateError from e
->>>>>>> 04fd566d
 
         return cleaned_data