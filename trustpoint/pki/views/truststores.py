"""This module contains all views concerning the PKI -> Truststore section."""

from __future__ import annotations

from typing import TYPE_CHECKING

<<<<<<< HEAD
=======
from trustpoint_core.file_builder.certificate import (
    CertificateCollectionArchiveFileBuilder,
    CertificateCollectionBuilder,
)
from trustpoint_core.file_builder.enum import ArchiveFormat, CertificateFileFormat
>>>>>>> 50a78cd6
from django.contrib import messages
from django.db.models import ProtectedError
from django.http import Http404, HttpRequest, HttpResponse, HttpResponseRedirect
from django.shortcuts import get_object_or_404
from django.urls import reverse, reverse_lazy
from django.utils.translation import gettext_lazy as _
from django.views.generic.base import RedirectView
from django.views.generic.detail import DetailView
from django.views.generic.edit import FormView
from django.views.generic.list import ListView
from trustpoint_core.file_builder.certificate import (
    CertificateCollectionArchiveFileBuilder,
    CertificateCollectionBuilder,
)
from trustpoint_core.file_builder.enum import ArchiveFormat, CertificateFileFormat

from pki.forms import TruststoreAddForm
from pki.models import DomainModel
from pki.models.truststore import TruststoreModel
from trustpoint.settings import UIConfig
from trustpoint.views.base import (
    BulkDeleteView,
    PrimaryKeyListFromPrimaryKeyString,
    SortableTableMixin,
    TpLoginRequiredMixin,
)

if TYPE_CHECKING:
    from typing import Any, ClassVar

    from django.forms import Form


class TruststoresRedirectView(TpLoginRequiredMixin, RedirectView):
    """View that redirects to the index of the PKI Truststores application: Truststores."""

    permanent = False
    pattern_name = 'pki:truststores'


class TruststoresContextMixin:
    """Mixin which adds some extra context for the PKI Views."""

    extra_context: ClassVar = {'page_category': 'pki', 'page_name': 'truststores'}


<<<<<<< HEAD
class TruststoreTableView(TruststoresContextMixin, TpLoginRequiredMixin, SortableTableMixin, ListView[TruststoreModel]):
=======
class TruststoreTableView(TruststoresContextMixin, TpLoginRequiredMixin, SortableTableMixin, ListView):
>>>>>>> 50a78cd6
    """Truststore Table View."""

    model = TruststoreModel
    template_name = 'pki/truststores/truststores.html'
    context_object_name = 'truststores'
    paginate_by = UIConfig.paginate_by
    default_sort_param = 'unique_name'


class TruststoreCreateView(TruststoresContextMixin, TpLoginRequiredMixin, FormView[TruststoreAddForm]):
    """View for creating a new Truststore."""

    model = TruststoreModel
    form_class = TruststoreAddForm
    template_name = 'pki/truststores/add/file_import.html'
    ignore_url = reverse_lazy('pki:truststores')

    def form_valid(self, form: TruststoreAddForm) -> HttpResponseRedirect:
        """If the form is valid, redirect to Truststore overview"""
        truststore = form.cleaned_data['truststore']
        domain_id = self.kwargs.get('pk')

        if domain_id:
            return HttpResponseRedirect(
                reverse(
                    'pki:devid_registration_create-with_truststore_id',
                    kwargs={'pk': domain_id, 'truststore_id': truststore.id},
                )
            )

        return HttpResponseRedirect(reverse('pki:truststores'))

    def get_success_url(self) -> str:
        """You could still use a success URL here if needed"""
        return reverse_lazy('pki:truststores')

    def get_context_data(self, **kwargs: dict[str, Any]) -> dict[str, Any]:
        """Include domain in context only if pk is present."""
        context = super().get_context_data(**kwargs)
        pk = self.kwargs.get('pk')
        if pk:
            context['domain'] = get_object_or_404(DomainModel, id=pk)
        return context


<<<<<<< HEAD
class TruststoreDetailView(TruststoresContextMixin, TpLoginRequiredMixin, DetailView[TruststoreModel]):
=======
class TruststoreDetailView(TruststoresContextMixin, TpLoginRequiredMixin, DetailView):
>>>>>>> 50a78cd6
    """The truststore detail view."""

    model = TruststoreModel
    success_url = reverse_lazy('pki:truststores')
    ignore_url = reverse_lazy('pki:truststores')
    template_name = 'pki/truststores/details.html'
    context_object_name = 'truststore'


<<<<<<< HEAD
class TruststoreDownloadView(TruststoresContextMixin, TpLoginRequiredMixin, DetailView[TruststoreModel]):
=======
class TruststoreDownloadView(TruststoresContextMixin, TpLoginRequiredMixin, DetailView):
>>>>>>> 50a78cd6
    """View for downloading a single truststore."""

    model = TruststoreModel
    success_url = reverse_lazy('pki:truststores')
    ignore_url = reverse_lazy('pki:truststores')
    template_name = 'pki/truststores/download.html'
    context_object_name = 'truststore'

    def get(
        self,
        request: HttpRequest,
        pk: str | None = None,
        file_format: str | None = None,
        *args: tuple[Any],
        **kwargs: dict[str, Any],
    ) -> HttpResponse:
        """HTTP GET Method.

        If only the certificate primary key are passed in the url, the download summary will be displayed.
        If value for file_format is also provided, a file download will be performed.

        Compare the re_path regex in the pki.urls package.

        Args:
            request: The HttpRequest object.
            pk: A string containing the certificate primary key.
            file_format: The format of the certificate to download.
            *args: Positional arguments.
            **kwargs: Keyword arguments.

        Returns:
            HttpResponse: The HTTP response with either the download summary or a file download.

        Raises:
            Http404
        """
        if not pk:
            raise Http404

        if file_format is None:
            return super().get(request, *args, **kwargs)

        try:
            file_format_enum = CertificateFileFormat(value=self.kwargs.get('file_format'))
        except Exception as exception:
            raise Http404 from exception

        certificate_serializer = TruststoreModel.objects.get(pk=pk).get_certificate_collection_serializer()

        file_bytes = CertificateCollectionBuilder.build(certificate_serializer, file_format=file_format_enum)

        response = HttpResponse(file_bytes, content_type=file_format_enum.mime_type)
        response['Content-Disposition'] = f'attachment; filename="truststore{file_format_enum.file_extension}"'

        return response


class TruststoreMultipleDownloadView(
    TruststoresContextMixin, TpLoginRequiredMixin, PrimaryKeyListFromPrimaryKeyString, ListView[TruststoreModel]
):
    """View for downloading multiple truststores at once as archived files."""

    model = TruststoreModel
    success_url = reverse_lazy('pki:truststores')
    ignore_url = reverse_lazy('pki:truststores')
    template_name = 'pki/truststores/download_multiple.html'
    context_object_name = 'truststores'

    def get_context_data(self, **kwargs: dict[str, Any]) -> dict[str, Any]:
        """Adding the part of the url to the context, that contains the truststores primary keys.

        This is used for the {% url }% tags in the template to download files.

        Args:
            **kwargs: Keyword arguments passed to super().get_context_data().

        Returns:
            dict: The context data.
        """
        context = super().get_context_data(**kwargs)
        context['pks_path'] = self.kwargs.get('pks')
        return context

    def get(
        self,
        request: HttpRequest,
        pks: str | None = None,
        file_format: None | str = None,
        archive_format: None | str = None,
        *args: tuple[Any],
        **kwargs: dict[str, Any],
    ) -> HttpResponse:
        """HTTP GET Method.

        If only certificate primary keys are passed in the url, the download summary will be displayed.
        If value for file_format and archive_format are also provided, a file download will be performed.

        Compare the re_path regex in the pki.urls package.

        Args:
            request: The HttpRequest object.
            pks: A string containing the certificate primary keys, e.g. 1/2/3/4/5
            file_format: The format of the archived certificate files.
            archive_format: The archive format that will be provided as download.
            *args: Positional arguments.
            **kwargs: Keyword arguments.

        Returns:
            HttpResponse: The HTTP response with either the download summary or a file download.

        Raises:
            Http404
        """
        if not pks:
            raise Http404

        pks_list = self.get_pks_as_list(pks=pks)
        self.queryset = self.model.objects.filter(pk__in=pks_list)

        if len(pks_list) != len(self.queryset):
            raise Http404

        if not file_format and not archive_format:
            return super().get(request, *args, **kwargs)

        try:
            file_format_enum = CertificateFileFormat(value=file_format)
        except Exception as exception:
            raise Http404 from exception

        try:
            archive_format_enum = ArchiveFormat(archive_format)
        except Exception as exception:
            raise Http404 from exception

        certificate_collection_serializers = [
            TruststoreModel.objects.get(pk=pk).get_certificate_collection_serializer() for pk in pks_list
        ]

        file_bytes = CertificateCollectionArchiveFileBuilder.build(
            certificate_collection_serializers=certificate_collection_serializers,
            file_format=file_format_enum,
            archive_format=archive_format_enum,
        )

        response = HttpResponse(file_bytes, content_type=archive_format_enum.mime_type)
        response['Content-Disposition'] = f'attachment; filename="truststores{archive_format_enum.file_extension}"'

        return response


class TruststoreBulkDeleteConfirmView(TruststoresContextMixin, TpLoginRequiredMixin, BulkDeleteView):
    """View for confirming the deletion of multiple truststores."""

    model = TruststoreModel
    success_url = reverse_lazy('pki:truststores')
    ignore_url = reverse_lazy('pki:truststores')
    template_name = 'pki/truststores/confirm_delete.html'
    context_object_name = 'truststores'

    def form_valid(self, form: Form) -> HttpResponse:
        """Attempts to delete the selected truststores on valid form."""
        queryset = self.get_queryset()
        deleted_count = queryset.count()

        try:
            response = super().form_valid(form)

        except ProtectedError:
            messages.error(
                self.request,
                _('Cannot delete the selected Truststore(s) because they are referenced by other objects.'),
            )
            return HttpResponseRedirect(self.success_url)

        messages.success(self.request, _('Successfully deleted {count} Truststore(s).').format(count=deleted_count))

        return response<|MERGE_RESOLUTION|>--- conflicted
+++ resolved
@@ -4,14 +4,6 @@
 
 from typing import TYPE_CHECKING
 
-<<<<<<< HEAD
-=======
-from trustpoint_core.file_builder.certificate import (
-    CertificateCollectionArchiveFileBuilder,
-    CertificateCollectionBuilder,
-)
-from trustpoint_core.file_builder.enum import ArchiveFormat, CertificateFileFormat
->>>>>>> 50a78cd6
 from django.contrib import messages
 from django.db.models import ProtectedError
 from django.http import Http404, HttpRequest, HttpResponse, HttpResponseRedirect
@@ -58,11 +50,7 @@
     extra_context: ClassVar = {'page_category': 'pki', 'page_name': 'truststores'}
 
 
-<<<<<<< HEAD
 class TruststoreTableView(TruststoresContextMixin, TpLoginRequiredMixin, SortableTableMixin, ListView[TruststoreModel]):
-=======
-class TruststoreTableView(TruststoresContextMixin, TpLoginRequiredMixin, SortableTableMixin, ListView):
->>>>>>> 50a78cd6
     """Truststore Table View."""
 
     model = TruststoreModel
@@ -81,7 +69,7 @@
     ignore_url = reverse_lazy('pki:truststores')
 
     def form_valid(self, form: TruststoreAddForm) -> HttpResponseRedirect:
-        """If the form is valid, redirect to Truststore overview"""
+        """If the form is valid, redirect to Truststore overview."""
         truststore = form.cleaned_data['truststore']
         domain_id = self.kwargs.get('pk')
 
@@ -96,7 +84,7 @@
         return HttpResponseRedirect(reverse('pki:truststores'))
 
     def get_success_url(self) -> str:
-        """You could still use a success URL here if needed"""
+        """You could still use a success URL here if needed."""
         return reverse_lazy('pki:truststores')
 
     def get_context_data(self, **kwargs: dict[str, Any]) -> dict[str, Any]:
@@ -108,11 +96,7 @@
         return context
 
 
-<<<<<<< HEAD
 class TruststoreDetailView(TruststoresContextMixin, TpLoginRequiredMixin, DetailView[TruststoreModel]):
-=======
-class TruststoreDetailView(TruststoresContextMixin, TpLoginRequiredMixin, DetailView):
->>>>>>> 50a78cd6
     """The truststore detail view."""
 
     model = TruststoreModel
@@ -122,11 +106,7 @@
     context_object_name = 'truststore'
 
 
-<<<<<<< HEAD
 class TruststoreDownloadView(TruststoresContextMixin, TpLoginRequiredMixin, DetailView[TruststoreModel]):
-=======
-class TruststoreDownloadView(TruststoresContextMixin, TpLoginRequiredMixin, DetailView):
->>>>>>> 50a78cd6
     """View for downloading a single truststore."""
 
     model = TruststoreModel
