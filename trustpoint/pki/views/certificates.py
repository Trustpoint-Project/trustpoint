--- conflicted
+++ resolved
@@ -6,11 +6,11 @@
 
 from core.file_builder.certificate import CertificateArchiveFileBuilder, CertificateFileBuilder
 from core.file_builder.enum import ArchiveFormat, CertificateFileFormat
-from django.http import Http404, HttpRequest, HttpResponse  # type: ignore[import-untyped]
-from django.urls import reverse_lazy  # type: ignore[import-untyped]
-from django.views.generic.base import RedirectView  # type: ignore[import-untyped]
-from django.views.generic.detail import DetailView  # type: ignore[import-untyped]
-from django.views.generic.list import ListView  # type: ignore[import-untyped]
+from django.http import Http404, HttpRequest, HttpResponse
+from django.urls import reverse_lazy
+from django.views.generic.base import RedirectView
+from django.views.generic.detail import DetailView
+from django.views.generic.list import ListView
 
 from pki.models import CertificateModel
 from trustpoint.settings import UIConfig
@@ -39,11 +39,7 @@
     model = CertificateModel
     template_name = 'pki/certificates/certificates.html'  # Template file
     context_object_name = 'certificates'
-<<<<<<< HEAD
-    paginate_by = 30  # Number of items per page
-=======
     paginate_by = UIConfig.paginate_by
->>>>>>> f10a8b39
     default_sort_param = 'common_name'
 
 class CertificateDetailView(CertificatesContextMixin, TpLoginRequiredMixin, DetailView):
