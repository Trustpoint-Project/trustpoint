--- conflicted
+++ resolved
@@ -7,12 +7,7 @@
 from django.contrib import messages
 from django.db.models import ProtectedError
 from django.http import HttpResponse, HttpResponseRedirect
-from django.shortcuts import redirect
-<<<<<<< HEAD
-from django.shortcuts import get_object_or_404
-from django.utils.translation import gettext as _
-=======
->>>>>>> 7e248537
+from django.shortcuts import redirect,get_object_or_404
 from django.urls import reverse_lazy
 from django.utils.translation import gettext as _
 from django.views.generic.detail import DetailView
@@ -45,11 +40,9 @@
     context_page_name = 'issuing_cas'
 
 
-<<<<<<< HEAD
+
 class IssuingCaTableView(IssuingCaContextMixin, TpLoginRequiredMixin, SortableTableMixin, ListView):
-=======
-class IssuingCaTableView(IssuingCaContextMixin, SortableTableMixin, ListView[IssuingCaModel]):
->>>>>>> 7e248537
+
     """Issuing CA Table View."""
 
     model = IssuingCaModel
@@ -77,43 +70,38 @@
         return HttpResponseRedirect(reverse_lazy('pki:issuing_cas-add-method_select'))
 
 
-<<<<<<< HEAD
+
 class IssuingCaAddFileImportPkcs12View(IssuingCaContextMixin, TpLoginRequiredMixin, FormView):
-=======
-class IssuingCaAddFileImportPkcs12View(
-    IssuingCaContextMixin, FormView[IssuingCaAddFileImportPkcs12Form]
-):
+
     """View to import an Issuing CA from a PKCS12 file."""
 
->>>>>>> 7e248537
+
     template_name = 'pki/issuing_cas/add/file_import.html'
     form_class = IssuingCaAddFileImportPkcs12Form
     success_url = reverse_lazy('pki:issuing_cas')
 
 
-<<<<<<< HEAD
+
 class IssuingCaAddFileImportSeparateFilesView(IssuingCaContextMixin, TpLoginRequiredMixin, FormView):
-=======
-class IssuingCaAddFileImportSeparateFilesView(
-    IssuingCaContextMixin, FormView[IssuingCaAddFileImportSeparateFilesForm]
-):
+
+
     """View to import an Issuing CA from separate PEM files."""
 
->>>>>>> 7e248537
+
     template_name = 'pki/issuing_cas/add/file_import.html'
     form_class = IssuingCaAddFileImportSeparateFilesForm
     success_url = reverse_lazy('pki:issuing_cas')
 
 
-<<<<<<< HEAD
+
 class IssuingCaConfigView(LoggerMixin, IssuingCaContextMixin, TpLoginRequiredMixin, DetailView):
-=======
-class IssuingCaDetailView(IssuingCaContextMixin, DetailView[IssuingCaModel]):
+
+
     """View to display the details of an Issuing CA."""
 
     http_method_names = ('get',)
 
->>>>>>> 7e248537
+
     model = IssuingCaModel
     success_url = reverse_lazy('pki:issuing_cas')
     ignore_url = reverse_lazy('pki:issuing_cas')
@@ -124,7 +112,6 @@
         context = super().get_context_data(**kwargs)
         issuing_ca = self.get_object()
 
-<<<<<<< HEAD
         # Get issued certificates queryset
         issued_certificates = CertificateModel.objects.filter(
             issuer_public_bytes=issuing_ca.credential.certificate.subject_public_bytes
@@ -155,10 +142,6 @@
 
 class IssuingCaDetailView(IssuingCaContextMixin, TpLoginRequiredMixin, DetailView):
     """Detail view for an Issuing CA."""
-=======
-class IssuingCaConfigView(LoggerMixin, IssuingCaContextMixin, DetailView[IssuingCaModel]):
-    """View to configure an Issuing CA."""
->>>>>>> 7e248537
 
     model = IssuingCaModel
     success_url = reverse_lazy('pki:issuing_cas')
