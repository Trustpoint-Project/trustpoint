--- conflicted
+++ resolved
@@ -4,11 +4,7 @@
 
 import binascii
 from base64 import b64decode
-<<<<<<< HEAD
-from typing import TYPE_CHECKING, Any
-=======
 from typing import TYPE_CHECKING, Any, ClassVar
->>>>>>> d6fd2303
 
 from cryptography import x509
 from cryptography.hazmat.backends import default_backend
@@ -293,8 +289,6 @@
         else:
             response = HttpResponse(crl_pem, content_type='application/x-pem-file')
             response['Content-Disposition'] = f'attachment; filename="{issuing_ca.unique_name}.crl"'
-<<<<<<< HEAD
-=======
         return response
 
 
@@ -467,5 +461,4 @@
                     status=status.HTTP_500_INTERNAL_SERVER_ERROR,
                 )
 
->>>>>>> d6fd2303
         return response