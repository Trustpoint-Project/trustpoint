--- conflicted
+++ resolved
@@ -17,12 +17,8 @@
     OnboardingStatus,
 )
 from pki.models import DevIdRegistration, DomainModel, TruststoreModel
-<<<<<<< HEAD
 from pki.util.x509 import NginxTLSClientCertExtractor
 
-=======
-from pki.util.x509 import ApacheTLSClientCertExtractor
->>>>>>> 46d74967
 from trustpoint.logger import LoggerMixin
 
 if TYPE_CHECKING:
