"""Handles certificate creation for Issuing CA certificates."""

from __future__ import annotations

import datetime
import itertools
import logging
from typing import TYPE_CHECKING, cast

from cryptography import x509
from cryptography.hazmat.primitives.asymmetric import ec, rsa
from cryptography.hazmat.primitives.hashes import SHA256, HashAlgorithm
from cryptography.x509.oid import NameOID
from trustpoint_core.serializer import CredentialSerializer

from pki.models import IssuingCaModel
from pki.util.keys import CryptographyUtils

if TYPE_CHECKING:
<<<<<<< HEAD
    from django.http import HttpRequest
    from trustpoint_core.key_types import PrivateKey
=======
    from trustpoint_core.crypto_types import PrivateKey
>>>>>>> 036b598e

logger = logging.getLogger(__name__)


class CertificateGenerator:
    """Methods for generating X.509 certificates."""

    @staticmethod
    def create_root_ca(
        cn: str,
        validity_days: int = 7300,
        private_key: None | rsa.RSAPrivateKey | ec.EllipticCurvePrivateKey = None,
        hash_algorithm: None | HashAlgorithm = None,
    ) -> tuple[x509.Certificate, PrivateKey]:
        """Creates a root CA certificate for testing and AutoGenPKI."""
        return CertificateGenerator.create_issuing_ca(None, cn, cn, private_key, validity_days, hash_algorithm)

    @staticmethod
    def create_issuing_ca(  # noqa: PLR0913
        issuer_private_key: None | PrivateKey,
        issuer_cn: str,
        subject_cn: str,
        private_key: None | PrivateKey = None,
        validity_days: int = 3650,
        hash_algorithm: None | HashAlgorithm = None,
    ) -> tuple[x509.Certificate, PrivateKey]:
        """Creates an issuing CA certificate + key pair."""
        one_day = datetime.timedelta(1, 0, 0)
        if private_key is None:
            private_key = rsa.generate_private_key(
                public_exponent=65537,
                key_size=2048,
            )
        if issuer_private_key is None:
            # If issuer private key is not provided, make self-signed (aka root CA)
            issuer_private_key = private_key
            issuer_cn = subject_cn

        if hash_algorithm is None:
            hash_algorithm = SHA256()

        public_key = private_key.public_key()
        builder = x509.CertificateBuilder()
        builder = builder.subject_name(
            x509.Name(
                [
                    x509.NameAttribute(NameOID.COMMON_NAME, subject_cn),
                ]
            )
        )
        builder = builder.issuer_name(
            x509.Name(
                [
                    x509.NameAttribute(NameOID.COMMON_NAME, issuer_cn),
                ]
            )
        )
        builder = builder.not_valid_before(datetime.datetime.now(tz=datetime.UTC) - one_day)
        builder = builder.not_valid_after(datetime.datetime.now(tz=datetime.UTC) + (one_day * validity_days))
        builder = builder.serial_number(x509.random_serial_number())
        builder = builder.public_key(public_key)
        builder = builder.add_extension(x509.BasicConstraints(ca=True, path_length=None), critical=True)
        builder = builder.add_extension(x509.SubjectKeyIdentifier.from_public_key(public_key), critical=False)
        builder = builder.add_extension(
            x509.AuthorityKeyIdentifier.from_issuer_public_key(issuer_private_key.public_key()), critical=False
        )

        certificate = builder.sign(
            private_key=issuer_private_key,
            algorithm=hash_algorithm,
        )
        return certificate, private_key

    @staticmethod
    def create_ee(  # noqa: PLR0913
        issuer_private_key: PrivateKey,
        issuer_cn: str,
        subject_name: str | x509.Name,
        private_key: None | PrivateKey = None,
        extensions: list[tuple[x509.ExtensionType, bool]] | None = None,
        validity_days: int = 365,
    ) -> tuple[x509.Certificate, PrivateKey]:
        """Creates a generic end entity certificate + key pair."""
        one_day = datetime.timedelta(1, 0, 0)
        if private_key is None:
            private_key = rsa.generate_private_key(public_exponent=65537, key_size=2048)

        not_valid_before = datetime.datetime.now(tz=datetime.UTC) - one_day
        not_valid_after = not_valid_before + (one_day * validity_days)

        public_key = private_key.public_key()
        builder = x509.CertificateBuilder()
        if isinstance(subject_name, str):
            builder = builder.subject_name(
                x509.Name(
                    [
                        x509.NameAttribute(NameOID.COMMON_NAME, subject_name),
                    ]
                )
            )
        elif isinstance(subject_name, x509.Name):
            builder = builder.subject_name(subject_name)
        else:
            exc_msg = 'subject_name must be a string or x509.Name'
            raise TypeError(exc_msg)

        builder = builder.issuer_name(
            x509.Name(
                [
                    x509.NameAttribute(NameOID.COMMON_NAME, issuer_cn),
                ]
            )
        )

        builder = builder.not_valid_before(not_valid_before)
        builder = builder.not_valid_after(not_valid_after)
        builder = builder.serial_number(x509.random_serial_number())
        builder = builder.public_key(public_key)
        builder = builder.add_extension(
            x509.BasicConstraints(ca=False, path_length=None),
            critical=True,
        )
        builder = builder.add_extension(x509.SubjectKeyIdentifier.from_public_key(public_key), critical=False)
        builder = builder.add_extension(
            x509.AuthorityKeyIdentifier.from_issuer_public_key(issuer_private_key.public_key()), critical=False
        )
        for ext, critical in extensions or []:
            builder = builder.add_extension(ext, critical=critical)

        hash_algorithm = CryptographyUtils.get_hash_algorithm_for_private_key(issuer_private_key)

        certificate = builder.sign(
            private_key=issuer_private_key,
            algorithm=hash_algorithm,
        )
        return certificate, private_key
    
    @staticmethod
    def create_test_pki(chain_depth: int = 0) -> tuple[list[x509.Certificate], list[PrivateKey]]:
        """Get a test PKI chain with a specified depth (excluding root CA). depth=0 is a self-signed EE."""
        ee_extensions = [
            (x509.SubjectAlternativeName([x509.UniformResourceIdentifier('test_ee.alt')]), False),
            (x509.KeyUsage(
                digital_signature=True,
                content_commitment=False,
                key_encipherment=False,
                data_encipherment=False,
                key_agreement=True,
                key_cert_sign=False,
                crl_sign=False,
                encipher_only=False,
                decipher_only=False,
            ), True),
        ]
        if (chain_depth == 0):
            # Create a self-signed EE
            key = rsa.generate_private_key(public_exponent=65537, key_size=2048)
            cert, _key = CertificateGenerator.create_ee(key, 'Test End Entity', 'Test End Entity', key, ee_extensions)
            return ([cert], [key])

        certs = []
        keys = []
        (root_cert, root_key) = CertificateGenerator.create_root_ca('Test Root CA')
        certs.append(root_cert)
        keys.append(root_key)
        parent_key = root_key
        parent_cn = 'Test Root CA'
        for i in range(chain_depth - 1):
            ca_cn = f'Test Intermediate CA {i + 1}'
            (cert, key) = CertificateGenerator.create_issuing_ca(
                parent_key, parent_cn, ca_cn
            )
            parent_key = key
            parent_cn = ca_cn
            certs.append(cert)
            keys.append(key)

        (cert, key) = CertificateGenerator.create_ee(
            parent_key, parent_cn, 'Test End Entity', None, ee_extensions
        )
        certs.append(cert)
        keys.append(key)
        return (certs, keys)

    @staticmethod
    def save_issuing_ca(
        issuing_ca_cert: x509.Certificate,
        chain: list[x509.Certificate],
        private_key: PrivateKey,
        unique_name: str = 'issuing_ca',
        ca_type: IssuingCaModel.IssuingCaTypeChoice = IssuingCaModel.IssuingCaTypeChoice.LOCAL_UNPROTECTED,
    ) -> IssuingCaModel:
        """Saves an Issuing CA certificate to the database."""
        issuing_ca_credential_serializer = CredentialSerializer(
            private_key=private_key,
            certificate=issuing_ca_cert,
            additional_certificates=chain
        )

        issuing_ca = IssuingCaModel.create_new_issuing_ca(
            unique_name=unique_name, credential_serializer=issuing_ca_credential_serializer, issuing_ca_type=ca_type
        )

        logger.info("Issuing CA '%s' saved successfully.", unique_name)

        return cast(IssuingCaModel, issuing_ca)


class ClientCertificateAuthenticationError(Exception):
    """Exception raised for general client certificate authentication failures."""


class ApacheTLSClientCertExtractor:
    """Extracts the TLS client certificate from the request."""

    @staticmethod
    def get_client_cert_as_x509(request: HttpRequest) -> tuple[x509.Certificate, list[x509.Certificate]]:
        """Retrieve the client certificate from the request and convert it to an x509.Certificate object.

        Args:
            request: Django HttpRequest containing the headers.

        Returns:
            x509.Certificate object.

        Raises:
            ClientCertificateAuthenticationError: if no client certificate found or it is not a valid PEM-encoded cert.
        """
        cert_data = request.META.get('SSL_CLIENT_CERT')
        if not cert_data:
            error_message = 'Missing SSL_CLIENT_CERT header'
            raise ClientCertificateAuthenticationError(error_message)

        try:
            client_cert = x509.load_pem_x509_certificate(cert_data.encode('utf-8'))
        except Exception as e:
            error_message = f'Invalid SSL_CLIENT_CERT header: {e}'
            raise ClientCertificateAuthenticationError(error_message) from e

        # Extract intermediate CAs from Apache variables
        intermediate_cas = []

        for i in itertools.count():
            ca = request.META.get(f'SSL_CLIENT_CERT_CHAIN_{i}')
            if not ca:
                break
            try:
                ca_cert = x509.load_pem_x509_certificate(ca.encode('utf-8'))
            except Exception as e:
                error_message = f'Invalid SSL_CLIENT_CERT_CHAIN_{i} PEM: {e}'
                raise ClientCertificateAuthenticationError(error_message) from e
            intermediate_cas.append(ca_cert)

        return (client_cert, intermediate_cas)<|MERGE_RESOLUTION|>--- conflicted
+++ resolved
@@ -17,12 +17,8 @@
 from pki.util.keys import CryptographyUtils
 
 if TYPE_CHECKING:
-<<<<<<< HEAD
     from django.http import HttpRequest
-    from trustpoint_core.key_types import PrivateKey
-=======
     from trustpoint_core.crypto_types import PrivateKey
->>>>>>> 036b598e
 
 logger = logging.getLogger(__name__)
 
