--- conflicted
+++ resolved
@@ -4,21 +4,13 @@
 import datetime
 from typing import TYPE_CHECKING
 
-<<<<<<< HEAD
-from core import oid
-from core.validator.field import UniqueNameValidator
-=======
-from util.field import UniqueNameValidator
->>>>>>> 57da8899
 from cryptography import x509
 from cryptography.hazmat.primitives import serialization
 from django.db import models
 from django.utils import timezone
 from django.utils.translation import gettext_lazy as _
-<<<<<<< HEAD
-=======
 from trustpoint_core import oid
->>>>>>> 57da8899
+from util.field import UniqueNameValidator
 
 from pki.models.certificate import CertificateModel, RevokedCertificateModel
 from pki.models.credential import CredentialModel
