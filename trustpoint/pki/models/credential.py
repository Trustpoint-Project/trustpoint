--- conflicted
+++ resolved
@@ -10,11 +10,8 @@
 from django.core.exceptions import ValidationError
 from django.db import models, transaction
 from django.utils.translation import gettext_lazy as _
-<<<<<<< HEAD
 from management.models import PKCS11Token
 from management.pkcs11_util import Pkcs11AESKey, Pkcs11ECPrivateKey, Pkcs11RSAPrivateKey
-=======
->>>>>>> 754c6f09
 from trustpoint.logger import LoggerMixin
 from trustpoint_core import oid
 from trustpoint_core.serializer import (
@@ -38,22 +35,14 @@
     from trustpoint_core.crypto_types import PrivateKey
 
 
-<<<<<<< HEAD
-__all__ = ['CertificateChainOrderModel',
-           'CredentialAlreadyExistsError',
-           'CredentialModel',
-           'IDevIDReferenceModel',
-           'OwnerCredentialModel',
-           'PKCS11Key']
-=======
 __all__ = [
     'CertificateChainOrderModel',
     'CredentialAlreadyExistsError',
     'CredentialModel',
     'IDevIDReferenceModel',
     'OwnerCredentialModel',
+    'PKCS11Key',
 ]
->>>>>>> 754c6f09
 
 
 class CredentialAlreadyExistsError(ValidationError):
@@ -467,9 +456,7 @@
         Returns:
             CertificateModel: The saved certificate model instance.
         """
-        certificate = CertificateModel.save_certificate(normalized_credential_serializer.certificate)
         # TODO(AlexHx8472): Verify that the credential is valid in respect to the credential_type!!!  # noqa: FIX002
-<<<<<<< HEAD
         if normalized_credential_serializer.certificate is None:
             msg = 'Certificate cannot be None'
             raise ValueError(msg)
@@ -534,8 +521,6 @@
             )
         msg = f'Unsupported HSM location: {normalized_credential_serializer.private_key_reference.location}'
         raise ValueError(msg)
-=======
->>>>>>> 754c6f09
 
     @classmethod
     def _create_credential_model(
@@ -1069,19 +1054,10 @@
                 if san_uri_str.startswith('dev-owner:'):
                     idevid_refs.add(san_uri_str)
         if not idevid_refs:
-<<<<<<< HEAD
             raise ValidationError(_(
                 'The provided certificate is not a valid DevOwnerID; '
                 'it does not contain a valid IDevID reference in the SAN.'
             ))
-=======
-            raise ValidationError(
-                _(
-                    'The provided certificate is not a valid DevOwnerID; '
-                    'it does not contain a valid IDevID reference in the SAN.'
-                )
-            )
->>>>>>> 754c6f09
 
         credential_type = CredentialModel.CredentialTypeChoice.DEV_OWNER_ID
 
