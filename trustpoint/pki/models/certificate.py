"""Module that contains the CertificateModel."""
from __future__ import annotations

from typing import TYPE_CHECKING

<<<<<<< HEAD
import datetime
=======
from core.oid import (
    AlgorithmIdentifier,
    CertificateExtensionOid,
    NamedCurve,
    NameOid,
    PublicKeyAlgorithmOid,
)
from core.serializer import CertificateSerializer, PublicKeySerializer
>>>>>>> f10a8b39
from cryptography import x509
from cryptography.exceptions import InvalidSignature
from cryptography.hazmat.primitives import hashes, serialization
from cryptography.hazmat.primitives.asymmetric import ec, ed448, ed25519, rsa
from django.db import models, transaction
from django.utils.translation import gettext_lazy as _

<<<<<<< HEAD

from core.oid import PublicKeyAlgorithmOid, CertificateExtensionOid, NameOid, AlgorithmIdentifier, NamedCurve, SignatureSuite, PublicKeyInfo
from core.serializer import CertificateSerializer, PublicKeySerializer
from trustpoint.views.base import LoggerMixin

=======
>>>>>>> f10a8b39
from pki.models.extension import (
    AttributeTypeAndValue,
    AuthorityInformationAccessExtension,
    AuthorityKeyIdentifierExtension,
    BasicConstraintsExtension,
    CertificatePoliciesExtension,
    CrlDistributionPointsExtension,
    ExtendedKeyUsageExtension,
    FreshestCrlExtension,
    InhibitAnyPolicyExtension,
    IssuerAlternativeNameExtension,
    KeyUsageExtension,
    NameConstraintsExtension,
    PolicyConstraintsExtension,
    SubjectAlternativeNameExtension,
    SubjectDirectoryAttributesExtension,
    SubjectInformationAccessExtension,
    SubjectKeyIdentifierExtension,
)
from trustpoint.views.base import LoggerMixin

if TYPE_CHECKING:
    from typing import Union
    PrivateKey = Union[rsa.RSAPrivateKey, ec.EllipticCurvePrivateKey, ed448.Ed448PrivateKey, ed25519.Ed25519PrivateKey]
    PublicKey = Union[rsa.RSAPublicKey, ec.EllipticCurvePublicKey, ed448.Ed448PublicKey, ed25519.Ed25519PublicKey]


__all__ = [
    'CertificateModel',
    'RevokedCertificateModel'
]

class CertificateModel(LoggerMixin, models.Model):
    """X509 Certificate Model.

    See RFC5280 for more information.
    """

    class CertificateStatus(models.TextChoices):
        """CertificateModel status"""
        OK = 'OK', _('OK')
        REVOKED = 'REV', _('Revoked')
        EXPIRED = 'EXP', _('Expired')
        NOT_YET_VALID = 'NYV', _('Not Yet Valid')

    # ------------------------------------------------- Django Choices -------------------------------------------------

    class Version(models.IntegerChoices):
        """X509 RFC 5280 - Certificate Version."""
        # We only allow version 3 or later if any are available in the future.
        V3 = 2, _('Version 3')

    SignatureAlgorithmOidChoices = models.TextChoices(
        'SIGNATURE_ALGORITHM_OID', [(x.dotted_string, x.dotted_string) for x in AlgorithmIdentifier])

    PublicKeyAlgorithmOidChoices = models.TextChoices(
        'PUBLIC_KEY_ALGORITHM_OID', [(x.dotted_string, x.dotted_string) for x in PublicKeyAlgorithmOid]
    )

    PublicKeyEcCurveOidChoices = models.TextChoices(
        'PUBLIC_KEY_EC_CURVE_OID', [(x.dotted_string, x.dotted_string) for x in NamedCurve]
    )

    # ----------------------------------------------- Custom Data Fields -----------------------------------------------

    @property
    def signature_suite(self) -> SignatureSuite:
        return SignatureSuite.from_certificate(self.get_certificate_serializer().as_crypto())

    @property
    def public_key_info(self) -> PublicKeyInfo:
        return self.signature_suite.public_key_info

    @property
    def certificate_status(self) -> CertificateStatus:
        if RevokedCertificateModel.objects.filter(certificate=self).exists():
            return self.CertificateStatus.REVOKED
        elif datetime.datetime.now(datetime. UTC) < self.not_valid_before:
            return self.CertificateStatus.NOT_YET_VALID
        elif datetime.datetime.now(datetime. UTC) > self.not_valid_after:
            return self.CertificateStatus.EXPIRED
        return self.CertificateStatus.OK

    is_self_signed = models.BooleanField(verbose_name=_('Self-Signed'), null=False, blank=False)

    # TODO: This is kind of a hack.
    # TODO: This information is already available through the subject relation
    # TODO: Property would not be sortable.
    # TODO: We may want to resolve this later by modifying the queryset within the view
    common_name = models.CharField(
        verbose_name=_('Common Name'),
        max_length=256,
        default=''
    )
    sha256_fingerprint = models.CharField(verbose_name=_('Fingerprint (SHA256)'), max_length=256, editable=False)

    # ------------------------------------------ Certificate Fields (Header) -------------------------------------------

    # OID of the signature algorithm -> dotted_string in DB
    signature_algorithm_oid = models.CharField(
        _('Signature Algorithm OID'),
        max_length=256,
        editable=False,
        choices=SignatureAlgorithmOidChoices)

    # Name of the signature algorithm
    @property
    def signature_algorithm(self) -> str:
        return AlgorithmIdentifier(self.signature_algorithm_oid).verbose_name

    signature_algorithm.fget.short_description = _('Signature Algorithm')

    # Padding scheme if RSA is used, otherwise None
    @property
    def signature_algorithm_padding_scheme(self) -> str:
        return AlgorithmIdentifier(self.signature_algorithm_oid).padding_scheme.verbose_name

    signature_algorithm_padding_scheme.fget.short_description = _('Signature Padding Scheme')

    # The DER encoded signature value as hex string. Without prefix, all uppercase, no whitespace / trimmed.
    signature_value = models.CharField(verbose_name=_('Signature Value'), max_length=65536, editable=False)

    # ------------------------------------------ TBSCertificate Fields (Body) ------------------------------------------
    # order of fields, attributes and choices follows RFC5280

    # X.509 Certificate Version (RFC5280)
    version = models.PositiveSmallIntegerField(verbose_name=_('Version'), choices=Version, editable=False)

    # X.509 Certificate Serial Number (RFC5280)
    # This is not part of the subject. It is the serial number of the certificate itself.
    serial_number = models.CharField(verbose_name=_('Serial Number'), max_length=256, editable=False)

    issuer = models.ManyToManyField(
        AttributeTypeAndValue,
        verbose_name=_('Issuer'),
        related_name='issuer',
        editable=False)

    # The DER encoded issuer as hex string. Without prefix, all uppercase, no whitespace / trimmed.
    issuer_public_bytes = models.CharField(verbose_name=_('Issuer Public Bytes'), max_length=2048, editable=False)

    # The validity entries use datetime objects with UTC timezone.
    not_valid_before = models.DateTimeField(verbose_name=_('Not Valid Before (UTC)'), editable=False)
    not_valid_after = models.DateTimeField(verbose_name=_('Not Valid After (UTC)'), editable=False)

    # Stored as a set of AttributeTypeAndValue objects directly.
    # Hence, looses some information if for example multiple rdns structures were used.
    # However, this suffices for our use-case.
    # Do not use these to compare certificate subjects. Use issuer_public_bytes for this.
    subject = models.ManyToManyField(
        AttributeTypeAndValue,
        verbose_name=_('Subject'),
        related_name='subject',
        editable=False)

    # The DER encoded subject as hex string. Without prefix, all uppercase, no whitespace / trimmed.
    subject_public_bytes = models.CharField(verbose_name=_('Subject Public Bytes'), max_length=2048, editable=False)

    # Subject Public Key Info - Algorithm OID
    spki_algorithm_oid = models.CharField(
        _('Public Key Algorithm OID'),
        max_length=256,
        editable=False,
        choices=PublicKeyAlgorithmOidChoices)

    # Subject Public Key Info - Algorithm Name
    spki_algorithm = models.CharField(
        verbose_name=_('Public Key Algorithm'),
        max_length=256,
        editable=False)

    # Subject Public Key Info - Key Size
    spki_key_size = models.PositiveIntegerField(_('Public Key Size'), editable=False)

    # Subject Public Key Info - Curve OID if ECC, None otherwise
    spki_ec_curve_oid = models.CharField(
        verbose_name=_('Public Key Curve OID (ECC)'),
        max_length=256,
        editable=False,
        choices=PublicKeyEcCurveOidChoices,
        default=None)

    # Subject Public Key Info - Curve Name if ECC, None otherwise
    spki_ec_curve = models.CharField(
        verbose_name=_('Public Key Curve (ECC)'),
        max_length=256,
        editable=False,
        default=None)

    # ---------------------------------------------------- Raw Data ----------------------------------------------------

    cert_pem = models.CharField(verbose_name=_('Certificate (PEM)'), max_length=65536, editable=False, unique=True)
    public_key_pem = models.CharField(verbose_name=_('Public Key (PEM, SPKI)'), max_length=65536, editable=False)

    # ----------------------------------------- CertificateModel Creation Data -----------------------------------------

    created_at = models.DateTimeField(verbose_name=_('Created-At'), auto_now_add=True)

    # --------------------------------------------- Data Retrieval Methods ---------------------------------------------

    def get_certificate_serializer(self) -> CertificateSerializer:
        return CertificateSerializer(self.cert_pem)

    def get_public_key_serializer(self) -> PublicKeySerializer:
        return PublicKeySerializer(self.public_key_pem)

    # --------------------------------------------------- Extensions ---------------------------------------------------
    # order of extensions follows RFC5280

    key_usage_extension = models.ForeignKey(
        verbose_name=CertificateExtensionOid.KEY_USAGE.verbose_name,
        to=KeyUsageExtension,
        related_name='certificates',
        editable=False,
        null=True,
        blank=True,
        on_delete=models.PROTECT)

    subject_alternative_name_extension = models.ForeignKey(
        verbose_name=CertificateExtensionOid.SUBJECT_ALTERNATIVE_NAME.verbose_name,
        to=SubjectAlternativeNameExtension,
        related_name='certificates',
        editable=False,
        null=True,
        blank=True,
        on_delete=models.PROTECT
    )

    issuer_alternative_name_extension = models.ForeignKey(
        verbose_name=CertificateExtensionOid.ISSUER_ALTERNATIVE_NAME.verbose_name,
        to=IssuerAlternativeNameExtension,
        related_name='certificates',
        editable=False,
        null=True,
        blank=True,
        on_delete=models.PROTECT
    )

    basic_constraints_extension = models.ForeignKey(
        verbose_name=CertificateExtensionOid.BASIC_CONSTRAINTS.verbose_name,
        to=BasicConstraintsExtension,
        related_name='certificates',
        editable=False,
        null=True,
        blank=True,
        on_delete=models.CASCADE)

    authority_key_identifier_extension = models.ForeignKey(
        verbose_name=CertificateExtensionOid.AUTHORITY_KEY_IDENTIFIER.verbose_name,
        to=AuthorityKeyIdentifierExtension,
        related_name='certificates',
        editable=False,
        null=True,
        blank=True,
        on_delete=models.CASCADE
    )

    subject_key_identifier_extension = models.ForeignKey(
        verbose_name=CertificateExtensionOid.SUBJECT_KEY_IDENTIFIER.verbose_name,
        to=SubjectKeyIdentifierExtension,
        related_name='certificates',
        editable=False,
        null=True,
        blank=True,
        on_delete=models.CASCADE
    )

    certificate_policies_extension = models.ForeignKey(
        verbose_name=CertificateExtensionOid.CERTIFICATE_POLICIES.verbose_name,
        to=CertificatePoliciesExtension,
        related_name='certificates',
        editable=False,
        null=True,
        blank=True,
        on_delete=models.CASCADE
    )

    extended_key_usage_extension = models.ForeignKey(
        verbose_name=CertificateExtensionOid.EXTENDED_KEY_USAGE.verbose_name,
        to=ExtendedKeyUsageExtension,
        related_name='certificates',
        editable=False,
        null=True,
        blank=True,
        on_delete=models.CASCADE
    )

    name_constraints_extension = models.ForeignKey(
        NameConstraintsExtension,
        related_name='certificates',
        editable=False,
        null=True,
        blank=True,
        on_delete=models.CASCADE
    )

    crl_distribution_points_extension = models.ForeignKey(
        CrlDistributionPointsExtension,
        related_name='certificates',
        editable=False,
        null=True,
        blank=True,
        on_delete=models.CASCADE
    )

    authority_information_access_extension = models.ForeignKey(
        AuthorityInformationAccessExtension,
        null=True, blank=True, on_delete=models.CASCADE
    )

    subject_information_access_extension = models.ForeignKey(
        SubjectInformationAccessExtension,
        null=True, blank=True, on_delete=models.CASCADE
    )

    inhibit_any_policy_extension = models.ForeignKey(
        InhibitAnyPolicyExtension,
        null=True,
        blank=True,
        on_delete=models.CASCADE
    )

    policy_constraints_extension = models.ForeignKey(
        PolicyConstraintsExtension,
        null=True,
        blank=True,
        on_delete=models.CASCADE
    )

    subject_directory_attributes_extension = models.ForeignKey(
        SubjectDirectoryAttributesExtension,
        null=True,
        blank=True,
        on_delete=models.CASCADE
    )


    freshest_crl_extension = models.ForeignKey(
        FreshestCrlExtension,
        null=True,
        blank=True,
        on_delete=models.CASCADE
    )

    # --------------------------------------------- No Cryptography support -------------------------------------

    # policy_mappings = None
    # ext_subject_directory_attributes = None

    # --------------------------------------------------- Properties ---------------------------------------------------

    @property
    def is_ca(self) -> bool:
        if self.basic_constraints_extension and self.basic_constraints_extension.ca:
            return True
        return False

    @property
    def is_root_ca(self) -> bool:
        if self.is_self_signed and self.is_ca:
            return True
        return False

    @property
    def is_end_entity(self) -> bool:
        return not self.is_ca

    def __repr__(self) -> str:
        return f'Certificate(CN={self.common_name})'

    def __str__(self) -> str:
        return self.common_name

    @classmethod
    def get_cert_by_sha256_fingerprint(cls, sha256_fingerprint: str) -> None | CertificateModel:
        sha256_fingerprint = sha256_fingerprint.upper()
        return cls.objects.filter(sha256_fingerprint=sha256_fingerprint).first()

    @staticmethod
    def _get_subject(cert: x509.Certificate) -> list[tuple[str, str]]:
        subject = []
        for rdn in cert.subject.rdns:
            for attr_type_and_value in rdn:
                subject.append(
                    (attr_type_and_value.oid.dotted_string, attr_type_and_value.value)
                )
        return subject

    @staticmethod
    def _get_issuer(cert: x509.Certificate) -> list[tuple[str, str]]:
        issuer = []
        for rdn in cert.issuer.rdns:
            for attr_type_and_value in rdn:
                issuer.append(
                    (attr_type_and_value.oid.dotted_string, attr_type_and_value.value)
                )
        return issuer

    @staticmethod
    def _get_spki_info(cert: x509.Certificate) -> tuple[PublicKeyAlgorithmOid, int, NamedCurve]:
        if isinstance(cert.public_key(), rsa.RSAPublicKey):
            spki_algorithm_oid = PublicKeyAlgorithmOid.RSA
            spki_ec_curve_oid = NamedCurve.NONE
        elif isinstance(cert.public_key(), ec.EllipticCurvePublicKey):
            spki_algorithm_oid = PublicKeyAlgorithmOid.ECC
            spki_ec_curve_oid = NamedCurve[cert.public_key().curve.name.upper()]
        else:
            raise ValueError('Subject Public Key Info contains an unsupported key type.')

        return spki_algorithm_oid, cert.public_key().key_size, spki_ec_curve_oid

    # ---------------------------------------------- Private save methods ----------------------------------------------

    def _save(self, *args, **kwargs) -> None:
        return super().save(*args, **kwargs)

    @classmethod
    def _save_certificate(cls, certificate: x509.Certificate | CertificateSerializer) -> CertificateModel:
        if isinstance(certificate, CertificateSerializer):
            certificate = certificate.as_crypto()

        # ------------------------------------------------ Exist Checks ------------------------------------------------

        certificate_in_db = cls.get_cert_by_sha256_fingerprint(certificate.fingerprint(algorithm=hashes.SHA256()).hex())
        if certificate_in_db:
            return certificate_in_db

        # --------------------------------------------- Custom Data Fields ---------------------------------------------

        sha256_fingerprint = certificate.fingerprint(algorithm=hashes.SHA256()).hex().upper()

        # ---------------------------------------- Certificate Fields (Header) -----------------------------------------

        signature_algorithm_oid = certificate.signature_algorithm_oid.dotted_string
        signature_value = certificate.signature.hex().upper()

        # ---------------------------------------- TBSCertificate Fields (Body) ----------------------------------------

        version = certificate.version.value
        serial_number = hex(certificate.serial_number)[2:].upper()

        issuer = cls._get_issuer(certificate)
        issuer_public_bytes = certificate.issuer.public_bytes().hex().upper()

        not_valid_before = certificate.not_valid_before_utc
        not_valid_after = certificate.not_valid_after_utc

        subject = cls._get_subject(certificate)
        subject_public_bytes = certificate.subject.public_bytes().hex().upper()

        spki_algorithm_oid, spki_key_size, spki_ec_curve_oid = cls._get_spki_info(certificate)

        try:
            certificate.verify_directly_issued_by(certificate)
            is_self_signed = True
        except (ValueError, TypeError, InvalidSignature):
            is_self_signed = False

        # -------------------------------------------------- Raw Data --------------------------------------------------

        cert_pem = certificate.public_bytes(encoding=serialization.Encoding.PEM).decode()

        public_key_pem = certificate.public_key().public_bytes(
            encoding=serialization.Encoding.PEM,
            format=serialization.PublicFormat.SubjectPublicKeyInfo).decode()

        # ----------------------------------------- Certificate Model Instance -----------------------------------------

        cert_model = CertificateModel(
            sha256_fingerprint=sha256_fingerprint,
            signature_algorithm_oid=signature_algorithm_oid,
            signature_value=signature_value,
            version=version,
            serial_number=serial_number,
            issuer_public_bytes=issuer_public_bytes,
            not_valid_before=not_valid_before,
            not_valid_after=not_valid_after,
            subject_public_bytes=subject_public_bytes,
            spki_algorithm_oid=spki_algorithm_oid.dotted_string,
            spki_algorithm=spki_algorithm_oid.name,
            spki_key_size=spki_key_size,
            spki_ec_curve_oid=spki_ec_curve_oid.dotted_string,
            spki_ec_curve=spki_ec_curve_oid.verbose_name,
            cert_pem=cert_pem,
            public_key_pem=public_key_pem,
            is_self_signed=is_self_signed
        )

        # --------------------------------------------- Store in DataBase ----------------------------------------------

        return cls._atomic_save(cert_model=cert_model, certificate=certificate, subject=subject, issuer=issuer)

    @staticmethod
    def _save_attribute_and_value_pairs(oid: str, value: str) -> AttributeTypeAndValue:
        existing_attr_type_and_val = AttributeTypeAndValue.objects.filter(oid=oid, value=value).first()
        if existing_attr_type_and_val:
            return existing_attr_type_and_val

        attr_type_and_val = AttributeTypeAndValue(oid=oid, value=value)
        attr_type_and_val.save()
        return attr_type_and_val

    @classmethod
    def _save_subject(cls, cert_model: CertificateModel, subject: list[tuple[str, str]]) -> None:
        for entry in subject:
            oid, value = entry
            attr_type_and_val = cls._save_attribute_and_value_pairs(oid=oid, value=value)
            cert_model.subject.add(attr_type_and_val)

    @classmethod
    def _save_issuer(cls, cert_model: CertificateModel, issuer: list[tuple[str, str]]) -> None:
        for entry in issuer:
            oid, value = entry
            attr_type_and_val = cls._save_attribute_and_value_pairs(oid=oid, value=value)
            cert_model.issuer.add(attr_type_and_val)


    @staticmethod
    def _save_extensions(cert_model: CertificateModel, cert: x509.Certificate) -> None:
        for extension in cert.extensions:
            if isinstance(extension.value, x509.BasicConstraints):
                cert_model.basic_constraints_extension = \
                    BasicConstraintsExtension.save_from_crypto_extensions(extension)
            elif isinstance(extension.value, x509.KeyUsage):
                cert_model.key_usage_extension = \
                    KeyUsageExtension.save_from_crypto_extensions(extension)
            elif isinstance(extension.value, x509.IssuerAlternativeName):
                cert_model.issuer_alternative_name_extension = \
                    IssuerAlternativeNameExtension.save_from_crypto_extensions(extension)
            elif isinstance(extension.value, x509.SubjectAlternativeName):
                cert_model.subject_alternative_name_extension = \
                    SubjectAlternativeNameExtension.save_from_crypto_extensions(extension)
            elif isinstance(extension.value, x509.AuthorityKeyIdentifier):
                cert_model.authority_key_identifier_extension = \
                    AuthorityKeyIdentifierExtension.save_from_crypto_extensions(extension)
            elif isinstance(extension.value, x509.SubjectKeyIdentifier):
                cert_model.subject_key_identifier_extension = \
                    SubjectKeyIdentifierExtension.save_from_crypto_extensions(extension)
            elif isinstance(extension.value, x509.CertificatePolicies):
                cert_model.certificate_policies_extension = CertificatePoliciesExtension.save_from_crypto_extensions(extension)
            elif isinstance(extension.value, x509.ExtendedKeyUsage):
                from pki.models.extension import ExtendedKeyUsageExtension
                cert_model.extended_key_usage_extension = ExtendedKeyUsageExtension.save_from_crypto_extensions(extension)
            elif isinstance(extension.value, x509.NameConstraints):
                cert_model.name_constraints_extension = NameConstraintsExtension.save_from_crypto_extensions(extension)
            elif isinstance(extension.value, x509.CRLDistributionPoints):
                cert_model.crl_distribution_points_extension = CrlDistributionPointsExtension.save_from_crypto_extensions(extension)
            elif isinstance(extension.value, x509.AuthorityInformationAccess):
                cert_model.authority_information_access_extension = AuthorityInformationAccessExtension.save_from_crypto_extensions(extension)
            elif isinstance(extension.value, x509.SubjectInformationAccess):
                cert_model.subject_information_access_extension = SubjectInformationAccessExtension.save_from_crypto_extensions(extension)
            elif isinstance(extension.value, x509.InhibitAnyPolicy):
                cert_model.inhibit_any_policy_extension = InhibitAnyPolicyExtension.save_from_crypto_extensions(extension)
            # elif isinstance(extension.value, x509.PolicyMappings):  # no x509 PolicyMapping implemented
            #     cert_model.pol = InhibitAnyPolicyExtension.save_from_crypto_extensions(extension)
            elif isinstance(extension.value, x509.PolicyConstraints):
                cert_model.policy_constraints_extension = PolicyConstraintsExtension.save_from_crypto_extensions(extension)
            elif isinstance(extension.value, x509.FreshestCRL):
                cert_model.freshest_crl_extension = FreshestCrlExtension.save_from_crypto_extensions(extension)

    @classmethod
    @transaction.atomic
    def _atomic_save(
            cls,
            cert_model: CertificateModel,
            certificate: x509.Certificate,
            subject: list[tuple[str, str]],
            issuer: list[tuple[str, str]]) -> 'CertificateModel':

        cert_model._save()
        for oid, value in subject:
            if oid == NameOid.COMMON_NAME.dotted_string:
                cert_model.common_name = value
        cls._save_subject(cert_model, subject)
        cls._save_issuer(cert_model, issuer)

        cls._save_extensions(cert_model, certificate)
        cert_model._save()  # noqa: SLF001

        return cert_model

    # ---------------------------------------------- Public save methods -----------------------------------------------

    def save(self, *args, **kwargs) -> None:
        """Save method must not be called directly to protect the integrity.

        This method makes sure, save() is not called by mistake.

        Raises:
            NotImplementedError
        """

        raise NotImplementedError(
            '.save() must not be called directly on a Certificate instance to protect the integrity of the database. '
            'Use .save_certificate() or .save_certificate_and_key() passing the required cryptography objects.'
        )

    @classmethod
    def save_certificate(cls, certificate: x509.Certificate | CertificateSerializer) -> CertificateModel:
        """Store the certificate in the database.

        Returns:
            trustpoint.pki.models.Certificate: The certificate object that has just been saved.
        """
        return cls._save_certificate(certificate=certificate)


class RevokedCertificateModel(models.Model):
    """Model to store revoked certificates."""

    class ReasonCode(models.TextChoices):
        """Revocation reasons per RFC 5280"""
        UNSPECIFIED = 'unspecified', _('Unspecified')
        KEY_COMPROMISE = 'keyCompromise', _('Key Compromise')
        CA_COMPROMISE = 'cACompromise', _('CA Compromise')
        AFFILIATION_CHANGED = 'affiliationChanged', _('Affiliation Changed')
        SUPERSEDED = 'superseded', _('Superseded')
        CESSATION = 'cessationOfOperation', _('Cessation of Operation')
        CERTIFICATE_HOLD = 'certificateHold', _('Certificate Hold')
        PRIVILEGE_WITHDRAWN = 'privilegeWithdrawn', _('Privilege Withdrawn')
        AA_COMPROMISE = 'aACompromise', _('AA Compromise')
        REMOVE_FROM_CRL = 'removeFromCRL', _('Remove from CRL')

    certificate = models.OneToOneField(
        CertificateModel,
        verbose_name=_('Certificate'),
        related_name='revoked_certificate',
        on_delete=models.CASCADE
    )

    revoked_at = models.DateTimeField(verbose_name=_('Revocation Date'), auto_now_add=True)

    revocation_reason = models.TextField(
        verbose_name=_('Revocation Reason'),
        choices=ReasonCode,
        default=ReasonCode.UNSPECIFIED
    )

    ca = models.ForeignKey(
        'IssuingCaModel',
        verbose_name=_('Issuing CA'),
        related_name='revoked_certificates',
        on_delete=models.SET_NULL,  # Safe to remove CRL if CA is removed?
        null=True
    )

    def __str__(self) -> str:
        return f'RevokedCertificate({self.certificate.common_name})'

    @transaction.atomic
    def save(self, *args, **kwargs) -> None:
        """Save the revoked certificate and set the certificate status to 'REVOKED'."""
        super().save(*args, **kwargs)<|MERGE_RESOLUTION|>--- conflicted
+++ resolved
@@ -3,18 +3,7 @@
 
 from typing import TYPE_CHECKING
 
-<<<<<<< HEAD
 import datetime
-=======
-from core.oid import (
-    AlgorithmIdentifier,
-    CertificateExtensionOid,
-    NamedCurve,
-    NameOid,
-    PublicKeyAlgorithmOid,
-)
-from core.serializer import CertificateSerializer, PublicKeySerializer
->>>>>>> f10a8b39
 from cryptography import x509
 from cryptography.exceptions import InvalidSignature
 from cryptography.hazmat.primitives import hashes, serialization
@@ -22,14 +11,19 @@
 from django.db import models, transaction
 from django.utils.translation import gettext_lazy as _
 
-<<<<<<< HEAD
-
-from core.oid import PublicKeyAlgorithmOid, CertificateExtensionOid, NameOid, AlgorithmIdentifier, NamedCurve, SignatureSuite, PublicKeyInfo
+
+from core.oid import (
+    PublicKeyAlgorithmOid,
+    CertificateExtensionOid,
+    NameOid,
+    AlgorithmIdentifier,
+    NamedCurve,
+    SignatureSuite,
+    PublicKeyInfo
+)
 from core.serializer import CertificateSerializer, PublicKeySerializer
-from trustpoint.views.base import LoggerMixin
-
-=======
->>>>>>> f10a8b39
+
+
 from pki.models.extension import (
     AttributeTypeAndValue,
     AuthorityInformationAccessExtension,
@@ -378,6 +372,16 @@
 
     # policy_mappings = None
     # ext_subject_directory_attributes = None
+    # ext_name_constraints = None
+    # ext_policy_constraints = None
+    # ext_extended_key_usage = None
+    # ext_crl_distribution_points = None
+    # ext_inhibit_any_policy = None
+    # ext_freshest_crl = None
+
+    # Private Internet Access
+    # ext_authority_information_access = None
+    # ext_subject_information_access = None
 
     # --------------------------------------------------- Properties ---------------------------------------------------
 
