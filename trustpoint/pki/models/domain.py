"""Module that contains the DomainModel."""
from __future__ import annotations

from util.field import UniqueNameValidator
from django.core.exceptions import ValidationError
from django.db import models
from django.utils.translation import gettext_lazy as _
from trustpoint_core import oid

from . import IssuingCaModel

__all__ = [
    'DomainModel'
]


class DomainModel(models.Model):
    """Domain Model."""

    unique_name = models.CharField(
        _('Domain Name'),
        max_length=100,
        unique=True,
        validators=[UniqueNameValidator()])

    issuing_ca = models.ForeignKey(
        IssuingCaModel,
        on_delete=models.CASCADE,
        blank=False,
        null=True,
        verbose_name=_('Issuing CA'),
        related_name='domains',
    )

<<<<<<< HEAD
    auto_create_new_device = models.BooleanField(
        _('Auto-create New Device'),
        default=False,
        help_text=_(
            "Automatically create a new device if no device with the same serial number exists in the database."
        )
    )

    allow_username_password_registration = models.BooleanField(
        _('Allow username:password Registration'),
        default=False,
        help_text=_("New devices can be added with a username and password.")
    )

    allow_idevid_registration = models.BooleanField(
        _('Allow IDevID Registration'),
        default=False,
        help_text=_("Allow registration of a new device using the IDevID of the Device.")
    )

    domain_credential_auth = models.BooleanField(
        _('Require a Domain Credential for Authentication'),
        default=True,
        help_text=_("The EST server requires a domain credential issued by the domain Issuing CA for authenitcation.")
    )

    username_password_auth = models.BooleanField(
        _('Require username:password for Authentication'),
        default=False,
        help_text=_("The EST server requires username and password for authentication.")
    )

    allow_app_certs_without_domain = models.BooleanField(
        _('Allow Application Certificates without Domain Credential'),
        default=False,
        help_text=_("Allow issuance of application certificates without a domain credential.")
    )

    def __repr(self) -> str:
=======
    is_active = models.BooleanField(
        _('Active'),
        default=True,
    )

    created_at = models.DateTimeField(verbose_name=_('Created'), auto_now_add=True)
    updated_at = models.DateTimeField(verbose_name=_('Updated'), auto_now=True)

    def __repr__(self) -> str:
>>>>>>> 0f5a1a13
        return f'DomainModel(unique_name={self.unique_name})'

    def __str__(self) -> str:
        """Human-readable representation of the Domain model instance.

        Returns:
            str:
                Human-readable representation of the EndpointProfile model instance.
        """
        return self.unique_name

<<<<<<< HEAD
=======
    @property
    def signature_suite(self) -> oid.SignatureSuite:
        return oid.SignatureSuite.from_certificate(self.issuing_ca.credential.get_certificate_serializer().as_crypto())

    @property
    def public_key_info(self) -> oid.PublicKeyInfo:
        return self.signature_suite.public_key_info

    def save(self, *args: tuple, **kwargs: dict) -> None:
        """Save the Domain model instance."""
        self.clean()  # Ensure validation before saving
        super().save(*args, **kwargs)

    def clean(self) -> None:
        """Validate that the issuing CA is not an auto-generated root CA."""
        if self.issuing_ca and self.issuing_ca.issuing_ca_type == IssuingCaModel.IssuingCaTypeChoice.AUTOGEN_ROOT:
            exc_msg = 'The issuing CA associated with the domain cannot be an auto-generated root CA.'
            raise ValidationError(exc_msg)
>>>>>>> 0f5a1a13
<|MERGE_RESOLUTION|>--- conflicted
+++ resolved
@@ -32,7 +32,15 @@
         related_name='domains',
     )
 
-<<<<<<< HEAD
+    is_active = models.BooleanField(
+        _('Active'),
+        default=True,
+    )
+
+    created_at = models.DateTimeField(verbose_name=_('Created'), auto_now_add=True)
+    updated_at = models.DateTimeField(verbose_name=_('Updated'), auto_now=True)
+
+    def __repr__(self) -> str:
     auto_create_new_device = models.BooleanField(
         _('Auto-create New Device'),
         default=False,
@@ -72,17 +80,6 @@
     )
 
     def __repr(self) -> str:
-=======
-    is_active = models.BooleanField(
-        _('Active'),
-        default=True,
-    )
-
-    created_at = models.DateTimeField(verbose_name=_('Created'), auto_now_add=True)
-    updated_at = models.DateTimeField(verbose_name=_('Updated'), auto_now=True)
-
-    def __repr__(self) -> str:
->>>>>>> 0f5a1a13
         return f'DomainModel(unique_name={self.unique_name})'
 
     def __str__(self) -> str:
@@ -94,8 +91,6 @@
         """
         return self.unique_name
 
-<<<<<<< HEAD
-=======
     @property
     def signature_suite(self) -> oid.SignatureSuite:
         return oid.SignatureSuite.from_certificate(self.issuing_ca.credential.get_certificate_serializer().as_crypto())
@@ -113,5 +108,4 @@
         """Validate that the issuing CA is not an auto-generated root CA."""
         if self.issuing_ca and self.issuing_ca.issuing_ca_type == IssuingCaModel.IssuingCaTypeChoice.AUTOGEN_ROOT:
             exc_msg = 'The issuing CA associated with the domain cannot be an auto-generated root CA.'
-            raise ValidationError(exc_msg)
->>>>>>> 0f5a1a13
+            raise ValidationError(exc_msg)