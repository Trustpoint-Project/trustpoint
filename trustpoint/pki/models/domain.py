"""Module that contains the DomainModel."""
from __future__ import annotations

from core.validator.field import UniqueNameValidator
from django.core.exceptions import ValidationError
from django.db import models
from django.utils.translation import gettext_lazy as _
from core import oid

from . import IssuingCaModel

__all__ = [
    'DomainModel'
]


class DomainModel(models.Model):
    """Domain Model."""

    unique_name = models.CharField(
        _('Domain Name'),
        max_length=100,
        unique=True,
        validators=[UniqueNameValidator()])

    issuing_ca = models.ForeignKey(
        IssuingCaModel,
        on_delete=models.CASCADE,
        blank=False,
        null=True,
        verbose_name=_('Issuing CA'),
        related_name='domains',
    )

    is_active = models.BooleanField(
        _('Active'),
        default=True,
    )

    def __str__(self) -> str:
        """Human-readable representation of the Domain model instance.

        Returns:
            str:
                Human-readable representation of the EndpointProfile model instance.
        """
        return self.unique_name

<<<<<<< HEAD
    @property
    def signature_suite(self) -> oid.SignatureSuite:
        return oid.SignatureSuite.from_certificate(self.issuing_ca.credential.get_certificate_serializer().as_crypto())

    @property
    def public_key_info(self) -> oid.PublicKeyInfo:
        return self.signature_suite.public_key_info
=======
    def save(self, *args: tuple, **kwargs: dict) -> None:
        """Save the Domain model instance."""
        self.clean()  # Ensure validation before saving
        super().save(*args, **kwargs)

    def __repr__(self) -> str:
        """Returns a string representation of the DomainModel instance"""
        return f'DomainModel(unique_name={self.unique_name})'

    def clean(self) -> None:
        """Validate that the issuing CA is not an auto-generated root CA."""
        if self.issuing_ca and self.issuing_ca.issuing_ca_type == IssuingCaModel.IssuingCaTypeChoice.AUTOGEN_ROOT:
            exc_msg = 'The issuing CA associated with the domain cannot be an auto-generated root CA.'
            raise ValidationError(exc_msg)
>>>>>>> f10a8b39
<|MERGE_RESOLUTION|>--- conflicted
+++ resolved
@@ -37,6 +37,9 @@
         default=True,
     )
 
+    def __repr__(self) -> str:
+        return f'DomainModel(unique_name={self.unique_name})'
+
     def __str__(self) -> str:
         """Human-readable representation of the Domain model instance.
 
@@ -46,7 +49,6 @@
         """
         return self.unique_name
 
-<<<<<<< HEAD
     @property
     def signature_suite(self) -> oid.SignatureSuite:
         return oid.SignatureSuite.from_certificate(self.issuing_ca.credential.get_certificate_serializer().as_crypto())
@@ -54,19 +56,14 @@
     @property
     def public_key_info(self) -> oid.PublicKeyInfo:
         return self.signature_suite.public_key_info
-=======
+
     def save(self, *args: tuple, **kwargs: dict) -> None:
         """Save the Domain model instance."""
         self.clean()  # Ensure validation before saving
         super().save(*args, **kwargs)
 
-    def __repr__(self) -> str:
-        """Returns a string representation of the DomainModel instance"""
-        return f'DomainModel(unique_name={self.unique_name})'
-
     def clean(self) -> None:
         """Validate that the issuing CA is not an auto-generated root CA."""
         if self.issuing_ca and self.issuing_ca.issuing_ca_type == IssuingCaModel.IssuingCaTypeChoice.AUTOGEN_ROOT:
             exc_msg = 'The issuing CA associated with the domain cannot be an auto-generated root CA.'
-            raise ValidationError(exc_msg)
->>>>>>> f10a8b39
+            raise ValidationError(exc_msg)