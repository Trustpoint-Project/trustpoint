--- conflicted
+++ resolved
@@ -1,19 +1,11 @@
 """Module that contains the DomainModel."""
 from __future__ import annotations
 
-<<<<<<< HEAD
-from core import oid
-from core.validator.field import UniqueNameValidator
-from django.core.exceptions import ValidationError
-from django.db import models
-from django.utils.translation import gettext_lazy as _
-=======
-from util.field import UniqueNameValidator
 from django.core.exceptions import ValidationError
 from django.db import models
 from django.utils.translation import gettext_lazy as _
 from trustpoint_core import oid
->>>>>>> 57da8899
+from util.field import UniqueNameValidator
 
 from . import IssuingCaModel
 
