--- conflicted
+++ resolved
@@ -2,16 +2,11 @@
 
 from __future__ import annotations
 
-<<<<<<< HEAD
 from typing import Any
 
-=======
-from trustpoint_core.serializer import CertificateCollectionSerializer
-from django_stubs_ext.db.models import TypedModelMeta
-from util.field import UniqueNameValidator
->>>>>>> 50a78cd6
 from django.db import models
 from django.utils.translation import gettext_lazy as _
+from django_stubs_ext.db.models import TypedModelMeta
 from trustpoint_core.serializer import CertificateCollectionSerializer
 from util.field import UniqueNameValidator
 
@@ -33,16 +28,13 @@
     certificate.
     """
 
-<<<<<<< HEAD
-=======
     objects: models.Manager[TrustpointTlsServerCredentialModel]
+
+    private_key_pem = models.CharField(verbose_name=_('Private Key (PEM)'), max_length=65536, editable=False)
+    certificate = models.ForeignKey(CertificateModel, on_delete=models.CASCADE)
 
     class Meta(TypedModelMeta):
         """Meta class configuration."""
-
->>>>>>> 50a78cd6
-    private_key_pem = models.CharField(verbose_name=_('Private Key (PEM)'), max_length=65536, editable=False)
-    certificate = models.ForeignKey(CertificateModel, on_delete=models.CASCADE)
 
     def __str__(self) -> str:
         """Returns a human-readable string representation of the server credential.
@@ -60,15 +52,12 @@
     up-to-date and linked to a specific `TrustpointTlsServerCredentialModel` instance.
     """
 
-<<<<<<< HEAD
-=======
     objects: models.Manager[ActiveTrustpointTlsServerCredentialModel]
+
+    credential = models.ForeignKey(TrustpointTlsServerCredentialModel, on_delete=models.CASCADE, blank=True, null=True)
 
     class Meta(TypedModelMeta):
         """Meta class configuration."""
-
->>>>>>> 50a78cd6
-    credential = models.ForeignKey(TrustpointTlsServerCredentialModel, on_delete=models.CASCADE, blank=True, null=True)
 
     def __str__(self) -> str:
         """Returns a human-readable string representation of the active credential.
@@ -98,9 +87,6 @@
     or serializing its content.
     """
 
-    class Meta(TypedModelMeta):
-        """Meta class configuration."""
-
     objects: models.Manager[TruststoreModel]
 
     class IntendedUsage(models.IntegerChoices):
@@ -123,6 +109,10 @@
     )
 
     created_at = models.DateTimeField(verbose_name=_('Created-At'), auto_now_add=True)
+
+    class Meta(TypedModelMeta):
+        """Meta class configuration."""
+
 
     def __str__(self) -> str:
         """Returns a human-readable string representation of the TruststoreModel."""
@@ -156,30 +146,18 @@
 class TruststoreOrderModel(models.Model):
     """Represents the order of certificates in a truststore."""
 
-<<<<<<< HEAD
     order = models.PositiveSmallIntegerField(verbose_name=_('Trust Store Certificate Index (Order)'), editable=False)
     certificate = models.ForeignKey(
         CertificateModel, on_delete=models.CASCADE, editable=False, related_name='trust_store_components'
     )
     trust_store = models.ForeignKey(TruststoreModel, on_delete=models.CASCADE, editable=False)
 
-    class Meta:
-        """Meta options for TruststoreOrderModel."""
-
-=======
     objects: models.Manager[TruststoreOrderModel]
 
     class Meta(TypedModelMeta):
         """Meta class configuration."""
 
->>>>>>> 50a78cd6
         unique_together = ('order', 'trust_store')
-
-    order = models.PositiveSmallIntegerField(verbose_name=_('Trust Store Certificate Index (Order)'), editable=False)
-    certificate = models.ForeignKey(
-        CertificateModel, on_delete=models.CASCADE, editable=False, related_name='trust_store_components'
-    )
-    trust_store = models.ForeignKey(TruststoreModel, on_delete=models.CASCADE, editable=False)
 
     def __str__(self) -> str:
         """Returns a human-readable string representation of the TruststoreOrderModel."""
