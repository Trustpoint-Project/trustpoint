--- conflicted
+++ resolved
@@ -41,12 +41,5 @@
 
 class TemplateName(models.TextChoices):
     GENERIC = 'Generic', _('Generic')
-<<<<<<< HEAD
-    TLSSERVER = 'TLS_Server', _('TLS Server')
-    TLSCLIENT = 'TLS_Client', _('TLS Client')
-    OPCUASERVER = 'OPC_UA_Server', _('OPC UA Server')
-    OPCUACLIENT = 'OPC_UA_Client', _('OPC UA Client')
-=======
     TLSSERVER = 'TLS-Server', _('TLS Server')
-    TLSCLIENT = 'TLS-Client', _('TLS Client')
->>>>>>> eaeb9a06
+    TLSCLIENT = 'TLS-Client', _('TLS Client')