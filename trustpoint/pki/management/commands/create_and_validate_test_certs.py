--- conflicted
+++ resolved
@@ -1,10 +1,7 @@
-"""Something."""
-
-<<<<<<< HEAD
+"""Management command to create some certificates for testing and verifying them using OpenSSL."""
+
 # ruff: noqa: T201  # print is fine in management commands
 
-=======
->>>>>>> 50a78cd6
 from __future__ import annotations
 
 import datetime
@@ -30,17 +27,11 @@
 class Command(CertificateCreationCommandMixin, BaseCommand):
     """Creates a certificate chain and validates it uing OpenSSL."""
 
-<<<<<<< HEAD
     help = 'Creates a certificate chain and validates it uing OpenSSL.'
 
     def _create_cert_chain(self, algorithm: PublicKeyInfo, path: Path) -> None:
         pem_root_cert, root_cert, root_private_key = self._create_certificate(
             common_name=f'{algorithm}-root-ca', algorithm=algorithm, path=path
-=======
-    def _create_cert_chain(self, algorithm: KeyAlgorithm, path: Path) -> None:
-        pem_root_cert, root_cert, root_private_key = self._create_certificate(
-            common_name=f'{algorithm.value}-root-ca', algorithm=algorithm, path=path
->>>>>>> 50a78cd6
         )
 
         pem_issuing_cert, issuing_cert, issuing_private = self._create_certificate(
@@ -75,28 +66,16 @@
             f.write(cert_chain.encode())
 
     @classmethod
-<<<<<<< HEAD
     def _create_certificate(  # noqa: PLR0913
         cls,
         common_name: str,
         algorithm: PublicKeyInfo,
-=======
-    def _create_certificate(
-        cls,
-        common_name: str,
-        algorithm: KeyAlgorithm,
->>>>>>> 50a78cd6
         path: Path,
         issuer: None | x509.Certificate = None,
         issuer_priv_key: None | rsa.RSAPrivateKey | ec.EllipticCurvePrivateKey = None,
         validity_days: int = 365,
     ) -> tuple[str, x509.Certificate, rsa.RSAPrivateKey | ec.EllipticCurvePrivateKey]:
-<<<<<<< HEAD
         private_key = KeyPairGenerator.generate_key_pair_for_public_key_info(algorithm)
-=======
-        kg = KeyGenerator(algorithm)
-        private_key = kg.generate_key()
->>>>>>> 50a78cd6
 
         one_day = datetime.timedelta(1, 0, 0)
         public_key = private_key.public_key()
