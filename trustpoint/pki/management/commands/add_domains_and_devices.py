"""Adds Issuing CAs, Domains and Devices with different onboarding protocols."""

# ruff: noqa: T201  # print is fine in management commands

import random
import secrets
import string

from devices.models import DeviceModel, OnboardingConfigModel, NoOnboardingConfigModel
from django.core.management import call_command
from django.core.management.base import BaseCommand
from pki.models import DevIdRegistration, DomainModel, IssuingCaModel, TruststoreModel
from devices.models import OnboardingPkiProtocol, NoOnboardingPkiProtocol, OnboardingProtocol, OnboardingStatus


ALLOWED_CHARS = allowed_chars = string.ascii_letters + string.digits


def _get_secret(number_of_symbols: int = 16) -> str:
    """Generates a secret with the number of symbols provided.

    Args:
        number_of_symbols: Number of symbols of the generated secret. Defaults to 16.

    Returns:
        The generated secret.
    """
    return ''.join(secrets.choice(allowed_chars) for _ in range(number_of_symbols))


def get_random_no_onboarding_pki_protocols() -> list[NoOnboardingPkiProtocol]:
    """Gets random allowed PkiProtocols.

    Args:
        include_protocol: This protocol will be included in the allowed list.

    Returns:
        A list of PkiProtocols.
    """
    protocols = list(NoOnboardingPkiProtocol)
    num_choices = secrets.randbelow(len(protocols)) + 1
    return random.sample(protocols, k=num_choices)


def get_random_onboarding_pki_protocols(
        include_protocol: OnboardingPkiProtocol | None = None) -> list[OnboardingPkiProtocol]:
    """Gets random allowed PkiProtocols.

    Args:
        include_protocol: This protocol will be included in the allowed list.

    Returns:
        A list of PkiProtocols.
    """
    protocols = list(OnboardingPkiProtocol)
    if include_protocol:
        protocols.remove(include_protocol)
    num_choices = secrets.randbelow(len(protocols)) + 1
    random_protocols = random.sample(protocols, k=num_choices)
    if include_protocol:
        random_protocols.append(include_protocol)
    return random_protocols

from trustpoint.logger import LoggerMixin


class Command(BaseCommand, LoggerMixin):
    """Add domains and associated device names with random onboarding protocol and serial number."""

    help = 'Add domains and associated device names with random onboarding protocol and serial number'

    def log_and_stdout(self, message: str, level: str = 'info') -> None:
        """Log a message and write it to stdout.

        Parameters
        ----------
        message : str
            The message to log and print.
        level : str
            The logging level ('info', 'warning', 'error', etc.).
        """
        # Log the message
        log_method = getattr(self.logger, level, self.logger.info)
        log_method(message)

        # Write to stdout
        if level == 'error':
            self.stdout.write(self.style.ERROR(message))
        elif level == 'warning':
            self.stdout.write(self.style.WARNING(message))
        elif level == 'info':
            self.stdout.write(self.style.SUCCESS(message))
        else:
            self.stdout.write(message)

    def handle(self, *_args: tuple[str], **_kwargs: dict[str, str]) -> None:
        """Execute the command."""
        call_command('create_multiple_test_issuing_cas')
        call_command('import_idevid_truststores')

        data = {
            'arburg': [
                'ALLROUNDER-Injection-Molding-Machine',
                'freeformer-3D-Printer',
                'SELOGICA-Control-System',
                'MULTILIFT-Robotic-Systems',
                'ARBIDRIVE-Servo-Motor',
                'ALS_Arburg-Leitrechner-System',
            ],
            'homag': [
                'CENTATEQ-CNC-Processing-Center',
                'EDGETEQ-Edge-Banding-Machine',
                'powerTouch-Control',
                'intelliGuide-Assist-System',
                'DRILLTEQ-Drilling-and-Dowel-Insertion-Machine',
                'STORETEQ-Storage-System',
            ],
            'belden': [
                'Hirschmann-Industrial-Ethernet-Switches',
                'Lumberg-Automation-Connectors',
                'GarrettCom-Magnum-Routers',
                'TROMPETER-Coaxial-Connectors',
                'Belden-I_O-Modules',
            ],
            'siemens': [
                'SIMATIC-PLC',
                'SINAMICS-Drive-Systems',
                'SIRIUS-Control-Devices',
                'SIMOTICS-Electric-Motors',
                'SIMATIC-HMI-Panels',
                'SITOP-Power-Supplies',
            ],
            'phoenix_contact': [
                'CLIPLINE-Terminal-Blocks',
                'QUINT-Power-Supplies',
                'PLCnext-Control',
                'TERMITRAB-Surge-Protection',
                'CONTACTRON-Motor-Starters',
                'ME-PLC_Modular-Controller',
            ],
            'schmalz': [
                'Vacuum-Generators',
                'Vacuum-Grippers',
                'Vacuum-Clamping-Systems',
                'Suction-Pads',
                'Vacuum-Layer-Grippers',
                'Vacuum-Ejectors',
            ],
        }

        domain_ca_truststore_map = {
            'arburg': ('issuing-ca-a', 'idevid-truststore-RSA-2048'),
            'homag': ('issuing-ca-b', 'idevid-truststore-RSA-3072'),
            'siemens': ('issuing-ca-c', 'idevid-truststore-RSA-4096'),
            'belden': ('issuing-ca-d', 'idevid-truststore-EC-256'),
            'phoenix_contact': ('issuing-ca-e', 'idevid-truststore-EC-384'),
            'schmalz': ('issuing-ca-f', 'idevid-truststore-EC-521'),
        }

        onboarding_protocols = list(OnboardingProtocol)
        onboarding_protocols.remove(OnboardingProtocol.AOKI)
        onboarding_protocols.remove(OnboardingProtocol.BRSKI)
        onboarding_protocols.remove(OnboardingProtocol.MANUAL)
        onboarding_protocols.remove(OnboardingProtocol.CMP_IDEVID)
        onboarding_protocols.remove(OnboardingProtocol.EST_IDEVID)

        self.log_and_stdout('Starting the process of adding domains and devices...\n')

        for domain_name, devices in data.items():
            issuing_ca_name, truststore_name = domain_ca_truststore_map[domain_name]

            issuing_ca = IssuingCaModel.objects.get(unique_name=issuing_ca_name)
            truststore = TruststoreModel.objects.get(unique_name=truststore_name)

            domain, created = DomainModel.objects.get_or_create(unique_name=domain_name)
            domain.issuing_ca = issuing_ca
            domain.save()

            if created:
                self.log_and_stdout(f'Created new domain: {domain_name}')
            else:
                self.log_and_stdout(f'Domain already exists: {domain_name}')

            devid_reg, devid_created = DevIdRegistration.objects.get_or_create(
                unique_name=f'devid-reg-{domain_name}',
                domain=domain,
                truststore=truststore,
                serial_number_pattern='^.*$',
            )

            if devid_created:
                self.log_and_stdout(
                    f"Created DevIdRegistration for domain '{domain_name}' and issuing CA "
                    f"'{issuing_ca_name}' with truststore '{truststore_name}'"
                )
            else:
                self.log_and_stdout(
                    f"DevIdRegistration already exists for domain '{domain_name}' "
                    f"and issuing CA '{issuing_ca_name}'"
                )

            device_uses_onboarding = random.choice([True, False])  # noqa: S311

            for device_name in devices:

                random_device_type = random.choice( # noqa: S311
                        [DeviceModel.DeviceType.GENERIC_DEVICE, DeviceModel.DeviceType.OPC_UA_GDS])
                serial_number = ''.join(random.choices(string.ascii_uppercase + string.digits, k=12))  # noqa: S311

<<<<<<< HEAD
                onboarding_status = (
                    DeviceModel.OnboardingStatus.NO_ONBOARDING
                    if onboarding_protocol == DeviceModel.OnboardingProtocol.NO_ONBOARDING
                    else DeviceModel.OnboardingStatus.PENDING
                )
=======
                if device_uses_onboarding:

                    onboarding_protocol = random.choice(onboarding_protocols)  # noqa: S311
                    print(f"Creating device '{device_name}' in domain '{domain_name}' with:")
                    print(f'  - Serial Number: {serial_number}')
                    print(f'  - Onboarding Protocol: {onboarding_protocol}')
>>>>>>> 47db50b7

                    if onboarding_protocol == OnboardingProtocol.MANUAL:
                        onboarding_pki_protocols = get_random_onboarding_pki_protocols()
                    elif onboarding_protocol in [
                            OnboardingProtocol.EST_IDEVID,
                            OnboardingProtocol.EST_USERNAME_PASSWORD]:
                        onboarding_pki_protocols = get_random_onboarding_pki_protocols(OnboardingPkiProtocol.EST)
                    elif onboarding_protocol in [
                            OnboardingProtocol.CMP_IDEVID,
                            OnboardingProtocol.CMP_SHARED_SECRET]:
                        onboarding_pki_protocols = get_random_onboarding_pki_protocols(OnboardingPkiProtocol.CMP)
                    else:
                        err_msg = 'Unknown onboarding protocol found.'
                        raise ValueError(err_msg)

                    idevid_trust_store = (
                        truststore
                        if onboarding_protocol in [OnboardingProtocol.CMP_IDEVID, OnboardingProtocol.EST_IDEVID]
                        else None
                    )
                    onboarding_config_model = OnboardingConfigModel(
                        onboarding_status=OnboardingStatus.PENDING,
                        onboarding_protocol=onboarding_protocol,
                        idevid_trust_store=idevid_trust_store
                    )
                    onboarding_config_model.set_pki_protocols(onboarding_pki_protocols)

                    if onboarding_protocol == OnboardingProtocol.CMP_SHARED_SECRET:
                        onboarding_config_model.cmp_shared_secret = _get_secret()

                    if onboarding_protocol == OnboardingProtocol.EST_USERNAME_PASSWORD:
                        onboarding_config_model.est_password = _get_secret()

                    onboarding_config_model.full_clean()

                    device_model = DeviceModel(
                        common_name=device_name,
                        serial_number=serial_number,
                        domain=domain,
                        device_type=random_device_type,
                        onboarding_config=onboarding_config_model
                    )
<<<<<<< HEAD
                    else ''
                )

                dev = DeviceModel(
                    common_name=device_name,
                    serial_number=serial_number,
                    domain=domain,
                    onboarding_protocol=onboarding_protocol,
                    onboarding_status=onboarding_status,
                    domain_credential_onboarding=domain_credential_onboarding,
                    pki_protocol=pki_protocol,
                    cmp_shared_secret=cmp_shared_secret,
                )

                try:
                    dev.save()
                    if dev.pk:
                        self.log_and_stdout(
                            f"Creating device '{dev.common_name}' (ID {dev.pk}) in domain '{dev.domain}' with "
                            f"Serial Number: {dev.serial_number}; Onboarding Protocol: {dev.onboarding_protocol}; "
                            f"PKI Protocol: {dev.pki_protocol}"
                        )
                    else:
                        self.log_and_stdout(f"Device '{device_name}' was not saved correctly.", level='warning')
                except Exception as e:  # noqa: BLE001
                    self.log_and_stdout(f"Failed to create device '{device_name}': {e}", level='error')
=======

                    device_model.full_clean()

                    onboarding_config_model.save()
                    device_model.save()


                else:

                    serial_number = ''.join(random.choices(string.ascii_uppercase + string.digits, k=12))  # noqa: S311
                    print(f"Creating device '{device_name}' in domain '{domain_name}' with:")
                    print(f'  - Serial Number: {serial_number}')
                    print('  - No Onboarding')

                    no_onboarding_pki_protocols = get_random_no_onboarding_pki_protocols()

                    no_onboarding_config_model = NoOnboardingConfigModel()
                    no_onboarding_config_model.set_pki_protocols(no_onboarding_pki_protocols)

                    if NoOnboardingPkiProtocol.CMP_SHARED_SECRET in no_onboarding_pki_protocols:
                        no_onboarding_config_model.cmp_shared_secret = _get_secret()

                    if NoOnboardingPkiProtocol.EST_USERNAME_PASSWORD in no_onboarding_pki_protocols:
                        no_onboarding_config_model.est_password = _get_secret()

                    no_onboarding_config_model.full_clean()

                    device_model = DeviceModel(
                        common_name=device_name,
                        serial_number=serial_number,
                        domain=domain,
                        device_type=random_device_type
                    )

                    device_model.no_onboarding_config = no_onboarding_config_model
                    device_model.full_clean()

                    no_onboarding_config_model.save()
                    device_model.save()

            print(f'Device {device_name} created and saved.')


>>>>>>> 47db50b7

        self.log_and_stdout('Process completed. All domains and devices have been added.')<|MERGE_RESOLUTION|>--- conflicted
+++ resolved
@@ -207,20 +207,12 @@
                         [DeviceModel.DeviceType.GENERIC_DEVICE, DeviceModel.DeviceType.OPC_UA_GDS])
                 serial_number = ''.join(random.choices(string.ascii_uppercase + string.digits, k=12))  # noqa: S311
 
-<<<<<<< HEAD
-                onboarding_status = (
-                    DeviceModel.OnboardingStatus.NO_ONBOARDING
-                    if onboarding_protocol == DeviceModel.OnboardingProtocol.NO_ONBOARDING
-                    else DeviceModel.OnboardingStatus.PENDING
-                )
-=======
                 if device_uses_onboarding:
 
                     onboarding_protocol = random.choice(onboarding_protocols)  # noqa: S311
                     print(f"Creating device '{device_name}' in domain '{domain_name}' with:")
                     print(f'  - Serial Number: {serial_number}')
                     print(f'  - Onboarding Protocol: {onboarding_protocol}')
->>>>>>> 47db50b7
 
                     if onboarding_protocol == OnboardingProtocol.MANUAL:
                         onboarding_pki_protocols = get_random_onboarding_pki_protocols()
@@ -263,34 +255,6 @@
                         device_type=random_device_type,
                         onboarding_config=onboarding_config_model
                     )
-<<<<<<< HEAD
-                    else ''
-                )
-
-                dev = DeviceModel(
-                    common_name=device_name,
-                    serial_number=serial_number,
-                    domain=domain,
-                    onboarding_protocol=onboarding_protocol,
-                    onboarding_status=onboarding_status,
-                    domain_credential_onboarding=domain_credential_onboarding,
-                    pki_protocol=pki_protocol,
-                    cmp_shared_secret=cmp_shared_secret,
-                )
-
-                try:
-                    dev.save()
-                    if dev.pk:
-                        self.log_and_stdout(
-                            f"Creating device '{dev.common_name}' (ID {dev.pk}) in domain '{dev.domain}' with "
-                            f"Serial Number: {dev.serial_number}; Onboarding Protocol: {dev.onboarding_protocol}; "
-                            f"PKI Protocol: {dev.pki_protocol}"
-                        )
-                    else:
-                        self.log_and_stdout(f"Device '{device_name}' was not saved correctly.", level='warning')
-                except Exception as e:  # noqa: BLE001
-                    self.log_and_stdout(f"Failed to create device '{device_name}': {e}", level='error')
-=======
 
                     device_model.full_clean()
 
@@ -301,9 +265,6 @@
                 else:
 
                     serial_number = ''.join(random.choices(string.ascii_uppercase + string.digits, k=12))  # noqa: S311
-                    print(f"Creating device '{device_name}' in domain '{domain_name}' with:")
-                    print(f'  - Serial Number: {serial_number}')
-                    print('  - No Onboarding')
 
                     no_onboarding_pki_protocols = get_random_no_onboarding_pki_protocols()
 
@@ -330,10 +291,17 @@
 
                     no_onboarding_config_model.save()
                     device_model.save()
-
-            print(f'Device {device_name} created and saved.')
-
-
->>>>>>> 47db50b7
+                    try:
+                        device_model.save()
+                        if device_model.pk:
+                            self.log_and_stdout(
+                                f"Creating device '{device_model.common_name}' (ID {device_model.pk}) in domain '{device_model.domain}' with "
+                                f"Serial Number: {device_model.serial_number}; Onboarding Protocol: {device_model.onboarding_protocol}; "
+                                f"PKI Protocol: {device_model.pki_protocol}"
+                            )
+                        else:
+                            self.log_and_stdout(f"Device '{device_name}' was not saved correctly.", level='warning')
+                    except Exception as e:  # noqa: BLE001
+                        self.log_and_stdout(f"Failed to create device '{device_name}': {e}", level='error')
 
         self.log_and_stdout('Process completed. All domains and devices have been added.')