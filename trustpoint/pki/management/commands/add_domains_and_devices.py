"""Adds Issuing CAs, Domains and Devices with different onboarding protocols."""

# ruff: noqa: T201  # print is fine in management commands

import random
import secrets
import string

from devices.models import DeviceModel
from django.core.management import call_command
from django.core.management.base import BaseCommand
from pki.models import DevIdRegistration, DomainModel, IssuingCaModel, TruststoreModel


class Command(BaseCommand):
    """Add domains and associated device names with random onboarding protocol and serial number"""

    help = 'Add domains and associated device names with random onboarding protocol and serial number'

    def handle(self, *_args: tuple[str], **_kwargs: dict[str, str]) -> None:
        """Execute the command."""
        call_command('create_multiple_test_issuing_cas')
        call_command('import_idevid_truststores')

        data = {
            'arburg': [
                'ALLROUNDER-Injection-Molding-Machine',
                'freeformer-3D-Printer',
                'SELOGICA-Control-System',
                'MULTILIFT-Robotic-Systems',
                'ARBIDRIVE-Servo-Motor',
                'ALS_Arburg-Leitrechner-System',
<<<<<<< HEAD
            ],
            'homag': [
                'CENTATEQ-CNC-Processing-Center',
                'EDGETEQ-Edge-Banding-Machine',
                'powerTouch-Control',
                'intelliGuide-Assist-System',
                'DRILLTEQ-Drilling-and-Dowel-Insertion-Machine',
                'STORETEQ-Storage-System',
            ],
            'belden': [
                'Hirschmann-Industrial-Ethernet-Switches',
                'Lumberg-Automation-Connectors',
                'GarrettCom-Magnum-Routers',
                'TROMPETER-Coaxial-Connectors',
                'Belden-I_O-Modules',
            ],
            'siemens': [
                'SIMATIC-PLC',
                'SINAMICS-Drive-Systems',
                'SIRIUS-Control-Devices',
                'SIMOTICS-Electric-Motors',
                'SIMATIC-HMI-Panels',
                'SITOP-Power-Supplies',
            ],
            'phoenix_contact': [
                'CLIPLINE-Terminal-Blocks',
                'QUINT-Power-Supplies',
                'PLCnext-Control',
                'TERMITRAB-Surge-Protection',
                'CONTACTRON-Motor-Starters',
                'ME-PLC_Modular-Controller',
            ],
=======
            ],
            'homag': [
                'CENTATEQ-CNC-Processing-Center',
                'EDGETEQ-Edge-Banding-Machine',
                'powerTouch-Control',
                'intelliGuide-Assist-System',
                'DRILLTEQ-Drilling-and-Dowel-Insertion-Machine',
                'STORETEQ-Storage-System',
            ],
            'belden': [
                'Hirschmann-Industrial-Ethernet-Switches',
                'Lumberg-Automation-Connectors',
                'GarrettCom-Magnum-Routers',
                'TROMPETER-Coaxial-Connectors',
                'Belden-I_O-Modules',
            ],
            'siemens': [
                'SIMATIC-PLC',
                'SINAMICS-Drive-Systems',
                'SIRIUS-Control-Devices',
                'SIMOTICS-Electric-Motors',
                'SIMATIC-HMI-Panels',
                'SITOP-Power-Supplies',
            ],
            'phoenix_contact': [
                'CLIPLINE-Terminal-Blocks',
                'QUINT-Power-Supplies',
                'PLCnext-Control',
                'TERMITRAB-Surge-Protection',
                'CONTACTRON-Motor-Starters',
                'ME-PLC_Modular-Controller',
            ],
>>>>>>> 50a78cd6
            'schmalz': [
                'Vacuum-Generators',
                'Vacuum-Grippers',
                'Vacuum-Clamping-Systems',
                'Suction-Pads',
                'Vacuum-Layer-Grippers',
                'Vacuum-Ejectors',
            ],
        }

        domain_ca_truststore_map = {
            'arburg': ('issuing-ca-a', 'idevid-truststore-RSA-2048'),
            'homag': ('issuing-ca-b', 'idevid-truststore-RSA-3072'),
            'belden': ('issuing-ca-c', 'idevid-truststore-RSA-4096'),
            'siemens': ('issuing-ca-d', 'idevid-truststore-EC-256'),
            'phoenix_contact': ('issuing-ca-e', 'idevid-truststore-EC-283'),
            'schmalz': ('issuing-ca-f', 'idevid-truststore-EC-570'),
        }

        onboarding_protocols = [
            DeviceModel.OnboardingProtocol.NO_ONBOARDING.value,
            DeviceModel.OnboardingProtocol.CMP_IDEVID.value,
            DeviceModel.OnboardingProtocol.CMP_SHARED_SECRET.value,
        ]

        print('Starting the process of adding domains and devices...\n')

        for domain_name, devices in data.items():
            issuing_ca_name, truststore_name = domain_ca_truststore_map[domain_name]

            issuing_ca = IssuingCaModel.objects.get(unique_name=issuing_ca_name)
            truststore = TruststoreModel.objects.get(unique_name=truststore_name)

            domain, created = DomainModel.objects.get_or_create(unique_name=domain_name)
            domain.issuing_ca = issuing_ca
            domain.save()

            if created:
                print(f'Created new domain: {domain_name}')
            else:
                print(f'Domain already exists: {domain_name}')

            devid_reg, devid_created = DevIdRegistration.objects.get_or_create(
                unique_name=f'devid-reg-{domain_name}',
                domain=domain,
                truststore=truststore,
                serial_number_pattern='^.*$',
            )

            if devid_created:
                print(f"Created DevIdRegistration for domain '{domain_name}' with truststore '{truststore_name}'")
            else:
                print(f"DevIdRegistration already exists for domain '{domain_name}'")

            print(f'Domain({domain_name}, Issuing CA: {domain.issuing_ca})')

            for device_name in devices:
                onboarding_protocol = random.choice(onboarding_protocols)  # noqa: S311

                serial_number = ''.join(random.choices(string.ascii_uppercase + string.digits, k=12))  # noqa: S311

                print(f"Creating device '{device_name}' in domain '{domain_name}' with:")
                print(f'  - Serial Number: {serial_number}')
                print(f'  - Onboarding Protocol: {onboarding_protocol}')

                onboarding_status = (
                    DeviceModel.OnboardingStatus.NO_ONBOARDING
                    if onboarding_protocol == DeviceModel.OnboardingProtocol.NO_ONBOARDING
                    else DeviceModel.OnboardingStatus.PENDING
                )

<<<<<<< HEAD
                domain_credential_onboarding = onboarding_protocol != DeviceModel.OnboardingProtocol.NO_ONBOARDING
=======
                domain_credential_onboarding = (
                    False if onboarding_protocol == DeviceModel.OnboardingProtocol.NO_ONBOARDING else True
                )
>>>>>>> 50a78cd6

                pki_protocol = (
                    DeviceModel.PkiProtocol.CMP_CLIENT_CERTIFICATE.value
                    if (
<<<<<<< HEAD
                        onboarding_protocol
                        in (DeviceModel.OnboardingProtocol.CMP_IDEVID, DeviceModel.OnboardingProtocol.CMP_SHARED_SECRET)
                    )
                    else random.choice(
                        [
                            DeviceModel.PkiProtocol.MANUAL.value,  # noqa: S311
                            DeviceModel.PkiProtocol.CMP_SHARED_SECRET.value,
                        ]
=======
                        onboarding_protocol == DeviceModel.OnboardingProtocol.CMP_IDEVID
                        or onboarding_protocol == DeviceModel.OnboardingProtocol.CMP_SHARED_SECRET
                    )
                    else random.choice(
                        [DeviceModel.PkiProtocol.MANUAL.value, DeviceModel.PkiProtocol.CMP_SHARED_SECRET.value]
>>>>>>> 50a78cd6
                    )
                )

                cmp_shared_secret = (
                    secrets.token_urlsafe(16)
                    if (
                        onboarding_protocol == DeviceModel.OnboardingProtocol.CMP_SHARED_SECRET.value
                        or pki_protocol == DeviceModel.PkiProtocol.CMP_SHARED_SECRET.value
                    )
<<<<<<< HEAD
                    else None
=======
                    else ''
>>>>>>> 50a78cd6
                )

                idevid_trust_store = (
                    truststore if onboarding_protocol == DeviceModel.OnboardingProtocol.CMP_IDEVID.value else None
                )

                dev = DeviceModel(
                    unique_name=device_name,
                    serial_number=serial_number,
                    domain=domain,
                    onboarding_protocol=onboarding_protocol,
                    onboarding_status=onboarding_status,
                    domain_credential_onboarding=domain_credential_onboarding,
                    pki_protocol=pki_protocol,
                    cmp_shared_secret=cmp_shared_secret,
                    idevid_trust_store=idevid_trust_store,
                )

                try:
                    dev.save()
                    if dev.pk:
                        print(f"Creating device '{dev.unique_name}' (ID {dev.pk}) in domain '{dev.domain}' with:")
                        print(f'  - Serial Number: {dev.serial_number}')
                        print(f'  - Onboarding Protocol: {dev.onboarding_protocol}')
                        print(f'  - PKI Protocol: {dev.pki_protocol}')
                    else:
                        print(f"Device '{device_name}' was not saved correctly.")
                except Exception as e:  # noqa: BLE001
                    print(f"Failed to create device '{device_name}': {e}")

        print('\nProcess completed. All domains and devices have been added.')<|MERGE_RESOLUTION|>--- conflicted
+++ resolved
@@ -13,7 +13,7 @@
 
 
 class Command(BaseCommand):
-    """Add domains and associated device names with random onboarding protocol and serial number"""
+    """Add domains and associated device names with random onboarding protocol and serial number."""
 
     help = 'Add domains and associated device names with random onboarding protocol and serial number'
 
@@ -30,7 +30,6 @@
                 'MULTILIFT-Robotic-Systems',
                 'ARBIDRIVE-Servo-Motor',
                 'ALS_Arburg-Leitrechner-System',
-<<<<<<< HEAD
             ],
             'homag': [
                 'CENTATEQ-CNC-Processing-Center',
@@ -63,40 +62,6 @@
                 'CONTACTRON-Motor-Starters',
                 'ME-PLC_Modular-Controller',
             ],
-=======
-            ],
-            'homag': [
-                'CENTATEQ-CNC-Processing-Center',
-                'EDGETEQ-Edge-Banding-Machine',
-                'powerTouch-Control',
-                'intelliGuide-Assist-System',
-                'DRILLTEQ-Drilling-and-Dowel-Insertion-Machine',
-                'STORETEQ-Storage-System',
-            ],
-            'belden': [
-                'Hirschmann-Industrial-Ethernet-Switches',
-                'Lumberg-Automation-Connectors',
-                'GarrettCom-Magnum-Routers',
-                'TROMPETER-Coaxial-Connectors',
-                'Belden-I_O-Modules',
-            ],
-            'siemens': [
-                'SIMATIC-PLC',
-                'SINAMICS-Drive-Systems',
-                'SIRIUS-Control-Devices',
-                'SIMOTICS-Electric-Motors',
-                'SIMATIC-HMI-Panels',
-                'SITOP-Power-Supplies',
-            ],
-            'phoenix_contact': [
-                'CLIPLINE-Terminal-Blocks',
-                'QUINT-Power-Supplies',
-                'PLCnext-Control',
-                'TERMITRAB-Surge-Protection',
-                'CONTACTRON-Motor-Starters',
-                'ME-PLC_Modular-Controller',
-            ],
->>>>>>> 50a78cd6
             'schmalz': [
                 'Vacuum-Generators',
                 'Vacuum-Grippers',
@@ -168,33 +133,19 @@
                     else DeviceModel.OnboardingStatus.PENDING
                 )
 
-<<<<<<< HEAD
                 domain_credential_onboarding = onboarding_protocol != DeviceModel.OnboardingProtocol.NO_ONBOARDING
-=======
-                domain_credential_onboarding = (
-                    False if onboarding_protocol == DeviceModel.OnboardingProtocol.NO_ONBOARDING else True
-                )
->>>>>>> 50a78cd6
 
                 pki_protocol = (
                     DeviceModel.PkiProtocol.CMP_CLIENT_CERTIFICATE.value
                     if (
-<<<<<<< HEAD
                         onboarding_protocol
                         in (DeviceModel.OnboardingProtocol.CMP_IDEVID, DeviceModel.OnboardingProtocol.CMP_SHARED_SECRET)
                     )
-                    else random.choice(
+                    else random.choice(  # noqa: S311
                         [
-                            DeviceModel.PkiProtocol.MANUAL.value,  # noqa: S311
+                            DeviceModel.PkiProtocol.MANUAL.value,
                             DeviceModel.PkiProtocol.CMP_SHARED_SECRET.value,
                         ]
-=======
-                        onboarding_protocol == DeviceModel.OnboardingProtocol.CMP_IDEVID
-                        or onboarding_protocol == DeviceModel.OnboardingProtocol.CMP_SHARED_SECRET
-                    )
-                    else random.choice(
-                        [DeviceModel.PkiProtocol.MANUAL.value, DeviceModel.PkiProtocol.CMP_SHARED_SECRET.value]
->>>>>>> 50a78cd6
                     )
                 )
 
@@ -204,11 +155,7 @@
                         onboarding_protocol == DeviceModel.OnboardingProtocol.CMP_SHARED_SECRET.value
                         or pki_protocol == DeviceModel.PkiProtocol.CMP_SHARED_SECRET.value
                     )
-<<<<<<< HEAD
-                    else None
-=======
                     else ''
->>>>>>> 50a78cd6
                 )
 
                 idevid_trust_store = (
