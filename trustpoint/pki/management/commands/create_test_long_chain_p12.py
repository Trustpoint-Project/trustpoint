--- conflicted
+++ resolved
@@ -1,12 +1,9 @@
-<<<<<<< HEAD
 """Management command for generating a long test PKI chain."""
-=======
-"""Something."""
->>>>>>> 50a78cd6
 
 from __future__ import annotations
 
 from pathlib import Path
+from typing import Any
 
 from cryptography.hazmat.primitives.serialization import BestAvailableEncryption, pkcs12
 from django.core.management.base import BaseCommand
@@ -18,16 +15,10 @@
 class Command(CertificateCreationCommandMixin, BaseCommand):
     """Django management command for generating a long test PKI chain."""
 
-<<<<<<< HEAD
     help = 'Generate a long certificate chain with 4 Intermediate CAs.'
 
-    def handle(self, *_args: tuple[str], **_kwargs: dict[str, str]) -> None:
+    def handle(self, *_args: Any, **_kwargs: Any) -> None:
         """Executes the command."""
-=======
-    help = 'Removes all migrations, deletes db and runs makemigrations and migrate afterwards.'
-
-    def handle(self, *args, **kwargs) -> None:
->>>>>>> 50a78cd6
         root_1, root_1_key = self.create_root_ca('Root CA A')
 
         issuing_1, issuing_1_key = self.create_issuing_ca(root_1_key, 'Root CA A', 'Intermediate CA A')
