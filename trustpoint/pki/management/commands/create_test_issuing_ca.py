--- conflicted
+++ resolved
@@ -3,10 +3,6 @@
 
 from __future__ import annotations
 
-<<<<<<< HEAD
-=======
-import random
->>>>>>> 65bce5ae
 from typing import Union
 
 from cryptography import x509
