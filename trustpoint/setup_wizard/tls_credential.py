--- conflicted
+++ resolved
@@ -42,11 +42,7 @@
     def _generate_key_pair() -> PrivateKeySerializer:
         return PrivateKeySerializer(ec.generate_private_key(curve=ec.SECP256R1()))
 
-<<<<<<< HEAD
-    def generate_tls_credential(self) -> CredentialSerializer:
-=======
     def generate_tls_server_credential(self) -> CredentialSerializer:
->>>>>>> 0ab3499e
         """Generates a self-signed TLS credential for use by the Trustpoint Apache server."""
         one_day = datetime.timedelta(1, 0, 0)
         private_key = ec.generate_private_key(curve=ec.SECP256R1())
@@ -66,13 +62,8 @@
                 ]
             )
         )
-<<<<<<< HEAD
-        builder = builder.not_valid_before(datetime.datetime.now(datetime.UTC) - one_day)
-        builder = builder.not_valid_after(datetime.datetime.now(datetime.UTC) + (one_day * 365))
-=======
         builder = builder.not_valid_before(datetime.datetime.now(tz=datetime.UTC) - one_day)
         builder = builder.not_valid_after(datetime.datetime.now(tz=datetime.UTC) + (one_day * 365))
->>>>>>> 0ab3499e
         builder = builder.serial_number(x509.random_serial_number())
         builder = builder.public_key(public_key)
 
@@ -100,13 +91,8 @@
             x509.ExtendedKeyUsage([x509.oid.ExtendedKeyUsageOID.SERVER_AUTH]), critical=False
         )
         san = (
-<<<<<<< HEAD
-            [x509.IPAddress(ip) for ip in self._ipv4_addresses]
-            + [x509.IPAddress(ip) for ip in self._ipv6_addresses]
-=======
             [x509.IPAddress(ipv4) for ipv4 in self._ipv4_addresses]
             + [x509.IPAddress(ipv6) for ipv6 in self._ipv6_addresses]
->>>>>>> 0ab3499e
             + [x509.DNSName(domain) for domain in self._domain_names]
         )
         builder = builder.add_extension(x509.SubjectAlternativeName(san), critical=True)
@@ -120,8 +106,4 @@
             private_key=private_key,
             certificate=certificate,
             additional_certificates=[certificate]
-<<<<<<< HEAD
-        )
-=======
-        )
->>>>>>> 0ab3499e
+        )