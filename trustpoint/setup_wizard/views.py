--- conflicted
+++ resolved
@@ -730,6 +730,8 @@
         return super().get_context_data(**kwargs)
 
 
+class BackupRestoreView(View, LoggerMixin):
+    """Upload a dump file and restore the database from it."""
     def form_valid(self, form: BackupPasswordForm) -> HttpResponse:
         """Handle valid form submission."""
         password = form.cleaned_data.get('password')
@@ -887,13 +889,8 @@
             )
             return True
 
-<<<<<<< HEAD
 class BackupRestoreView(BackupPasswordRecoveryMixin, LoggerMixin, View):
     """Upload a dump file and restore the database from it with optional backup password."""
-=======
-class BackupRestoreView(View, LoggerMixin):
-    """Upload a dump file and restore the database from it."""
->>>>>>> b2bbcacc
 
     def post(self, request: HttpRequest) -> HttpResponse:
         """Handle POST requests to upload a backup file and restore the database.
@@ -919,149 +916,16 @@
 
         temp_dir = settings.BACKUP_FILE_PATH
         temp_path = temp_dir / backup_file.name
-<<<<<<< HEAD
+        # save upload
+        with open(temp_path, 'wb+') as f:
+            for chunk in backup_file.chunks():
+                f.write(chunk)
 
         try:
             # Save uploaded file
             with temp_path.open('wb+') as f:
                 for chunk in backup_file.chunks():
                     f.write(chunk)
-
-            # Restore database
-            call_command('dbrestore', '-z', '--noinput', '-I', str(temp_path))
-
-            # Execute trustpoint restore command
-            call_command('trustpointrestore')
-
-            # Handle backup password for DEK recovery if provided
-            if backup_password:
-                success = self._handle_backup_password_recovery(backup_password)
-                if not success:
-                    messages.add_message(
-                        request,
-                        messages.ERROR,
-                        'Database restored successfully, but backup password recovery failed.'
-                    )
-                else:
-                    messages.add_message(
-                        request,
-                        messages.SUCCESS,
-                        f'Trustpoint restored successfully from {backup_file.name}'
-                    )
-
-                    self.logger.info('Backup restore completed successfully from file: %s', backup_file.name)
-
-        except Exception:
-            messages.add_message(request, messages.ERROR, 'Error occurred during restore operation.')
-            self.logger.exception('Exception restoring database from %s', backup_file.name)
-            return redirect('setup_wizard:restore_options')
-        finally:
-            # Clean up temporary file
-            try:
-                if temp_path.exists():
-                    temp_path.unlink()
-            except Exception as e:  # noqa: BLE001
-                self.logger.warning('Failed to clean up temporary file %s: %s', temp_path, e)
-
-        return redirect('users:login')
-
-class BackupAutoRestorePasswordView(BackupPasswordRecoveryMixin, LoggerMixin, FormView):
-    """View for handling backup password entry during auto restore process.
-
-    This view allows users to enter the backup password needed to recover
-    the DEK (Data Encryption Key) during the auto restore process. It validates
-    the current wizard state and processes the password recovery.
-    """
-
-    http_method_names = ('get', 'post')
-    template_name = 'setup_wizard/auto_restore_password.html'
-    success_url = reverse_lazy('users:login')
-    form_class = PasswordAutoRestoreForm
-
-    def dispatch(self, request: HttpRequest, *args: Any, **kwargs: Any) -> HttpResponseBase:
-        """Handle request dispatch and wizard state validation."""
-        if not DOCKER_CONTAINER:
-            return redirect('users:login', permanent=False)
-
-        wizard_state = SetupWizardState.get_current_state()
-        if wizard_state != SetupWizardState.WIZARD_AUTO_RESTORE_PASSWORD:
-            return StartupWizardRedirect.redirect_by_state(wizard_state)
-
-        return super().dispatch(request, *args, **kwargs)
-
-    def get_context_data(self, **kwargs: Any) -> dict:
-        """Add additional context data."""
-        context = super().get_context_data(**kwargs)
-        context['page_title'] = _('Auto Restore - Enter Backup Password')
-        context['page_description'] = _('Enter the backup password to complete the auto restore process.')
-        return context
-
-    def form_valid(self, form: PasswordAutoRestoreForm) -> HttpResponse:
-        """Handle valid form submission."""
-        backup_password = form.cleaned_data.get('password')
-
-        try:
-            # Attempt to recover DEK using backup password
-            success = self.handle_backup_password_recovery(backup_password)
-
-            if not success:
-                # Error messages are already added by handle_backup_password_recovery
-                return self.form_invalid(form)
-
-            # Execute the transition script to complete auto restore
-            execute_shell_script(SCRIPT_WIZARD_AUTORESTORE_PASSWORD)
-
-            messages.add_message(
-                self.request,
-                messages.SUCCESS,
-                'Auto restore completed successfully. You can now log in.'
-            )
-            self.logger.info('Auto restore completed successfully with backup password recovery')
-            return super().form_valid(form)
-
-        except subprocess.CalledProcessError as exc:
-            err_msg = f'Auto restore script failed: {self._map_exit_code_to_message(exc.returncode)}'
-            messages.add_message(self.request, messages.ERROR, err_msg)
-            self.logger.exception(err_msg)
-            return self.form_invalid(form)
-
-        except FileNotFoundError:
-            err_msg = f'Auto restore script not found: {SCRIPT_WIZARD_AUTORESTORE_PASSWORD}'
-            messages.add_message(self.request, messages.ERROR, err_msg)
-            self.logger.exception(err_msg)
-            return self.form_invalid(form)
-
-        except Exception:
-            err_msg = 'An unexpected error occurred during auto restore password recovery.'
-            messages.add_message(self.request, messages.ERROR, err_msg)
-            self.logger.exception('Unexpected error during auto restore')
-            return self.form_invalid(form)
-
-    def form_invalid(self, form: PasswordAutoRestoreForm) -> HttpResponse:
-        """Handle invalid form submission."""
-        messages.add_message(
-            self.request,
-            messages.ERROR,
-            'Please correct the errors below and try again.'
-        )
-        return super().form_invalid(form)
-
-    @staticmethod
-    def _map_exit_code_to_message(return_code: int) -> str:
-        """Map script exit codes to meaningful error messages."""
-        error_messages = {
-            1: 'Trustpoint is not in the WIZARD_AUTO_RESTORE_PASSWORD state.',
-            2: 'Found multiple wizard state files. The wizard state seems to be corrupted.',
-            3: 'Failed to remove the WIZARD_AUTO_RESTORE_PASSWORD state file.',
-            4: 'Failed to create the WIZARD_COMPLETED state file.',
-            5: 'Failed to execute post-restore operations.',
-        }
-        return error_messages.get(return_code, 'An unknown error occurred during auto restore password processing.')
-=======
-        # save upload
-        with open(temp_path, 'wb+') as f:
-            for chunk in backup_file.chunks():
-                f.write(chunk)
 
         try:
             self.logger.info(f'Restore process started {backup_file.name}')
@@ -1080,7 +944,136 @@
         else:
             return redirect('users:login')
         return redirect('setup_wizard:initial')
->>>>>>> b2bbcacc
+            # Restore database
+            call_command('dbrestore', '-z', '--noinput', '-I', str(temp_path))
+
+            # Execute trustpoint restore command
+            call_command('trustpointrestore')
+
+            # Handle backup password for DEK recovery if provided
+            if backup_password:
+                success = self._handle_backup_password_recovery(backup_password)
+                if not success:
+                    messages.add_message(
+                        request,
+                        messages.ERROR,
+                        'Database restored successfully, but backup password recovery failed.'
+                    )
+                else:
+                    messages.add_message(
+                        request,
+                        messages.SUCCESS,
+                        f'Trustpoint restored successfully from {backup_file.name}'
+                    )
+
+                    self.logger.info('Backup restore completed successfully from file: %s', backup_file.name)
+
+        except Exception:
+            messages.add_message(request, messages.ERROR, 'Error occurred during restore operation.')
+            self.logger.exception('Exception restoring database from %s', backup_file.name)
+            return redirect('setup_wizard:restore_options')
+        finally:
+            # Clean up temporary file
+            try:
+                if temp_path.exists():
+                    temp_path.unlink()
+            except Exception as e:  # noqa: BLE001
+                self.logger.warning('Failed to clean up temporary file %s: %s', temp_path, e)
+
+        return redirect('users:login')
+
+class BackupAutoRestorePasswordView(BackupPasswordRecoveryMixin, LoggerMixin, FormView):
+    """View for handling backup password entry during auto restore process.
+
+    This view allows users to enter the backup password needed to recover
+    the DEK (Data Encryption Key) during the auto restore process. It validates
+    the current wizard state and processes the password recovery.
+    """
+
+    http_method_names = ('get', 'post')
+    template_name = 'setup_wizard/auto_restore_password.html'
+    success_url = reverse_lazy('users:login')
+    form_class = PasswordAutoRestoreForm
+
+    def dispatch(self, request: HttpRequest, *args: Any, **kwargs: Any) -> HttpResponseBase:
+        """Handle request dispatch and wizard state validation."""
+        if not DOCKER_CONTAINER:
+            return redirect('users:login', permanent=False)
+
+        wizard_state = SetupWizardState.get_current_state()
+        if wizard_state != SetupWizardState.WIZARD_AUTO_RESTORE_PASSWORD:
+            return StartupWizardRedirect.redirect_by_state(wizard_state)
+
+        return super().dispatch(request, *args, **kwargs)
+
+    def get_context_data(self, **kwargs: Any) -> dict:
+        """Add additional context data."""
+        context = super().get_context_data(**kwargs)
+        context['page_title'] = _('Auto Restore - Enter Backup Password')
+        context['page_description'] = _('Enter the backup password to complete the auto restore process.')
+        return context
+
+    def form_valid(self, form: PasswordAutoRestoreForm) -> HttpResponse:
+        """Handle valid form submission."""
+        backup_password = form.cleaned_data.get('password')
+
+        try:
+            # Attempt to recover DEK using backup password
+            success = self.handle_backup_password_recovery(backup_password)
+
+            if not success:
+                # Error messages are already added by handle_backup_password_recovery
+                return self.form_invalid(form)
+
+            # Execute the transition script to complete auto restore
+            execute_shell_script(SCRIPT_WIZARD_AUTORESTORE_PASSWORD)
+
+            messages.add_message(
+                self.request,
+                messages.SUCCESS,
+                'Auto restore completed successfully. You can now log in.'
+            )
+            self.logger.info('Auto restore completed successfully with backup password recovery')
+            return super().form_valid(form)
+
+        except subprocess.CalledProcessError as exc:
+            err_msg = f'Auto restore script failed: {self._map_exit_code_to_message(exc.returncode)}'
+            messages.add_message(self.request, messages.ERROR, err_msg)
+            self.logger.exception(err_msg)
+            return self.form_invalid(form)
+
+        except FileNotFoundError:
+            err_msg = f'Auto restore script not found: {SCRIPT_WIZARD_AUTORESTORE_PASSWORD}'
+            messages.add_message(self.request, messages.ERROR, err_msg)
+            self.logger.exception(err_msg)
+            return self.form_invalid(form)
+
+        except Exception:
+            err_msg = 'An unexpected error occurred during auto restore password recovery.'
+            messages.add_message(self.request, messages.ERROR, err_msg)
+            self.logger.exception('Unexpected error during auto restore')
+            return self.form_invalid(form)
+
+    def form_invalid(self, form: PasswordAutoRestoreForm) -> HttpResponse:
+        """Handle invalid form submission."""
+        messages.add_message(
+            self.request,
+            messages.ERROR,
+            'Please correct the errors below and try again.'
+        )
+        return super().form_invalid(form)
+
+    @staticmethod
+    def _map_exit_code_to_message(return_code: int) -> str:
+        """Map script exit codes to meaningful error messages."""
+        error_messages = {
+            1: 'Trustpoint is not in the WIZARD_AUTO_RESTORE_PASSWORD state.',
+            2: 'Found multiple wizard state files. The wizard state seems to be corrupted.',
+            3: 'Failed to remove the WIZARD_AUTO_RESTORE_PASSWORD state file.',
+            4: 'Failed to create the WIZARD_COMPLETED state file.',
+            5: 'Failed to execute post-restore operations.',
+        }
+        return error_messages.get(return_code, 'An unknown error occurred during auto restore password processing.')
 
 class SetupWizardGenerateTlsServerCredentialView(LoggerMixin, FormView[StartupWizardTlsCertificateForm]):
     """View for generating TLS Server Credentials in the setup wizard.
