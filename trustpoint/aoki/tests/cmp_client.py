"""AOKI Client for testing AOKI via CMP.

Please run from /rootdir/trustpoint with "uv run -m aoki.tests.cmp_client" for paths and imports to work.
This only works if your system OpenSSL version is 3.x.
"""

from __future__ import annotations

import logging
import subprocess
from pathlib import Path

from cryptography import x509
from cryptography.hazmat.primitives import hashes

log = logging.getLogger('aoki.client')

# ruff: noqa: ERA001, T201

CURRENT_DIR = Path(__file__).parent.resolve()
CERTS_DIR = (CURRENT_DIR / './certs/').resolve()

class AokiClientOwnerIdCertVerificationError(Exception):
    """Exception raised when the provided Owner ID certificate is invalid or not corresponding to the IDevID."""

class AokiClientCertLoadError(Exception):
    """Exception raised when a certificate could not be loaded from the provided path."""

class AokiCmpClient:
    """AOKI-CMP Client for testing purposes."""

    idevid_subj_sn : str = '_'

    @staticmethod
    def _load_certificate(cert_path: Path) -> x509.Certificate:
        try:
            with cert_path.open('rb') as cert_file:
                return x509.load_pem_x509_certificate(cert_file.read())
        except FileNotFoundError as e:
            exc_msg = f'Certificate file not found: {cert_path}'
            raise AokiClientCertLoadError(exc_msg) from e
        except ValueError as e:
            exc_msg = f'Could not parse PEM format in certificate: {cert_path}'
            raise AokiClientCertLoadError(exc_msg) from e

    @staticmethod
    def _load_certificates(cert_path: Path) -> list[x509.Certificate]:
        try:
            with cert_path.open('rb') as cert_file:
                return x509.load_pem_x509_certificates(cert_file.read())
        except FileNotFoundError as e:
            exc_msg = f'Certificate file not found: {cert_path}'
            raise AokiClientCertLoadError(exc_msg) from e
        except ValueError as e:
            exc_msg = f'Could not parse PEM format in certificates: {cert_path}'
            raise AokiClientCertLoadError(exc_msg) from e

    def _get_idevid_owner_san_uri(self, idevid_cert: x509.Certificate) -> str:
        """Get the Owner ID SAN URI corresponding to a IDevID certificate.

        Formatted as "dev-owner:<idevid_subj_sn>.<idevid_x509_sn>.<idevid_sha256_fingerprint>"
        """
        try:
            sn_b = idevid_cert.subject.get_attributes_for_oid(x509.NameOID.SERIAL_NUMBER)[0].value
            idevid_subj_sn = sn_b.decode() if isinstance(sn_b, bytes) else sn_b
        except (ValueError, IndexError):
            idevid_subj_sn = '_'
        self.idevid_subj_sn = idevid_subj_sn
        idevid_x509_sn = hex(idevid_cert.serial_number)[2:].zfill(16)
        idevid_sha256_fingerprint = idevid_cert.fingerprint(hashes.SHA256()).hex()
        return f'dev-owner:{idevid_subj_sn}.{idevid_x509_sn}.{idevid_sha256_fingerprint}'

    def _verify_matches_idevid_cert(self, owner_id_cert: x509.Certificate, idevid_cert: x509.Certificate) -> None:
        """Verify the Owner ID certificate is valid for the device IDevID."""
        log.info('Verifying Owner ID certificate matches IDevID certificate')
        idevid_san_uri = self._get_idevid_owner_san_uri(idevid_cert)
        log.info('IDevID SAN URI: %s', idevid_san_uri)
        for san in owner_id_cert.extensions.get_extension_for_oid(x509.ExtensionOID.SUBJECT_ALTERNATIVE_NAME).value:
            if isinstance(san, x509.UniformResourceIdentifier) and san.value == idevid_san_uri:
                log.info('Owner ID certificate SAN URI matches IDevID certificate!')
                return
        exc_msg = 'Owner ID certificate does not match IDevID certificate.'
        raise AokiClientOwnerIdCertVerificationError(exc_msg)

    def __init__(
            self,
            server_url: str,
            cert_file: str,
            key_file: str,
            owner_truststore_file: str,
            idevid_truststore_file: str,
            *args: str, **kwargs: str
        ) -> None:
        """Initialize the AokiCmpClient."""
        self.server_url = server_url
        self.cert_file = cert_file
        self.key_file = key_file
        self.owner_truststore_file = owner_truststore_file
        self.idevid_truststore_file = idevid_truststore_file
        self.args = args
        self.kwargs = kwargs

    def onboard(self) -> None:
        """Run the AOKI-CMP Zero-Touch Device Onboarding process."""
        # Step 1: Generate a new key for the domain credential
        cmd = (
            'openssl',
            'genrsa',
            '-out', f'{CERTS_DIR}/domain_credential_key.pem',
            '2048',
        )
        subprocess.run(cmd, check=True)  # noqa: S603

        # Step 2: Execute the OpenSSL CMP command to request the domain credential
        cmd = (
            'openssl',
            'cmp',
            '-cmd', 'ir',
            '-implicit_confirm',
            '-server', self.server_url + '/.well-known/cmp/initialization/.aoki/',
            '-cert', f'{CERTS_DIR}/{self.cert_file}',
            '-key', f'{CERTS_DIR}/{self.key_file}',
            '-extracerts', f'{CERTS_DIR}/{self.idevid_truststore_file}',
            '-subject', '/CN=Trustpoint Domain Credential',
            '-newkey', f'{CERTS_DIR}/domain_credential_key.pem',
            '-certout', f'{CERTS_DIR}/domain-credential-certificate.pem',
            '-chainout', f'{CERTS_DIR}/chain_without_root.pem',
            '-extracertsout', f'{CERTS_DIR}/domain-credential-full-chain.pem',
            '-trusted', f'{CERTS_DIR}/{self.owner_truststore_file}',
            #'-tls_used'
        )
        try:
            print(subprocess.check_output(cmd).decode())  # noqa: S603
        except subprocess.CalledProcessError as e:
            print('Error occurred while requesting domain credential:', e.output.decode())
            return

        # Step 3: Validate that the provided Owner ID certificate matches the IDevID certificate
        # Assuming first extraCert is the OwnerID / CMP signer cert, this is the case in the Trustpoint implementation
        owner_id_cert = self._load_certificates(CERTS_DIR / 'full_chain.pem')[0]
        idevid_cert = self._load_certificate(CERTS_DIR / self.cert_file)
        self._verify_matches_idevid_cert(owner_id_cert, idevid_cert)

        print('AOKI-CMP Client Onboarding completed successfully!')


if __name__ == '__main__':
    client = AokiCmpClient(
<<<<<<< HEAD
        server_url='https://localhost:443', # or 'https://localhost:443' for production/Docker
=======
        server_url='https://localhost:443', # or 'http://localhost:8000' for dev
>>>>>>> b2bbcacc
        cert_file='idevid.pem',
        key_file='idevid_pk.pem',
        idevid_truststore_file='idevid_ca.pem',
        owner_truststore_file='ownerid_ca.pem',
        mdns = False, # not yet implemented
    )
    client.onboard()<|MERGE_RESOLUTION|>--- conflicted
+++ resolved
@@ -123,9 +123,9 @@
             '-extracerts', f'{CERTS_DIR}/{self.idevid_truststore_file}',
             '-subject', '/CN=Trustpoint Domain Credential',
             '-newkey', f'{CERTS_DIR}/domain_credential_key.pem',
-            '-certout', f'{CERTS_DIR}/domain-credential-certificate.pem',
+            '-certout', f'{CERTS_DIR}/dc_cert.pem',
             '-chainout', f'{CERTS_DIR}/chain_without_root.pem',
-            '-extracertsout', f'{CERTS_DIR}/domain-credential-full-chain.pem',
+            '-extracertsout', f'{CERTS_DIR}/full_chain.pem',
             '-trusted', f'{CERTS_DIR}/{self.owner_truststore_file}',
             #'-tls_used'
         )
@@ -146,11 +146,7 @@
 
 if __name__ == '__main__':
     client = AokiCmpClient(
-<<<<<<< HEAD
-        server_url='https://localhost:443', # or 'https://localhost:443' for production/Docker
-=======
         server_url='https://localhost:443', # or 'http://localhost:8000' for dev
->>>>>>> b2bbcacc
         cert_file='idevid.pem',
         key_file='idevid_pk.pem',
         idevid_truststore_file='idevid_ca.pem',
