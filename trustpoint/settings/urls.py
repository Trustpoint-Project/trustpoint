"""URL configuration for the settings application."""

from django.urls import path, re_path

<<<<<<< HEAD
from .views import IndexView, backup, language, logging, security
=======
from .views import IndexView, language, logging, security, tls
>>>>>>> ece020ac

app_name = 'settings'
urlpatterns = [
    path('', IndexView.as_view(), name='index'),
    path('language/', language.language, name='language'),
    path('logging/files/', logging.LoggingFilesTableView.as_view(), name='logging-files'),
    re_path(
        r'^logging/files/details/(?P<filename>trustpoint\.log(?:\.\d{1,5})?)/?$',
        logging.LoggingFilesDetailsView.as_view(),
        name='logging-files-details',
    ),
    re_path(
        r'^logging/files/download/(?P<filename>trustpoint\.log(?:\.\d{1,5})?)/?$',
        logging.LoggingFilesDownloadView.as_view(),
        name='logging-files-download',
    ),
    re_path(
        r'^logging/files/download/(?P<archive_format>tar\.gz|zip)(?P<filenames>(?:/trustpoint\.log(\.\d{1,5})?)+)/?$',
        logging.LoggingFilesDownloadMultipleView.as_view(),
        name='logging-files-download-multiple',
    ),
    path('security/', security.SecurityView.as_view(), name='security'),
<<<<<<< HEAD
    path('backups/', backup.BackupManageView.as_view(extra_context={'page_category': 'settings', 'page_name': 'backup'}), name='backups'),
    path('backups/download/<str:filename>/', backup.BackupFileDownloadView.as_view(), name='backup-download'),
    path('backups/download-multiple/<str:archive_format>/', backup.BackupFilesDownloadMultipleView.as_view(), name='backup-download-multiple'),
    path('backups/delete-multiple/', backup.BackupFilesDeleteMultipleView.as_view(), name='backup-delete-multiple'),
=======
    path('tls/', tls.TlsView.as_view(), name='tls'),

>>>>>>> ece020ac
]<|MERGE_RESOLUTION|>--- conflicted
+++ resolved
@@ -2,11 +2,7 @@
 
 from django.urls import path, re_path
 
-<<<<<<< HEAD
-from .views import IndexView, backup, language, logging, security
-=======
-from .views import IndexView, language, logging, security, tls
->>>>>>> ece020ac
+from .views import IndexView, backup, language, logging, security, tls
 
 app_name = 'settings'
 urlpatterns = [
@@ -29,13 +25,17 @@
         name='logging-files-download-multiple',
     ),
     path('security/', security.SecurityView.as_view(), name='security'),
-<<<<<<< HEAD
-    path('backups/', backup.BackupManageView.as_view(extra_context={'page_category': 'settings', 'page_name': 'backup'}), name='backups'),
+    path('tls/', tls.TlsView.as_view(), name='tls'),
+    path(
+        'backups/',
+        backup.BackupManageView.as_view(extra_context={'page_category': 'settings', 'page_name': 'backup'}),
+        name='backups'
+    ),
     path('backups/download/<str:filename>/', backup.BackupFileDownloadView.as_view(), name='backup-download'),
-    path('backups/download-multiple/<str:archive_format>/', backup.BackupFilesDownloadMultipleView.as_view(), name='backup-download-multiple'),
+    path(
+        'backups/download-multiple/<str:archive_format>/',
+        backup.BackupFilesDownloadMultipleView.as_view(),
+        name='backup-download-multiple'
+    ),
     path('backups/delete-multiple/', backup.BackupFilesDeleteMultipleView.as_view(), name='backup-delete-multiple'),
-=======
-    path('tls/', tls.TlsView.as_view(), name='tls'),
-
->>>>>>> ece020ac
 ]