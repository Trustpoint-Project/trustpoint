--- conflicted
+++ resolved
@@ -399,13 +399,9 @@
 }
 
 .theme-toggle {
-<<<<<<< HEAD
-    padding: 6px 0 0 6px;
-=======
     display: flex;
     align-items: center;
     padding-left: 6px;
->>>>>>> e55486f2
     cursor: pointer;
 }
 
