"""Startup strategies for Trustpoint initialization and restoration."""

import io
import ipaddress
import socket
import subprocess
from abc import ABC, abstractmethod
from dataclasses import dataclass
from enum import Enum, auto
from pathlib import Path
from typing import Any, Protocol

from cryptography.hazmat.primitives import hashes
from django.core.exceptions import ObjectDoesNotExist
from django.core.management import call_command
from django.utils.translation import gettext as _
from management.models import AppVersion, KeyStorageConfig, PKCS11Token
from management.nginx_paths import NGINX_CERT_CHAIN_PATH, NGINX_CERT_PATH, NGINX_KEY_PATH
from packaging.version import Version
from pki.models import PKCS11Key
from pki.models.credential import CredentialModel
from pki.models.truststore import ActiveTrustpointTlsServerCredentialModel
from setup_wizard import SetupWizardState
from setup_wizard.state_dir_paths import SCRIPT_WIZARD_AUTO_RESTORE_SET
from setup_wizard.tls_credential import TlsServerCredentialGenerator
from setup_wizard.views import execute_shell_script

# Constants
DEK_EXPECTED_LENGTH = 32
DEFAULT_TOKEN_LABEL = 'Trustpoint-SoftHSM'  # noqa: S105


class OutputWriter(Protocol):
    """Protocol for output writing (stdout/stderr)."""

    def write(self, msg: str) -> None:
        """Write a message to output."""
        ...

    def success(self, msg: str) -> str:
        """Format a success message."""
        ...

    def error(self, msg: str) -> str:
        """Format an error message."""
        ...

    def warning(self, msg: str) -> str:
        """Format a warning message."""
        ...


class WizardState(Enum):
    """Enumeration of wizard completion states."""

    COMPLETED = 'COMPLETED'
    INCOMPLETE = 'INCOMPLETE'


class DekCacheState(Enum):
    """Enumeration of DEK cache states (for HSM storage only)."""

    CACHED = 'CACHED'  # DEK is accessible/cached
    NOT_CACHED = 'NOT_CACHED'  # DEK is not accessible/not cached


class StartupScenario(Enum):
    """Enumeration of possible startup scenarios."""

    # Database initialization scenarios
    DB_NOT_INITIALIZED = auto()
    DB_INITIALIZED_NO_VERSION = auto()

    # Version scenarios
    VERSION_MATCH = auto()
    VERSION_UPGRADE = auto()
    VERSION_DOWNGRADE = auto()

    # ========================================================================
    # Restore scenarios - organized by storage method, wizard state, and DEK cache
    # ========================================================================

    # Software storage (no DEK cache state applies)
    RESTORE_SOFTWARE_WIZARD_COMPLETED = auto()
    RESTORE_SOFTWARE_WIZARD_INCOMPLETE = auto()

    # SoftHSM storage
    RESTORE_SOFTHSM_WIZARD_COMPLETED_DEK_CACHED = auto()
    RESTORE_SOFTHSM_WIZARD_COMPLETED_DEK_NOT_CACHED = auto()
    RESTORE_SOFTHSM_WIZARD_INCOMPLETE_DEK_CACHED = auto()
    RESTORE_SOFTHSM_WIZARD_INCOMPLETE_DEK_NOT_CACHED = auto()

    # SoftHSM storage with new KEK (old KEK lost, needs backup password)
    RESTORE_SOFTHSM_NEW_KEK_WIZARD_COMPLETED = auto()

    # Physical HSM storage (not yet supported, but included for completeness)
    RESTORE_PHYSICAL_HSM_WIZARD_COMPLETED_DEK_CACHED = auto()
    RESTORE_PHYSICAL_HSM_WIZARD_COMPLETED_DEK_NOT_CACHED = auto()
    RESTORE_PHYSICAL_HSM_WIZARD_INCOMPLETE_DEK_CACHED = auto()
    RESTORE_PHYSICAL_HSM_WIZARD_INCOMPLETE_DEK_NOT_CACHED = auto()


@dataclass
class StartupContext:
    """Context information for startup decisions."""

    # Database state
    db_initialized: bool
    db_version: Version | None
    current_version: Version

    # Wizard state
    wizard_state_enum: WizardState
    wizard_state_raw: SetupWizardState | None

    # Storage configuration
    storage_type: KeyStorageConfig.StorageType | None

    # DEK cache state (only applicable for HSM storage methods)
    dek_cache_state: DekCacheState | None

    # Output writer
    output: OutputWriter

    # HSM key state (only applicable for HSM storage methods)
    has_kek: bool = False  # Whether a KEK exists on the HSM
    has_backup_encrypted_dek: bool = False  # Whether bek_encrypted_dek exists in DB

    @property
    def is_wizard_completed(self) -> bool:
        """Check if wizard is completed."""
        return self.wizard_state_enum == WizardState.COMPLETED

    @property
    def is_software_storage(self) -> bool:
        """Check if using software storage."""
        return self.storage_type == KeyStorageConfig.StorageType.SOFTWARE

    @property
    def is_softhsm_storage(self) -> bool:
        """Check if using SoftHSM storage."""
        return self.storage_type == KeyStorageConfig.StorageType.SOFTHSM

    @property
    def is_physical_hsm_storage(self) -> bool:
        """Check if using physical HSM storage."""
        return self.storage_type == KeyStorageConfig.StorageType.PHYSICAL_HSM

    @property
    def is_hsm_storage(self) -> bool:
        """Check if using any HSM storage (SoftHSM or Physical)."""
        return self.is_softhsm_storage or self.is_physical_hsm_storage

    @property
    def is_dek_cached(self) -> bool:
        """Check if DEK is cached (only applicable for HSM storage)."""
        if not self.is_hsm_storage:
            msg = 'DEK cache state is only applicable for HSM storage'
            raise ValueError(msg)
        return self.dek_cache_state == DekCacheState.CACHED

    @property
    def is_new_kek_scenario(self) -> bool:
        """Check if this is a new KEK scenario (old KEK lost, requires backup password).

        This scenario occurs when:
        - Using HSM storage
        - DEK is not cached
        - KEK does NOT exist on the HSM (old KEK lost from previous installation)
        - Backup-encrypted DEK exists in the database

        Note: We don't check wizard_completed here because the wizard state might be
        inconsistent if restoring a database from a previous installation.

        Returns:
            True if this is a new KEK scenario requiring backup password recovery.
        """
        return (
            self.is_hsm_storage
            and not self.is_dek_cached
            and not self.has_kek  # KEK is missing (old KEK lost)
            and self.has_backup_encrypted_dek  # But we have backup-encrypted DEK
        )


class StartupStrategy(ABC):
    """Abstract base class for startup strategies."""

    @abstractmethod
    def execute(self, context: StartupContext) -> None:
        """Execute the startup strategy.

        Args:
            context: The startup context with all relevant information.
        """

    @abstractmethod
    def get_description(self) -> str:
        """Get a human-readable description of this strategy."""


# ============================================================================
# Initialization Strategies
# ============================================================================

class TlsCredentialStrategy(ABC):
    """Abstract base class for TLS credential generation strategies."""

    @abstractmethod
    def generate_and_save_tls_credential(self, context: StartupContext) -> None:
        """Generate and save TLS credentials.

        Args:
            context: The startup context with all relevant information.
        """


class StandardTlsCredentialStrategy(TlsCredentialStrategy):
    """Standard TLS credential generation using TlsServerCredentialGenerator."""

    def __init__(self, *, save_to_db: bool = True) -> None:
        """Initialize with save_to_db flag.

        Args:
            save_to_db: Whether to save the credential to database. Defaults to True.
        """
        self.save_to_db = save_to_db

    def generate_and_save_tls_credential(self, context: StartupContext) -> None:
        """Generate TLS credentials and save to database and files."""
        context.output.write('Generating TLS Server Credential...')

        # Generate the TLS Server Credential
        generator = TlsServerCredentialGenerator(
            ipv4_addresses=[ipaddress.IPv4Address('127.0.0.1')],
            ipv6_addresses=[],
            domain_names=[],
        )
        tls_server_credential = generator.generate_tls_server_credential()

        if self.save_to_db:
            private_key_pem, certificate_pem, trust_store_pem, active_tls = self._save_to_database(
                context, tls_server_credential
            )
        else:
            private_key_pem, certificate_pem, trust_store_pem = self._get_pem_without_db_save(
                context, tls_server_credential
            )
            active_tls = None

        self._write_pem_files(private_key_pem, certificate_pem, trust_store_pem)

        self._display_fingerprint(context, active_tls, tls_server_credential)

<<<<<<< HEAD
            context.output.write(f'Writing TLS files to {NGINX_KEY_PATH.parent}...')
=======
    def _save_to_database(
        self, context: StartupContext, tls_server_credential: Any
    ) -> tuple[str, str, str, Any]:
        """Save TLS credential to database and return PEM data.
>>>>>>> bf156139

        Returns:
            Tuple of (private_key_pem, certificate_pem, trust_store_pem, active_tls)
        """
        context.output.write('Saving credential to database...')

<<<<<<< HEAD
            context.output.write(f'Writing TLS files to {NGINX_KEY_PATH.parent}...')
=======
        trustpoint_tls_server_credential = CredentialModel.save_credential_serializer(
            credential_serializer=tls_server_credential,
            credential_type=CredentialModel.CredentialTypeChoice.TRUSTPOINT_TLS_SERVER,
        )
>>>>>>> bf156139

        try:
            active_tls, created = ActiveTrustpointTlsServerCredentialModel.objects.get_or_create(id=1)
            active_tls.credential = trustpoint_tls_server_credential
            active_tls.save()
        except Exception as e:
            error_msg = f'Failed to save TLS credential to database: {e}'
            context.output.write(context.output.error(error_msg))
            raise RuntimeError(error_msg) from e

        context.output.write(f'ActiveTrustpoint TLS record {"created" if created else "updated"}')
        context.output.write(f'Writing TLS files to {APACHE_KEY_PATH.parent}...')

<<<<<<< HEAD
        NGINX_KEY_PATH.write_text(private_key_pem)
        NGINX_CERT_PATH.write_text(certificate_pem)
=======
        private_key_pem = active_tls.credential.get_private_key_serializer().as_pkcs8_pem().decode()
        certificate_pem = active_tls.credential.get_certificate_serializer().as_pem().decode()
        trust_store_pem = active_tls.credential.get_certificate_chain_serializer().as_pem().decode()

        return private_key_pem, certificate_pem, trust_store_pem, active_tls

    def _get_pem_without_db_save(
        self, context: StartupContext, tls_server_credential: Any
    ) -> tuple[str, str, str]:
        """Get PEM data without saving to database.

        Returns:
            Tuple of (private_key_pem, certificate_pem, trust_store_pem)
        """
        context.output.write('Skipping database save for temporary TLS...')
        context.output.write(f'Writing TLS files to {APACHE_KEY_PATH.parent}...')

        private_key_serializer = tls_server_credential.get_private_key_serializer()
        if private_key_serializer is None:
            error_msg = 'TLS server credential private key serializer is None'
            raise ValueError(error_msg)
        private_key_pem = private_key_serializer.as_pkcs8_pem().decode()

        certificate_serializer = tls_server_credential.get_certificate_serializer()
        if certificate_serializer is None:
            error_msg = 'TLS server credential certificate serializer is None'
            raise ValueError(error_msg)
        certificate_pem = certificate_serializer.as_pem().decode()
        trust_store_pem = certificate_pem

        return private_key_pem, certificate_pem, trust_store_pem

    def _write_pem_files(
        self, private_key_pem: str, certificate_pem: str, trust_store_pem: str
    ) -> None:
        """Write PEM files to Apache paths."""
        APACHE_KEY_PATH.write_text(private_key_pem)
        APACHE_CERT_PATH.write_text(certificate_pem)
>>>>>>> bf156139

        # Only write chain file if there's actually a chain (not empty)
        if trust_store_pem.strip():
            NGINX_CERT_CHAIN_PATH.write_text(trust_store_pem)
        elif NGINX_CERT_CHAIN_PATH.exists():
            # Remove chain file if it exists but chain is empty
            NGINX_CERT_CHAIN_PATH.unlink()

    def _display_fingerprint(
        self, context: StartupContext, active_tls: Any, tls_server_credential: Any
    ) -> None:
        """Display SHA256 fingerprint of the certificate."""
        if self.save_to_db:
            if active_tls.credential is not None:
                sha256_fingerprint = active_tls.credential.get_certificate().fingerprint(hashes.SHA256())
            else:
                error_msg = 'Active TLS credential is None'
                raise ValueError(error_msg)
        else:
            if tls_server_credential.certificate is None:
                error_msg = 'TLS server credential certificate is None'
                raise ValueError(error_msg)
            sha256_fingerprint = tls_server_credential.certificate.fingerprint(hashes.SHA256())

        formatted = ':'.join(f'{b:02X}' for b in sha256_fingerprint)
        context.output.write(context.output.success('TLS credential generated successfully'))
        context.output.write(f'TLS SHA256 fingerprint: {formatted}')


class InitializationStrategy(ABC):
    """Abstract base class for Trustpoint initialization strategies."""

    @abstractmethod
    def initialize(self, context: StartupContext, *, with_tls: bool = False) -> None:
        """Initialize Trustpoint.

        Args:
            context: The startup context with all relevant information.
            with_tls: Whether to initialize TLS credentials.
        """


class StandardInitializationStrategy(InitializationStrategy):
    """Standard initialization: migrations, static files, messages."""

    def __init__(self, tls_strategy: TlsCredentialStrategy | None = None) -> None:
        """Initialize with optional TLS credential strategy.

        Args:
            tls_strategy: The TLS credential strategy to use. Defaults to StandardTlsCredentialStrategy.
        """
        self.tls_strategy = tls_strategy or StandardTlsCredentialStrategy()

    def initialize(self, context: StartupContext, *, with_tls: bool = False) -> None:
        """Initialize Trustpoint with standard workflow."""
        context.output.write('Initializing Trustpoint...')

        # Check SoftHSM connectivity if using SoftHSM storage
        if context.is_softhsm_storage:
            self._check_softhsm_connectivity(context)

        # Run migrations
        context.output.write('Running database migrations...')
        call_command('migrate')

        # Update version
        ver, _created = AppVersion.objects.get_or_create(pk=1)
        ver.version = str(context.current_version)

        # Get container ID
        try:
            hostname_path = Path('/etc/hostname')
            with hostname_path.open('r') as f:
                ver.container_id = f.read().strip()
        except FileNotFoundError:
            ver.container_id = 'unknown'

        ver.save()

        # Collect static files
        context.output.write('Collecting static files...')
        with io.StringIO() as fake_out:
            call_command('collectstatic', '--noinput', stdout=fake_out)

        # Compile messages
        context.output.write('Compiling translation messages...')
        with io.StringIO() as fake_out:
            call_command('compilemessages', '-l', 'de', '-l', 'en', stdout=fake_out)

        # Setup TLS if requested
        if with_tls:
            context.output.write('Preparing TLS certificate...')
            _crypto_config, created = KeyStorageConfig.objects.get_or_create(
                pk=1,
                defaults={
                    'storage_type': KeyStorageConfig.StorageType.SOFTWARE,
                }
            )
            if created:
                context.output.write('Created software crypto storage configuration')
            else:
                context.output.write('Using existing crypto storage configuration')

            # Use TLS credential strategy instead of call_command
            self.tls_strategy.generate_and_save_tls_credential(context)

        context.output.write(context.output.success('Trustpoint initialization complete'))

    def _raise_runtime_error(self, error_msg: str) -> None:
        """Raise a RuntimeError.

        Args:
            error_msg: The error message to log and raise.

        Raises:
            RuntimeError: Always raised with the provided error message.
        """
        raise RuntimeError(error_msg)

    def _check_softhsm_connectivity(self, context: StartupContext) -> None:
        """Check if SoftHSM daemon is reachable.

        Args:
            context: The startup context.

        Raises:
            RuntimeError: If SoftHSM daemon is not reachable.
        """
        context.output.write('Checking SoftHSM daemon connectivity...')

        try:
            # Try to connect to softhsm on port 5657 (default SoftHSM daemon port)
            sock = socket.socket(socket.AF_INET, socket.SOCK_STREAM)
            sock.settimeout(5)  # 5 second timeout
            result = sock.connect_ex(('softhsm', 5657))
            sock.close()

            if result == 0:
                context.output.write('SoftHSM daemon is reachable on softhsm:5657')
            else:
                error_msg = 'SoftHSM daemon is not reachable on softhsm:5657 - connection refused'
                context.output.write(context.output.error(error_msg))
                self._raise_runtime_error(error_msg)

        except Exception as e:
            error_msg = f'Failed to check SoftHSM connectivity: {e}'
            context.output.write(context.output.error(error_msg))
            raise RuntimeError(error_msg) from e


# ============================================================================
# Database Initialization Strategies
# ============================================================================


class DatabaseNotInitializedStrategy(StartupStrategy):
    """Strategy for handling uninitialized database."""

    def __init__(self, init_strategy: InitializationStrategy | None = None) -> None:
        """Initialize with an initialization strategy.

        Args:
            init_strategy: The initialization strategy to use. Defaults to StandardInitializationStrategy.
        """
        self.init_strategy = init_strategy or StandardInitializationStrategy()

    def execute(self, context: StartupContext) -> None:
        """Initialize database with TLS setup."""
        context.output.write(self.get_description())
        self.init_strategy.initialize(context, with_tls=True)

    def get_description(self) -> str:
        """Get strategy description."""
        return 'Database not initialized - performing initial setup with TLS'


class DatabaseInitializedNoVersionStrategy(StartupStrategy):
    """Strategy for handling initialized database without version record."""

    def __init__(self, init_strategy: InitializationStrategy | None = None) -> None:
        """Initialize with an initialization strategy.

        Args:
            init_strategy: The initialization strategy to use. Defaults to StandardInitializationStrategy.
        """
        self.init_strategy = init_strategy or StandardInitializationStrategy()

    def execute(self, context: StartupContext) -> None:
        """Initialize database with TLS setup."""
        context.output.write(self.get_description())
        self.init_strategy.initialize(context, with_tls=True)

    def get_description(self) -> str:
        """Get strategy description."""
        return 'Database initialized but no version record - performing setup with TLS'


# ============================================================================
# Version Management Strategies
# ============================================================================


class VersionMatchStrategy(StartupStrategy):
    """Strategy for handling version match (normal startup)."""

    def __init__(
        self,
        restore_strategy: StartupStrategy,
        init_strategy: InitializationStrategy | None = None
    ) -> None:
        """Initialize with a restore strategy and initialization strategy.

        Args:
            restore_strategy: The strategy to use for restoration after initialization.
            init_strategy: The initialization strategy to use. Defaults to StandardInitializationStrategy.
        """
        self.restore_strategy = restore_strategy
        self.init_strategy = init_strategy or StandardInitializationStrategy()

    def execute(self, context: StartupContext) -> None:
        """Initialize Trustpoint and perform restoration."""
        context.output.write(self.get_description())
        self.init_strategy.initialize(context, with_tls=False)
        self.restore_strategy.execute(context)

    def get_description(self) -> str:
        """Get strategy description."""
        return 'Version match - normal startup'


class VersionUpgradeStrategy(StartupStrategy):
    """Strategy for handling version upgrade."""

    def __init__(
        self,
        restore_strategy: StartupStrategy,
        app_version: AppVersion,
        init_strategy: InitializationStrategy | None = None
    ) -> None:
        """Initialize with a restore strategy, app version, and initialization strategy.

        Args:
            restore_strategy: The strategy to use for restoration after upgrade.
            app_version: The AppVersion model instance to update.
            init_strategy: The initialization strategy to use. Defaults to StandardInitializationStrategy.
        """
        self.restore_strategy = restore_strategy
        self.app_version = app_version
        self.init_strategy = init_strategy or StandardInitializationStrategy()

    def execute(self, context: StartupContext) -> None:
        """Upgrade database version and perform restoration."""
        context.output.write(self.get_description())
        context.output.write(
            f'Updating app version from {context.db_version} to {context.current_version}'
        )
        self.init_strategy.initialize(context, with_tls=False)
        self.restore_strategy.execute(context)
        self.app_version.version = str(context.current_version)
        self.app_version.save()
        context.output.write(f'Trustpoint version updated to {context.current_version}')

    def get_description(self) -> str:
        """Get strategy description."""
        return f'Version upgrade detected: {self.app_version.version} -> (will be updated)'


# ============================================================================
# Restore Strategies - Software Storage
# ============================================================================


class RestoreSoftwareWizardCompletedStrategy(StartupStrategy):
    """Strategy: Software storage + Wizard completed - extract TLS only."""

    def execute(self, context: StartupContext) -> None:
        """Extract TLS certificates for software storage mode."""
        context.output.write(self.get_description())
        self.extract_tls_from_database(context)

    def get_description(self) -> str:
        """Get strategy description."""
        return '>>> SOFTWARE Storage | Wizard COMPLETED'

    @staticmethod
    def unwrap_dek_for_token(
        context: StartupContext,
        token_label: str = DEFAULT_TOKEN_LABEL
    ) -> None:
        """Test KEK loading and unwrap DEK for the specified token to make it available in cache.

        This method follows the same logic as the unwrap_dek management command:
        1. Get the token (or return gracefully if not found - software storage case)
        2. Test KEK loading
        3. Unwrap DEK (only if encrypted_dek exists)

        Args:
            context: The startup context.
            token_label: The label of the PKCS11 token to unwrap DEK for.
        """
        context.output.write(f'Testing KEK and DEK for token: {token_label}')

        # Get the token
        try:
            token = PKCS11Token.objects.get(label=token_label)
        except ObjectDoesNotExist:
            context.output.write(
                context.output.warning(
                    f'Token "{token_label}" not found. '
                    f'This may be expected behavior if the token is not yet created.'
                )
            )
            return

        # Test 1: Load KEK
        context.output.write('Testing KEK loading...')
        try:
            # Get the KEK record
            if token.kek:
                kek_record = token.kek
            else:
                try:
                    kek_record = PKCS11Key.objects.get(
                        token_label=token.label,
                        key_label=token.KEK_ENCRYPTION_KEY_LABEL,
                        key_type=PKCS11Key.KeyType.AES
                    )
                except ObjectDoesNotExist:
                    context.output.write(
                        context.output.error(f'KEK "{token.KEK_ENCRYPTION_KEY_LABEL}" not found in database')
                    )
                    return

            # Get the AES key instance
            aes_key = kek_record.get_pkcs11_key_instance(
                lib_path=token.module_path,
                user_pin=token.get_pin()
            )

            try:
                aes_key.load_key()
                context.output.write(
                    context.output.success(f'KEK "{token.KEK_ENCRYPTION_KEY_LABEL}" loaded successfully')
                )
            finally:
                aes_key.close()

        except Exception as e:
            if 'no such key' in str(e).lower():
                context.output.write(
                    context.output.error(f'KEK "{token.KEK_ENCRYPTION_KEY_LABEL}" not found in HSM')
                )
            else:
                context.output.write(context.output.error(f'KEK loading failed: {e}'))
            raise

        # Test 2: Unwrap DEK (only if we have one)
        if not token.encrypted_dek:
            context.output.write(
                context.output.warning(f'No encrypted DEK found for token "{token.label}"')
            )
            return

        context.output.write('Testing DEK unwrapping...')
        try:
            # Clear any cached DEK to force unwrapping
            token.clear_dek_cache()

            dek = token.get_dek()

            # Verify the DEK
            if dek and len(dek) == DEK_EXPECTED_LENGTH:
                context.output.write(context.output.success(f'DEK unwrapped successfully ({len(dek)} bytes)'))
            else:
                expected = DEK_EXPECTED_LENGTH
                actual = len(dek) if dek else 0
                context.output.write(
                    context.output.error(f'Invalid DEK (expected {expected} bytes, got {actual})')
                )

        except Exception as e:
            context.output.write(context.output.error(f'DEK unwrapping failed: {e}'))
            raise

    @staticmethod
    def extract_tls_from_database(context: StartupContext) -> None:
        """Extract TLS certificates from database and write to Apache paths."""
        try:
            context.output.write('Extracting TLS certificates from database...')

            active_tls = ActiveTrustpointTlsServerCredentialModel.objects.get(id=1)
            tls_server_credential_model = active_tls.credential

            if not tls_server_credential_model:
                error_msg = _('TLS credential not found')
                context.output.write(context.output.error(error_msg))
                return

            private_key_pem = tls_server_credential_model.get_private_key_serializer().as_pkcs8_pem().decode()
            certificate_pem = tls_server_credential_model.get_certificate_serializer().as_pem().decode()
            trust_store_pem = tls_server_credential_model.get_certificate_chain_serializer().as_pem().decode()

            NGINX_KEY_PATH.write_text(private_key_pem)
            NGINX_CERT_PATH.write_text(certificate_pem)

            # Only write chain file if there's actually a chain (not empty)
            if trust_store_pem.strip():
                NGINX_CERT_CHAIN_PATH.write_text(trust_store_pem)
            elif NGINX_CERT_CHAIN_PATH.exists():
                # Remove chain file if it exists but chain is empty
                NGINX_CERT_CHAIN_PATH.unlink()

            context.output.write(context.output.success('TLS certificates extracted successfully'))

        except (ValueError, KeyError, AttributeError) as e:
            error_msg = _('Error extracting TLS certificates: %s') % e
            context.output.write(context.output.error(error_msg))


class RestoreSoftwareWizardIncompleteStrategy(StartupStrategy):
    """Strategy: Software storage + Wizard incomplete - reset to beginning."""

    def __init__(self, tls_strategy: TlsCredentialStrategy | None = None) -> None:
        """Initialize with optional TLS credential strategy.

        Args:
            tls_strategy: The TLS credential strategy to use. Defaults to StandardTlsCredentialStrategy.
        """
        self.tls_strategy = tls_strategy or StandardTlsCredentialStrategy()

    def execute(self, context: StartupContext) -> None:
        """Reset wizard to WIZARD_SETUP_CRYPTO_STORAGE state and generate TLS certificates."""
        context.output.write(self.get_description())
        context.output.write('>>> Wizard incomplete - resetting to WIZARD_SETUP_CRYPTO_STORAGE')
        context.output.write('>>> Generating TLS certificates for wizard setup page')
        self.tls_strategy.generate_and_save_tls_credential(context)
        self._reset_wizard_state(context)

    def get_description(self) -> str:
        """Get strategy description."""
        return '>>> SOFTWARE Storage | Wizard INCOMPLETE - RESETTING TO START'

    @staticmethod
    def _reset_wizard_state(context: StartupContext) -> None:
        """Reset wizard state to WIZARD_SETUP_CRYPTO_STORAGE."""
        script_path = Path('/etc/trustpoint/wizard/transition/wizard_reset_to_crypto_storage.sh')

        try:
            execute_shell_script(script_path)
            context.output.write(context.output.success('Wizard state reset to WIZARD_SETUP_CRYPTO_STORAGE'))

        except subprocess.CalledProcessError as exc:
            error_msg = (
                f'Auto restore script failed: '
                f'{RestoreSoftwareWizardIncompleteStrategy._map_exit_code_to_message(exc.returncode)}'
            )
            context.output.write(context.output.error(error_msg))

        except FileNotFoundError:
            error_msg = f'Auto restore script not found: {script_path}'
            context.output.write(context.output.error(error_msg))

    @staticmethod
    def _map_exit_code_to_message(return_code: int) -> str:
        """Map script exit codes to meaningful error messages."""
        error_messages = {
            1: 'Wizard state directory does not exist.',
            2: 'Found multiple wizard state files; the wizard state seems to be corrupted.',
            3: 'Failed to create WIZARD_SETUP_CRYPTO_STORAGE state file',
        }
        return error_messages.get(return_code, 'An unknown error occurred during auto restore password processing.')


# ============================================================================
# Restore Strategies - SoftHSM Storage
# ============================================================================


class RestoreSoftHsmWizardCompletedDekCachedStrategy(StartupStrategy):
    """Strategy: SoftHSM + Wizard completed + DEK cached - extract TLS and unwrap DEK."""

    def execute(self, context: StartupContext) -> None:
        """Extract TLS certificates and unwrap DEK for application use."""
        context.output.write(self.get_description())
        context.output.write('>>> System already initialized with valid DEK - extracting TLS files')
        RestoreSoftwareWizardCompletedStrategy.extract_tls_from_database(context)
        context.output.write('>>> Unwrapping DEK for application use')
        RestoreSoftwareWizardCompletedStrategy.unwrap_dek_for_token(context)

    def get_description(self) -> str:
        """Get strategy description."""
        return '>>> SOFTHSM Storage | Wizard COMPLETED | DEK CACHED'


class RestoreSoftHsmWizardCompletedDekNotCachedStrategy(StartupStrategy):
    """Strategy: SoftHSM + Wizard completed + DEK not cached - needs auto restore."""

    def execute(self, context: StartupContext) -> None:
        """Trigger auto restore flow for SoftHSM with DEK not cached."""
        context.output.write(self.get_description())
        context.output.write('>>> SoftHSM with DEK not cached - initiating auto restore flow')
        self._set_auto_restore_state(context)

    def get_description(self) -> str:
        """Get strategy description."""
        return '>>> SOFTHSM Storage | Wizard COMPLETED | DEK NOT CACHED'

    @staticmethod
    def _set_auto_restore_state(context: StartupContext) -> None:
        """Transition to WIZARD_AUTO_RESTORE_PASSWORD state."""
        context.output.write('Transitioning to auto restore password entry')
        script_path = SCRIPT_WIZARD_AUTO_RESTORE_SET

        try:
            execute_shell_script(script_path)
            context.output.write(context.output.success('Transitioned to WIZARD_AUTO_RESTORE_PASSWORD state'))

        except subprocess.CalledProcessError as exc:
            error_msg = (
                f'Auto restore password state transition failed: '
                f'{RestoreSoftHsmWizardCompletedDekNotCachedStrategy._map_exit_code_to_message(exc.returncode)}'
            )
            context.output.write(context.output.error(error_msg))
            raise RuntimeError(error_msg) from exc

        except FileNotFoundError as e:
            error_msg = f'Auto restore password script not found: {script_path}'
            context.output.write(context.output.error(error_msg))
            raise RuntimeError(error_msg) from e

    @staticmethod
    def _map_exit_code_to_message(return_code: int) -> str:
        """Map script exit codes to meaningful error messages."""
        error_messages = {
            1: 'Trustpoint is not in the WIZARD_SETUP_CRYPTO_STORAGE state.',
            2: 'Found multiple wizard state files; the wizard state seems to be corrupted.',
            3: 'Failed to remove the WIZARD_SETUP_CRYPTO_STORAGE state file.',
            4: 'Failed to create the WIZARD_AUTO_RESTORE_PASSWORD state file.',
        }
        return error_messages.get(
            return_code,
            'An unknown error occurred during auto restore password state transition.'
        )


class RestoreSoftHsmNewKekWizardCompletedStrategy(StartupStrategy):
    """Strategy: SoftHSM + New KEK (old KEK lost) + Wizard completed - generate temp TLS, wait for backup password.

    This scenario occurs when:
    - Trustpoint container and SoftHSM are new (fresh installation)
    - But there's an existing database with encrypted data
    - The database was encrypted with a KEK that no longer exists on the new SoftHSM
    - The wizard was previously completed

    The strategy:
    1. Generates a temporary TLS certificate (since DB TLS cert is encrypted and inaccessible)
    2. Transitions to WIZARD_AUTO_RESTORE_PASSWORD state
    3. Waits for user to input backup password
    4. BackupAutoRestorePasswordView will:
       - Generate a new KEK on the new SoftHSM
       - Decrypt the DEK using the backup password
       - Re-wrap the DEK with the new KEK
       - Extract and activate the actual TLS certificate from the database
       - Complete the wizard
    """

    def __init__(self, tls_strategy: TlsCredentialStrategy | None = None) -> None:
        """Initialize with optional TLS credential strategy.

        Args:
            tls_strategy: The TLS credential strategy to use.
                Defaults to StandardTlsCredentialStrategy with save_to_db=False
                to avoid database operations when DEK is not accessible.
        """
        self.tls_strategy = tls_strategy or StandardTlsCredentialStrategy(save_to_db=False)

    def execute(self, context: StartupContext) -> None:
        """Generate temporary TLS certificate and trigger auto restore flow."""
        context.output.write(self.get_description())
        context.output.write('>>> New SoftHSM detected with encrypted database')
        context.output.write('>>> Old KEK is unavailable - backup password required')
        context.output.write('>>> Generating temporary TLS certificate for initial access')

        self.tls_strategy.generate_and_save_tls_credential(context)

        context.output.write('>>> Transitioning to auto restore flow')
        context.output.write('>>> User must provide backup password to:')
        context.output.write('>>>   1. Generate new KEK on new SoftHSM')
        context.output.write('>>>   2. Decrypt DEK with backup password')
        context.output.write('>>>   3. Re-wrap DEK with new KEK')
        context.output.write('>>>   4. Activate actual TLS certificate from database')

        RestoreSoftHsmWizardCompletedDekNotCachedStrategy._set_auto_restore_state(context)  # noqa: SLF001

    def get_description(self) -> str:
        """Get strategy description."""
        return '>>> SOFTHSM Storage | NEW KEK (OLD KEK LOST) | Wizard COMPLETED | REQUIRES BACKUP PASSWORD'


class RestoreSoftHsmWizardIncompleteDekCachedStrategy(StartupStrategy):
    """Strategy: SoftHSM + Wizard incomplete + DEK cached - reset to beginning."""

    def __init__(self, tls_strategy: TlsCredentialStrategy | None = None) -> None:
        """Initialize with optional TLS credential strategy.

        Args:
            tls_strategy: The TLS credential strategy to use. Defaults to StandardTlsCredentialStrategy.
        """
        self.tls_strategy = tls_strategy or StandardTlsCredentialStrategy()

    def execute(self, context: StartupContext) -> None:
        """Reset wizard to WIZARD_SETUP_CRYPTO_STORAGE state and generate TLS certificates."""
        context.output.write(self.get_description())
        context.output.write('>>> Wizard incomplete - resetting to WIZARD_SETUP_CRYPTO_STORAGE')
        context.output.write('>>> Generating TLS certificates for wizard setup page')
        self.tls_strategy.generate_and_save_tls_credential(context)
        RestoreSoftwareWizardIncompleteStrategy._reset_wizard_state(context)  # noqa: SLF001

    def get_description(self) -> str:
        """Get strategy description."""
        return '>>> SOFTHSM Storage | Wizard INCOMPLETE | DEK CACHED - RESETTING TO START'


class RestoreSoftHsmWizardIncompleteDekNotCachedStrategy(StartupStrategy):
    """Strategy: SoftHSM + Wizard incomplete + DEK not cached - reset to beginning."""

    def __init__(self, tls_strategy: TlsCredentialStrategy | None = None) -> None:
        """Initialize with optional TLS credential strategy.

        Args:
            tls_strategy: The TLS credential strategy to use.
                Defaults to StandardTlsCredentialStrategy with save_to_db=False
                to generate temporary TLS for wizard reset.
        """
        self.tls_strategy = tls_strategy or StandardTlsCredentialStrategy(save_to_db=False)

    def execute(self, context: StartupContext) -> None:
        """Reset wizard to WIZARD_SETUP_CRYPTO_STORAGE state and generate TLS certificates."""
        context.output.write(self.get_description())
        context.output.write('>>> Wizard incomplete - resetting to WIZARD_SETUP_CRYPTO_STORAGE')
        context.output.write('>>> Generating TLS certificates for wizard setup page')
        self.tls_strategy.generate_and_save_tls_credential(context)
        RestoreSoftwareWizardIncompleteStrategy._reset_wizard_state(context)  # noqa: SLF001

    def get_description(self) -> str:
        """Get strategy description."""
        return '>>> SOFTHSM Storage | Wizard INCOMPLETE | DEK NOT CACHED - RESETTING TO START'


# ============================================================================
# Restore Strategies - Physical HSM Storage
# ============================================================================


class RestorePhysicalHsmWizardCompletedDekCachedStrategy(StartupStrategy):
    """Strategy: Physical HSM + Wizard completed + DEK cached - NOT SUPPORTED."""

    def execute(self, context: StartupContext) -> None:
        """Raise error as Physical HSM is not yet supported."""
        context.output.write(self.get_description())
        error_msg = (
            'Physical HSM storage is not yet supported. '
            'Please use SOFTWARE or SOFTHSM storage methods.'
        )
        context.output.write(context.output.error(error_msg))
        raise NotImplementedError(error_msg)

    def get_description(self) -> str:
        """Get strategy description."""
        return '>>> PHYSICAL HSM Storage | Wizard COMPLETED | DEK CACHED | NOT SUPPORTED'


class RestorePhysicalHsmWizardCompletedDekNotCachedStrategy(StartupStrategy):
    """Strategy: Physical HSM + Wizard completed + DEK not cached - NOT SUPPORTED."""

    def execute(self, context: StartupContext) -> None:
        """Raise error as Physical HSM is not yet supported."""
        context.output.write(self.get_description())
        error_msg = (
            'Physical HSM storage is not yet supported. '
            'Please use SOFTWARE or SOFTHSM storage methods.'
        )
        context.output.write(context.output.error(error_msg))
        raise NotImplementedError(error_msg)

    def get_description(self) -> str:
        """Get strategy description."""
        return '>>> PHYSICAL HSM Storage | Wizard COMPLETED | DEK NOT CACHED | NOT SUPPORTED'


class RestorePhysicalHsmWizardIncompleteDekCachedStrategy(StartupStrategy):
    """Strategy: Physical HSM + Wizard incomplete + DEK cached - NOT SUPPORTED."""

    def execute(self, context: StartupContext) -> None:
        """Raise error as Physical HSM is not yet supported."""
        context.output.write(self.get_description())
        error_msg = 'Physical HSM storage is not yet supported. Please use SOFTWARE or SOFTHSM storage methods.'
        context.output.write(context.output.error(error_msg))
        raise NotImplementedError(error_msg)

    def get_description(self) -> str:
        """Get strategy description."""
        return '>>> PHYSICAL HSM Storage | Wizard INCOMPLETE | DEK CACHED - NOT SUPPORTED'


class RestorePhysicalHsmWizardIncompleteDekNotCachedStrategy(StartupStrategy):
    """Strategy: Physical HSM + Wizard incomplete + DEK not cached - NOT SUPPORTED."""

    def execute(self, context: StartupContext) -> None:
        """Raise error as Physical HSM is not yet supported."""
        context.output.write(self.get_description())
        error_msg = 'Physical HSM storage is not yet supported. Please use SOFTWARE or SOFTHSM storage methods.'
        context.output.write(context.output.error(error_msg))
        raise NotImplementedError(error_msg)

    def get_description(self) -> str:
        """Get strategy description."""
        return '>>> PHYSICAL HSM Storage | Wizard INCOMPLETE | DEK NOT CACHED - NOT SUPPORTED'


# ============================================================================
# Strategy Selector
# ============================================================================


class StartupStrategySelector:
    """Selector for determining the appropriate startup strategy."""

    @staticmethod
    def select_restore_strategy(context: StartupContext) -> StartupStrategy:
        """Select the appropriate restore strategy based on context.

        Args:
            context: The startup context with all relevant information.

        Returns:
            The appropriate StartupStrategy instance.
        """
        StartupStrategySelector._log_strategy_selection(context)

        if context.is_software_storage:
            return StartupStrategySelector._select_software_strategy(context)

        if context.is_softhsm_storage:
            return StartupStrategySelector._select_softhsm_strategy(context)

        if context.is_physical_hsm_storage:
            return StartupStrategySelector._select_physical_hsm_strategy(context)

        error_msg = f'Unexpected storage configuration: {context.storage_type}'
        raise ValueError(error_msg)

    @staticmethod
    def _log_strategy_selection(context: StartupContext) -> None:
        """Log the current configuration for strategy selection."""
        context.output.write('=== Determining Restore Strategy ===')
        storage_display = context.storage_type.value if context.storage_type else 'None'
        context.output.write(f'Storage Type: {storage_display}')
        context.output.write(f'Wizard State: {context.wizard_state_enum.value}')
        if context.is_hsm_storage:
            dek_state = context.dek_cache_state.value if context.dek_cache_state else 'N/A'
            context.output.write(f'DEK Cache State: {dek_state}')

    @staticmethod
    def _select_software_strategy(context: StartupContext) -> StartupStrategy:
        """Select strategy for SOFTWARE storage."""
        if context.is_wizard_completed:
            return RestoreSoftwareWizardCompletedStrategy()
        return RestoreSoftwareWizardIncompleteStrategy()

    @staticmethod
    def _select_softhsm_strategy(context: StartupContext) -> StartupStrategy:
        """Select strategy for SOFTHSM storage."""
        # Check for new KEK scenario FIRST (before checking wizard state)
        # This is important because the wizard state might be inconsistent if
        # the database is from a previous installation
        if context.is_new_kek_scenario:
            return RestoreSoftHsmNewKekWizardCompletedStrategy()

        if context.is_wizard_completed:
            # Standard scenarios for completed wizard
            if context.is_dek_cached:
                return RestoreSoftHsmWizardCompletedDekCachedStrategy()
            return RestoreSoftHsmWizardCompletedDekNotCachedStrategy()

        # Wizard incomplete
        if context.is_dek_cached:
            return RestoreSoftHsmWizardIncompleteDekCachedStrategy()
        return RestoreSoftHsmWizardIncompleteDekNotCachedStrategy()

    @staticmethod
    def _select_physical_hsm_strategy(context: StartupContext) -> StartupStrategy:
        """Select strategy for PHYSICAL_HSM storage."""
        if context.is_wizard_completed:
            if context.is_dek_cached:
                return RestorePhysicalHsmWizardCompletedDekCachedStrategy()
            return RestorePhysicalHsmWizardCompletedDekNotCachedStrategy()
        # Wizard incomplete
        if context.is_dek_cached:
            return RestorePhysicalHsmWizardIncompleteDekCachedStrategy()
        return RestorePhysicalHsmWizardIncompleteDekNotCachedStrategy()

    @staticmethod
    def select_version_strategy(
        context: StartupContext,
        app_version: AppVersion
    ) -> StartupStrategy:
        """Select the appropriate version management strategy.

        Args:
            context: The startup context with version information.
            app_version: The AppVersion model instance.

        Returns:
            The appropriate StartupStrategy instance.

        Raises:
            RuntimeError: If version downgrade is detected.
        """
        if context.db_version == context.current_version:
            restore_strategy = StartupStrategySelector.select_restore_strategy(context)
            return VersionMatchStrategy(restore_strategy)

        if context.db_version is not None and context.current_version < context.db_version:
            error_msg = (
                f'Current app version {context.current_version} is lower than '
                f'the version {context.db_version} in the DB. '
                'This is not supported. '
                'Please update the Trustpoint container or remove the postgres volume '
                'to restore another backup.'
            )
            raise RuntimeError(error_msg)

        # Version upgrade
        restore_strategy = StartupStrategySelector.select_restore_strategy(context)
        return VersionUpgradeStrategy(restore_strategy, app_version)

    @staticmethod
    def select_startup_strategy(
        *,
        db_initialized: bool,
        has_version: bool,
        context: StartupContext | None = None,
        app_version: AppVersion | None = None
    ) -> StartupStrategy:
        """Select the top-level startup strategy.

        Args:
            db_initialized: Whether the database is initialized.
            has_version: Whether an app version record exists.
            context: The startup context (required if db is initialized).
            app_version: The AppVersion model instance (required if db is initialized).

        Returns:
            The appropriate StartupStrategy instance.
        """
        if not db_initialized:
            return DatabaseNotInitializedStrategy()

        if not has_version:
            return DatabaseInitializedNoVersionStrategy()

        if context is None or app_version is None:
            error_msg = 'Context and app_version required for version management'
            raise ValueError(error_msg)

        return StartupStrategySelector.select_version_strategy(context, app_version)<|MERGE_RESOLUTION|>--- conflicted
+++ resolved
@@ -252,28 +252,21 @@
 
         self._display_fingerprint(context, active_tls, tls_server_credential)
 
-<<<<<<< HEAD
-            context.output.write(f'Writing TLS files to {NGINX_KEY_PATH.parent}...')
-=======
     def _save_to_database(
         self, context: StartupContext, tls_server_credential: Any
     ) -> tuple[str, str, str, Any]:
         """Save TLS credential to database and return PEM data.
->>>>>>> bf156139
 
         Returns:
             Tuple of (private_key_pem, certificate_pem, trust_store_pem, active_tls)
         """
         context.output.write('Saving credential to database...')
 
-<<<<<<< HEAD
-            context.output.write(f'Writing TLS files to {NGINX_KEY_PATH.parent}...')
-=======
+        
         trustpoint_tls_server_credential = CredentialModel.save_credential_serializer(
             credential_serializer=tls_server_credential,
             credential_type=CredentialModel.CredentialTypeChoice.TRUSTPOINT_TLS_SERVER,
         )
->>>>>>> bf156139
 
         try:
             active_tls, created = ActiveTrustpointTlsServerCredentialModel.objects.get_or_create(id=1)
@@ -285,12 +278,8 @@
             raise RuntimeError(error_msg) from e
 
         context.output.write(f'ActiveTrustpoint TLS record {"created" if created else "updated"}')
-        context.output.write(f'Writing TLS files to {APACHE_KEY_PATH.parent}...')
-
-<<<<<<< HEAD
-        NGINX_KEY_PATH.write_text(private_key_pem)
-        NGINX_CERT_PATH.write_text(certificate_pem)
-=======
+        context.output.write(f'Writing TLS files to {NGINX_KEY_PATH.parent}...')
+
         private_key_pem = active_tls.credential.get_private_key_serializer().as_pkcs8_pem().decode()
         certificate_pem = active_tls.credential.get_certificate_serializer().as_pem().decode()
         trust_store_pem = active_tls.credential.get_certificate_chain_serializer().as_pem().decode()
@@ -306,7 +295,7 @@
             Tuple of (private_key_pem, certificate_pem, trust_store_pem)
         """
         context.output.write('Skipping database save for temporary TLS...')
-        context.output.write(f'Writing TLS files to {APACHE_KEY_PATH.parent}...')
+        context.output.write(f'Writing TLS files to {NGINX_KEY_PATH.parent}...')
 
         private_key_serializer = tls_server_credential.get_private_key_serializer()
         if private_key_serializer is None:
@@ -326,10 +315,9 @@
     def _write_pem_files(
         self, private_key_pem: str, certificate_pem: str, trust_store_pem: str
     ) -> None:
-        """Write PEM files to Apache paths."""
-        APACHE_KEY_PATH.write_text(private_key_pem)
-        APACHE_CERT_PATH.write_text(certificate_pem)
->>>>>>> bf156139
+        """Write PEM files to Nginx paths."""
+        NGINX_KEY_PATH.write_text(private_key_pem)
+        NGINX_CERT_PATH.write_text(certificate_pem)
 
         # Only write chain file if there's actually a chain (not empty)
         if trust_store_pem.strip():
@@ -716,7 +704,7 @@
 
     @staticmethod
     def extract_tls_from_database(context: StartupContext) -> None:
-        """Extract TLS certificates from database and write to Apache paths."""
+        """Extract TLS certificates from database and write to Nginx paths."""
         try:
             context.output.write('Extracting TLS certificates from database...')
 
