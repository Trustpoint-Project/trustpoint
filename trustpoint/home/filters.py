--- conflicted
+++ resolved
@@ -3,18 +3,14 @@
 from datetime import timedelta
 from typing import ClassVar
 
-<<<<<<< HEAD
 import django_filters  # type: ignore[import-untyped]
-=======
-import django_filters
->>>>>>> a81bbf40
 from django.db.models import QuerySet
 from django.utils import timezone
 
 from home.models import NotificationModel
 
 
-class NotificationFilter(django_filters.FilterSet): # type: ignore[misc]
+class NotificationFilter(django_filters.FilterSet):
     """Filters notifications based on various criteria such as date range and status."""
 
     notification_type = django_filters.CharFilter(method='filter_by_multiple_types', label='Notification Type')
