--- conflicted
+++ resolved
@@ -6,13 +6,7 @@
 from datetime import datetime, timedelta
 from typing import TYPE_CHECKING, Any
 
-<<<<<<< HEAD
-from django.urls import reverse
-
-from devices.models import DeviceModel, IssuedCredentialModel, OnboardingStatus, OnboardingProtocol
-=======
-from devices.models import DeviceModel, IssuedCredentialModel
->>>>>>> 23423684
+from devices.models import DeviceModel, IssuedCredentialModel, OnboardingProtocol, OnboardingStatus
 from django.contrib import messages
 from django.core.management import call_command
 from django.core.management.base import CommandError
@@ -49,11 +43,11 @@
     pattern_name = 'home:dashboard'
 
 
-class DashboardView(SortableTableMixin, ListView[NotificationModel]):
+class DashboardView(SortableTableMixin[NotificationModel], ListView[NotificationModel]):
     """Renders the dashboard page for authenticated users. Uses the 'home/dashboard.html' template."""
 
     template_name = 'home/dashboard.html'
-    model = NotificationModel
+    model = type[NotificationModel]
     context_object_name = 'notifications'
     default_sort_param = '-created_at'
     paginate_by = UIConfig.notifications_paginate_by
@@ -374,7 +368,10 @@
             )
 
             protocol_mapping = {key: str(value) for key, value in OnboardingStatus.choices}
-            device_os_counts = {protocol_mapping[item['onboarding_config__onboarding_status']]: item['count'] for item in device_os_qr}
+            device_os_counts = {
+                protocol_mapping[item['onboarding_config__onboarding_status']]:
+                item['count'] for item in device_os_qr
+            }
 
             for protocol in protocol_mapping.values():
                 device_os_counts.setdefault(protocol, 0)
@@ -530,7 +527,10 @@
             )
 
             protocol_mapping = {key: str(value) for key, value in OnboardingProtocol.choices}
-            device_op_counts = {protocol_mapping[item['onboarding_config__onboarding_protocol']]: item['count'] for item in device_op_qr}
+            device_op_counts = {
+                protocol_mapping[item['onboarding_config__onboarding_protocol']]:
+                item['count'] for item in device_op_qr
+            }
 
         except Exception as exception:
             err_msg = f'Error occurred in device count by onboarding protocol query: {exception}'
