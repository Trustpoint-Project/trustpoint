{% extends 'trustpoint/base.html' %}
{% load i18n %}
{% load crispy_forms_filters %}

{% block content %}
    {% load static %}
    <script src="{% static 'js/domains.js' %}"></script>
    <div class="card">
        <div class="card-header">
            <h1>{{ domain.unique_name }} {% trans "Configuration" %}</h1>
        </div>

<<<<<<< HEAD
        <form method="post">
            {% csrf_token %}
            <div class="card">
                <div class="card-body">
                    <div class="tp-card-centered-content">
                        <h2>{% trans "General" %}</h2>
                        <hr class="hr-m">
                        <div class="tp-kvp-list">
                            <div>
                                <div>{% trans 'Unique Name' %}</div>
                                <div>{{ domain.unique_name }}</div>
                            </div>
                            <div>
                                <div>{% trans 'URL Path Segment' %}</div>
                                <div>{{ domain.unique_name.lower }}</div>
                            </div>
                        </div>
                        <h5 class="mb-2 ms-2">{% trans 'Devices in Domain' %}</h5>
                        <div class="tp-kvp-list">
                            <div>
                                <div>{% trans 'Pending devices' %}</div>
                                <div>{{ devices_count.P|default:0 }}</div>
                            </div>
                            <div>
                                <div>{% trans 'Running devices' %}</div>
                                <div>{{ devices_count.R|default:0 }}</div>
                            </div>
                            <div>
                                <div>{% trans 'Onboarded devices' %}</div>
                                <div>{{ devices_count.O|default:0 }}</div>
                            </div>
                            <div>
                                <div>{% trans 'Failed devices' %}</div>
                                <div>{{ devices_count.F|default:0 }}</div>
                            </div>
                            <div>
                                <div>{% trans 'Revoked devices' %}</div>
                                <div>{{ devices_count.D|default:0 }}</div>
                            </div>
                        </div>

                        <h2>{% trans "Issuing CA" %}</h2>
                        <hr class="hr-m">
                        <div class="tp-kvp-list">
                            <div>
                                <div>{% trans 'Issuing CA' %}</div>
                                <div>{{ domain.issuing_ca.unique_name }}</div>
                            </div>
                            <div>
                                <div>{% trans 'Expiry Date' %}</div>
                                <div>{{ domain.issuing_ca.credential.certificate.not_valid_after }}</div>
                            </div>
                            <div>
                                <div>{% trans 'Certificates Issued:' %}</div>
                                <div></div>
                            </div>
                        </div>

                        <h2>{% trans "Registration Options" %}</h2>
                        <hr class="hr-m">

                        <div class="form-check">
                            <input class="form-check-input" type="checkbox" name="auto_create_new_device"
                                   id="auto_create_new_device"
                                   {% if registration_options.auto_create_new_device %}checked{% endif %}>
                            <label class="form-check-label" for="auto_create_new_device">
                                {{ registration_verbose_name.auto_create_new_device }}
                            </label>
                            <br>
                            <small class="form-text text-muted">
                                {{ registration_help_texts.auto_create_new_device }}
                            </small>
                        </div>

                        <div class="form-check">
                            <input class="form-check-input" type="checkbox" name="allow_username_password_registration"
                                   id="allow_username_password_registration"
                                   {% if registration_options.allow_username_password_registration %}checked{% endif %}>
                            <label class="form-check-label" for="allow_username_password_registration">
                                {{ registration_verbose_name.allow_username_password_registration }}
                            </label>
                            <br>
                            <small class="form-text text-muted">
                                {{ registration_help_texts.allow_username_password_registration }}
                            </small>
                        </div>

                        <div class="form-check">
                            <input class="form-check-input" type="checkbox" name="allow_idevid_registration"
                                   id="allow_idevid_registration"
                                   {% if registration_options.allow_idevid_registration %}checked{% endif %}>
                            <label class="form-check-label" for="allow_idevid_registration">
                                {{ registration_verbose_name.allow_idevid_registration }}
                            </label>
                            <br>
                            <small class="form-text text-muted">
                                {{ registration_help_texts.allow_idevid_registration }}
                            </small>
                        </div>

                        <div id="devid-registration-section"
                             style="{% if not registration_options.allow_idevid_registration %}display:none;{% endif %}">
                            <br>
                            <a href="{% url 'pki:devid_registration-method_select' pk=domain.id %}"
                               class="btn btn-primary tp-table-btn min-width-20 mt-3">
                                {% trans 'Create new DevID Registration Pattern' %}
                            </a>
                            <br>
                            {% include 'pki/devid_registration/table.html' %}
                            <br>
                        </div>


                        <div class="form-check">
                            <input class="form-check-input" type="checkbox" name="domain_credential_auth"
                                   id="domain_credential_auth"
                                   {% if registration_options.domain_credential_auth %}checked{% endif %}>
                            <label class="form-check-label" for="domain_credential_auth">
                                {{ registration_verbose_name.domain_credential_auth }}
                            </label>
                            <br>
                            <small class="form-text text-muted">
                                {{ registration_help_texts.domain_credential_auth }}
                            </small>
                        </div>

                        <div class="form-check">
                            <input class="form-check-input" type="checkbox" name="username_password_auth"
                                   id="username_password_auth"
                                   {% if registration_options.username_password_auth %}checked{% endif %}>
                            <label class="form-check-label" for="username_password_auth">
                                {{ registration_verbose_name.username_password_auth }}
                            </label>
                            <br>
                            <small class="form-text text-muted">
                                {{ registration_help_texts.username_password_auth }}
                            </small>
                        </div>

                        <div class="form-check">
                            <input class="form-check-input" type="checkbox" name="allow_app_certs_without_domain"
                                   id="allow_app_certs_without_domain"
                                   {% if registration_options.allow_app_certs_without_domain %}checked{% endif %}>
                            <label class="form-check-label" for="username_password_auth">
                                {{ registration_verbose_name.allow_app_certs_without_domain }}
                            </label>
                            <br>
                            <small class="form-text text-muted">
                                {{ registration_help_texts.allow_app_certs_without_domain }}
                            </small>
                        </div>
                        <br>



                        <div class="tp-form-btn-group mt-3">
                            <button type="button" value="Back" class="btn btn-secondary"
                                    onClick="history.back()">{% trans 'Back' %}</button>
                            <a href="{% url 'pki:domains' %}" class="btn btn-secondary">{% trans "Cancel" %}</a>
                            <button type="submit" class="btn btn-primary">{% trans "Save" %}</button>
                        </div>

                        <script>
                            document.addEventListener("DOMContentLoaded", function(){
                                var checkbox = document.getElementById("allow_idevid_registration");
                                var devidSection = document.getElementById("devid-registration-section");
=======
        <div class="card">
            <div class="card-body">
                <div class="tp-card-centered-content">
                    <h2>General</h2>
                    <hr class="hr-m">
                    <div class="tp-kvp-list mb-5">
                        <div>
                            <div>{% trans 'Unique Name' %}</div>
                            <div> {{ domain.unique_name }} </div>
                        </div>


                        <div>
                            <div>{% trans '# Devices' %}</div>
                            <div>{{ domain.devices.count }}</div>
                        </div>


                        <div>
                            <div>{% trans 'Issuing CA' %}</div>
                            <div>
                                <a href="{% url 'pki:issuing_cas-config' pk=domain.issuing_ca.id %}">
                                    {{ domain.issuing_ca.unique_name }}
                                </a>
                            </div>
                        </div>

                        <div>
                            <div>{% trans 'Expiry Date' %}</div>
                            <div> {{ domain.issuing_ca.credential.certificate.not_valid_after }} </div>
                        </div>

                    </div>

                    <h2>{% trans 'Add New DevID Registration Pattern' %}</h2>
                    <hr>
                    <a href="{% url 'pki:devid_registration-method_select' pk=domain.id %}"
                           class="btn btn-primary tp-table-btn min-width-20">
                            {% trans 'Create new DevID Registration Pattern' %}
                    </a>

                    <h2 class="mt-5">{% trans 'DevID Registration Patterns' %}</h2>
                    <hr>
>>>>>>> 0f5a1a13

                                function toggleDevidSection() {
                                    if (checkbox.checked) {
                                        devidSection.style.display = "block";
                                    } else {
                                        devidSection.style.display = "none";
                                    }
                                }

<<<<<<< HEAD
                                // Initialize on page load.
                                toggleDevidSection();

                                // Update immediately when the checkbox changes.
                                checkbox.addEventListener("change", toggleDevidSection);
                            });
                        </script>
                    </div>
=======


                </div>
            </div>
            <div class="card-footer d-flex justify-content-between align-items-center">
                <div class="tp-card-btn-footer m-1">
                    <button type="button" value="Back" class="btn btn-secondary btn-half" onClick="history.back()">{% trans 'Back' %}</button>
                    <a href="{% url 'pki:domains' %}" class="btn btn-secondary btn-half">{% trans "Cancel" %}</a>
                    <button type="submit" class="btn btn-primary disabled">{% trans "Save" %}</button>
>>>>>>> 0f5a1a13
                </div>
            </div>
        </form>
    </div>
{% endblock content %}<|MERGE_RESOLUTION|>--- conflicted
+++ resolved
@@ -10,7 +10,39 @@
             <h1>{{ domain.unique_name }} {% trans "Configuration" %}</h1>
         </div>
 
-<<<<<<< HEAD
+        <div class="card">
+            <div class="card-body">
+                <div class="tp-card-centered-content">
+                    <h2>General</h2>
+                    <hr class="hr-m">
+                    <div class="tp-kvp-list mb-5">
+                        <div>
+                            <div>{% trans 'Unique Name' %}</div>
+                            <div> {{ domain.unique_name }} </div>
+                        </div>
+
+
+                        <div>
+                            <div>{% trans '# Devices' %}</div>
+                            <div>{{ domain.devices.count }}</div>
+                        </div>
+
+
+                        <div>
+                            <div>{% trans 'Issuing CA' %}</div>
+                            <div>
+                                <a href="{% url 'pki:issuing_cas-config' pk=domain.issuing_ca.id %}">
+                                    {{ domain.issuing_ca.unique_name }}
+                                </a>
+                            </div>
+                        </div>
+
+                        <div>
+                            <div>{% trans 'Expiry Date' %}</div>
+                            <div> {{ domain.issuing_ca.credential.certificate.not_valid_after }} </div>
+                        </div>
+
+                    </div>
         <form method="post">
             {% csrf_token %}
             <div class="card">
@@ -69,149 +101,6 @@
                             </div>
                         </div>
 
-                        <h2>{% trans "Registration Options" %}</h2>
-                        <hr class="hr-m">
-
-                        <div class="form-check">
-                            <input class="form-check-input" type="checkbox" name="auto_create_new_device"
-                                   id="auto_create_new_device"
-                                   {% if registration_options.auto_create_new_device %}checked{% endif %}>
-                            <label class="form-check-label" for="auto_create_new_device">
-                                {{ registration_verbose_name.auto_create_new_device }}
-                            </label>
-                            <br>
-                            <small class="form-text text-muted">
-                                {{ registration_help_texts.auto_create_new_device }}
-                            </small>
-                        </div>
-
-                        <div class="form-check">
-                            <input class="form-check-input" type="checkbox" name="allow_username_password_registration"
-                                   id="allow_username_password_registration"
-                                   {% if registration_options.allow_username_password_registration %}checked{% endif %}>
-                            <label class="form-check-label" for="allow_username_password_registration">
-                                {{ registration_verbose_name.allow_username_password_registration }}
-                            </label>
-                            <br>
-                            <small class="form-text text-muted">
-                                {{ registration_help_texts.allow_username_password_registration }}
-                            </small>
-                        </div>
-
-                        <div class="form-check">
-                            <input class="form-check-input" type="checkbox" name="allow_idevid_registration"
-                                   id="allow_idevid_registration"
-                                   {% if registration_options.allow_idevid_registration %}checked{% endif %}>
-                            <label class="form-check-label" for="allow_idevid_registration">
-                                {{ registration_verbose_name.allow_idevid_registration }}
-                            </label>
-                            <br>
-                            <small class="form-text text-muted">
-                                {{ registration_help_texts.allow_idevid_registration }}
-                            </small>
-                        </div>
-
-                        <div id="devid-registration-section"
-                             style="{% if not registration_options.allow_idevid_registration %}display:none;{% endif %}">
-                            <br>
-                            <a href="{% url 'pki:devid_registration-method_select' pk=domain.id %}"
-                               class="btn btn-primary tp-table-btn min-width-20 mt-3">
-                                {% trans 'Create new DevID Registration Pattern' %}
-                            </a>
-                            <br>
-                            {% include 'pki/devid_registration/table.html' %}
-                            <br>
-                        </div>
-
-
-                        <div class="form-check">
-                            <input class="form-check-input" type="checkbox" name="domain_credential_auth"
-                                   id="domain_credential_auth"
-                                   {% if registration_options.domain_credential_auth %}checked{% endif %}>
-                            <label class="form-check-label" for="domain_credential_auth">
-                                {{ registration_verbose_name.domain_credential_auth }}
-                            </label>
-                            <br>
-                            <small class="form-text text-muted">
-                                {{ registration_help_texts.domain_credential_auth }}
-                            </small>
-                        </div>
-
-                        <div class="form-check">
-                            <input class="form-check-input" type="checkbox" name="username_password_auth"
-                                   id="username_password_auth"
-                                   {% if registration_options.username_password_auth %}checked{% endif %}>
-                            <label class="form-check-label" for="username_password_auth">
-                                {{ registration_verbose_name.username_password_auth }}
-                            </label>
-                            <br>
-                            <small class="form-text text-muted">
-                                {{ registration_help_texts.username_password_auth }}
-                            </small>
-                        </div>
-
-                        <div class="form-check">
-                            <input class="form-check-input" type="checkbox" name="allow_app_certs_without_domain"
-                                   id="allow_app_certs_without_domain"
-                                   {% if registration_options.allow_app_certs_without_domain %}checked{% endif %}>
-                            <label class="form-check-label" for="username_password_auth">
-                                {{ registration_verbose_name.allow_app_certs_without_domain }}
-                            </label>
-                            <br>
-                            <small class="form-text text-muted">
-                                {{ registration_help_texts.allow_app_certs_without_domain }}
-                            </small>
-                        </div>
-                        <br>
-
-
-
-                        <div class="tp-form-btn-group mt-3">
-                            <button type="button" value="Back" class="btn btn-secondary"
-                                    onClick="history.back()">{% trans 'Back' %}</button>
-                            <a href="{% url 'pki:domains' %}" class="btn btn-secondary">{% trans "Cancel" %}</a>
-                            <button type="submit" class="btn btn-primary">{% trans "Save" %}</button>
-                        </div>
-
-                        <script>
-                            document.addEventListener("DOMContentLoaded", function(){
-                                var checkbox = document.getElementById("allow_idevid_registration");
-                                var devidSection = document.getElementById("devid-registration-section");
-=======
-        <div class="card">
-            <div class="card-body">
-                <div class="tp-card-centered-content">
-                    <h2>General</h2>
-                    <hr class="hr-m">
-                    <div class="tp-kvp-list mb-5">
-                        <div>
-                            <div>{% trans 'Unique Name' %}</div>
-                            <div> {{ domain.unique_name }} </div>
-                        </div>
-
-
-                        <div>
-                            <div>{% trans '# Devices' %}</div>
-                            <div>{{ domain.devices.count }}</div>
-                        </div>
-
-
-                        <div>
-                            <div>{% trans 'Issuing CA' %}</div>
-                            <div>
-                                <a href="{% url 'pki:issuing_cas-config' pk=domain.issuing_ca.id %}">
-                                    {{ domain.issuing_ca.unique_name }}
-                                </a>
-                            </div>
-                        </div>
-
-                        <div>
-                            <div>{% trans 'Expiry Date' %}</div>
-                            <div> {{ domain.issuing_ca.credential.certificate.not_valid_after }} </div>
-                        </div>
-
-                    </div>
-
                     <h2>{% trans 'Add New DevID Registration Pattern' %}</h2>
                     <hr>
                     <a href="{% url 'pki:devid_registration-method_select' pk=domain.id %}"
@@ -221,7 +110,128 @@
 
                     <h2 class="mt-5">{% trans 'DevID Registration Patterns' %}</h2>
                     <hr>
->>>>>>> 0f5a1a13
+
+                    {% include 'pki/devid_registration/table.html' %}
+
+                        <h2>{% trans "Registration Options" %}</h2>
+                        <hr class="hr-m">
+
+                        <div class="form-check">
+                            <input class="form-check-input" type="checkbox" name="auto_create_new_device"
+                                   id="auto_create_new_device"
+                                   {% if registration_options.auto_create_new_device %}checked{% endif %}>
+                            <label class="form-check-label" for="auto_create_new_device">
+                                {{ registration_verbose_name.auto_create_new_device }}
+                            </label>
+                            <br>
+                            <small class="form-text text-muted">
+                                {{ registration_help_texts.auto_create_new_device }}
+                            </small>
+                        </div>
+
+                        <div class="form-check">
+                            <input class="form-check-input" type="checkbox" name="allow_username_password_registration"
+                                   id="allow_username_password_registration"
+                                   {% if registration_options.allow_username_password_registration %}checked{% endif %}>
+                            <label class="form-check-label" for="allow_username_password_registration">
+                                {{ registration_verbose_name.allow_username_password_registration }}
+                            </label>
+                            <br>
+                            <small class="form-text text-muted">
+                                {{ registration_help_texts.allow_username_password_registration }}
+                            </small>
+                        </div>
+
+                        <div class="form-check">
+                            <input class="form-check-input" type="checkbox" name="allow_idevid_registration"
+                                   id="allow_idevid_registration"
+                                   {% if registration_options.allow_idevid_registration %}checked{% endif %}>
+                            <label class="form-check-label" for="allow_idevid_registration">
+                                {{ registration_verbose_name.allow_idevid_registration }}
+                            </label>
+                            <br>
+                            <small class="form-text text-muted">
+                                {{ registration_help_texts.allow_idevid_registration }}
+                            </small>
+                        </div>
+
+                        <div id="devid-registration-section"
+                             style="{% if not registration_options.allow_idevid_registration %}display:none;{% endif %}">
+                            <br>
+                            <a href="{% url 'pki:devid_registration-method_select' pk=domain.id %}"
+                               class="btn btn-primary tp-table-btn min-width-20 mt-3">
+                                {% trans 'Create new DevID Registration Pattern' %}
+                            </a>
+                            <br>
+                            {% include 'pki/devid_registration/table.html' %}
+                            <br>
+                        </div>
+
+
+                        <div class="form-check">
+                            <input class="form-check-input" type="checkbox" name="domain_credential_auth"
+                                   id="domain_credential_auth"
+                                   {% if registration_options.domain_credential_auth %}checked{% endif %}>
+                            <label class="form-check-label" for="domain_credential_auth">
+                                {{ registration_verbose_name.domain_credential_auth }}
+                            </label>
+                            <br>
+                            <small class="form-text text-muted">
+                                {{ registration_help_texts.domain_credential_auth }}
+                            </small>
+                        </div>
+
+                        <div class="form-check">
+                            <input class="form-check-input" type="checkbox" name="username_password_auth"
+                                   id="username_password_auth"
+                                   {% if registration_options.username_password_auth %}checked{% endif %}>
+                            <label class="form-check-label" for="username_password_auth">
+                                {{ registration_verbose_name.username_password_auth }}
+                            </label>
+                            <br>
+                            <small class="form-text text-muted">
+                                {{ registration_help_texts.username_password_auth }}
+                            </small>
+                        </div>
+
+                        <div class="form-check">
+                            <input class="form-check-input" type="checkbox" name="allow_app_certs_without_domain"
+                                   id="allow_app_certs_without_domain"
+                                   {% if registration_options.allow_app_certs_without_domain %}checked{% endif %}>
+                            <label class="form-check-label" for="username_password_auth">
+                                {{ registration_verbose_name.allow_app_certs_without_domain }}
+                            </label>
+                            <br>
+                            <small class="form-text text-muted">
+                                {{ registration_help_texts.allow_app_certs_without_domain }}
+                            </small>
+                        </div>
+                        <br>
+
+
+                </div>
+            </div>
+            <div class="card-footer d-flex justify-content-between align-items-center">
+                <div class="tp-card-btn-footer m-1">
+                    <button type="button" value="Back" class="btn btn-secondary btn-half" onClick="history.back()">{% trans 'Back' %}</button>
+                    <a href="{% url 'pki:domains' %}" class="btn btn-secondary btn-half">{% trans "Cancel" %}</a>
+                    <button type="submit" class="btn btn-primary disabled">{% trans "Save" %}</button>
+                </div>
+            </div>
+        </div>
+
+
+                        <div class="tp-form-btn-group mt-3">
+                            <button type="button" value="Back" class="btn btn-secondary"
+                                    onClick="history.back()">{% trans 'Back' %}</button>
+                            <a href="{% url 'pki:domains' %}" class="btn btn-secondary">{% trans "Cancel" %}</a>
+                            <button type="submit" class="btn btn-primary">{% trans "Save" %}</button>
+                        </div>
+
+                        <script>
+                            document.addEventListener("DOMContentLoaded", function(){
+                                var checkbox = document.getElementById("allow_idevid_registration");
+                                var devidSection = document.getElementById("devid-registration-section");
 
                                 function toggleDevidSection() {
                                     if (checkbox.checked) {
@@ -231,7 +241,6 @@
                                     }
                                 }
 
-<<<<<<< HEAD
                                 // Initialize on page load.
                                 toggleDevidSection();
 
@@ -240,17 +249,6 @@
                             });
                         </script>
                     </div>
-=======
-
-
-                </div>
-            </div>
-            <div class="card-footer d-flex justify-content-between align-items-center">
-                <div class="tp-card-btn-footer m-1">
-                    <button type="button" value="Back" class="btn btn-secondary btn-half" onClick="history.back()">{% trans 'Back' %}</button>
-                    <a href="{% url 'pki:domains' %}" class="btn btn-secondary btn-half">{% trans "Cancel" %}</a>
-                    <button type="submit" class="btn btn-primary disabled">{% trans "Save" %}</button>
->>>>>>> 0f5a1a13
                 </div>
             </div>
         </form>
