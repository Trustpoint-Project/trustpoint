--- conflicted
+++ resolved
@@ -3,14 +3,13 @@
 
 {% block content %}
 
-<<<<<<< HEAD
-    <div class="card" style="max-height: 100%; display: flex; flex-direction: column;">
-        <div class="card-header">
-            <h1>{% trans "Issuing CAs" %}</h1>
-        </div>
-        <div class="card-body text-start" style="overflow-y: auto; flex: 1;">
-            <table class="table">
-                <thead>
+<div class="card" style="max-height: 100%; display: flex; flex-direction: column;">
+    <div class="card-header">
+        <h1>{% trans "Issuing CAs" %}</h1>
+    </div>
+    <div class="card-body text-start" style="overflow-y: auto; flex: 1;">
+        <table class="table">
+            <thead>
                 <tr>
                     <th id="checkbox-column"><input type="checkbox"/></th>
                     <th>
@@ -43,12 +42,11 @@
                             Created
                         </a>
                     </th>
-
                     <th>Config</th>
                     <th>Delete</th>
                 </tr>
-                </thead>
-                <tbody>
+            </thead>
+            <tbody>
                 {# When adding or removing columns, please update the "colspan" attribute in the {% empty %} section accordingly #}
                 {% for ca in page_obj %}
                     <tr{% if not ca.is_active %} class="text-muted"{% endif %}>
@@ -61,97 +59,18 @@
                         <td>{{ ca.credential.certificate.signature_algorithm }}</td>
                         <td>{{ ca.updated_at }}</td>
                         <td>{{ ca.created_at }}</td>
-
                         <td><a href="config/{{ ca.id }}/" class="btn btn-primary tp-table-btn">Config</a></td>
-                        <td><a href="delete/{{ ca.id }}/" class="btn btn-secondary tp-table-btn">Delete</a></td>
+                        <td><a href="delete/{{ ca.id }}/" class="btn btn-danger tp-table-btn">Delete</a></td>
                     </tr>
                 {% empty %}
                     <tr>
-                        <td colspan="10" class="middle">{% trans 'No Issuing CA has been added yet.' %}</td>
+                        <td colspan="9" class="middle">{% trans 'No Issuing CA has been added yet.' %}</td>
                     </tr>
                 {% endfor %}
-                </tbody>
-            </table>
+            </tbody>
+        </table>
 
-            {% include 'trustpoint/pagination.html' %}
-        </div>
-        <div class="card-footer d-flex justify-content-between align-items-center tp-sticky-footer">
-            <button type="button" class="btn btn-secondary tp-table-select-btn" data-tp-url="delete">
-                {% trans "Delete selected" %}
-            </button>
-            <a class="btn btn-primary" href="{% url 'pki:issuing_cas-add-method_select' %}">
-                {% trans "Add new Issuing CA" %}
-=======
-<div class="card" style="max-height: 100%; display: flex; flex-direction: column;">
-    <div class="card-header">
-        <h1>{% trans "Issuing CAs" %}</h1>
-    </div>
-    <div class="card-body text-start" style="overflow-y: auto; flex: 1;">
-      <table class="table">
-        <thead>
-          <tr>
-            <th id="checkbox-column"><input type="checkbox"/></th>
-            <th>
-              <a href="?sort={% if current_sort == 'unique_name' %}-{% endif %}unique_name">
-                Issuing CA Name
-              </a>
-            </th>
-            <th>
-              <a href="?sort={% if current_sort == 'credential__certificates__common_name' %}-{% endif %}credential__certificates__common_name">
-                Common Name
-              </a>
-            </th>
-            <th>
-              <a href="?sort={% if current_sort == 'credential__certificates__not_valid_after' %}-{% endif %}credential__certificates__not_valid_after">
-                Not Valid After
-              </a>
-            </th>
-            <th>
-              <a href="">
-                Signature-Suite
-              </a>
-            </th>
-            <th>
-              <a href="?sort={% if current_sort == 'updated_at' %}-{% endif %}updated_at">
-                Updated
-              </a>
-            </th>
-            <th>
-              <a href="?sort={% if current_sort == 'created_at' %}-{% endif %}created_at">
-                Created
-              </a>
-            </th>
-            <th>Details</th>
-            <th>Config</th>
-            <th>Delete</th>
-          </tr>
-        </thead>
-        <tbody>
-          {# When adding or removing columns, please update the "colspan" attribute in the {% empty %} section accordingly #}
-          {% for ca in page_obj %}
-          <tr{% if not ca.is_active %} class="text-muted"{% endif %}>
-            <td class="row_checkbox">
-              <input type="checkbox" name="row_checkbox" value="{{ ca.id }}" />
-            </td>
-            <td>{{ ca.unique_name }}</td>
-            <td>{{ ca.credential.certificate.common_name }}</td>
-            <td>{{ ca.credential.certificate.not_valid_after }}</td>
-            <td>{{ ca.credential.certificate.signature_algorithm }}</td>
-            <td>{{ ca.updated_at }}</td>
-            <td>{{ ca.created_at }}</td>
-            <td><a href="detail/{{ca.id}}/" class="btn btn-primary tp-table-btn">Details</a></td>
-            <td><a href="config/{{ca.id}}/" class="btn btn-primary tp-table-btn">Config</a></td>
-            <td><a href="delete/{{ca.id}}/" class="btn btn-danger tp-table-btn">Delete</a></td>
-          </tr>
-          {% empty %}
-          <tr>
-            <td colspan="10" class="middle">{% trans 'No Issuing CA has been added yet.' %}</td>
-          </tr>
-          {% endfor %}
-        </tbody>
-      </table>
-  
-      {% include 'trustpoint/pagination.html' %}
+        {% include 'trustpoint/pagination.html' %}
     </div>
 
     <div class="card-footer d-flex justify-content-between tp-sticky-footer">
@@ -161,9 +80,9 @@
         <div class="m-1">
             <a class="btn btn-primary ms-2" href="{% url 'pki:issuing_cas-add-method_select' %}">
                 {% trans 'Add new Issuing CA' %}
->>>>>>> d43242a4
             </a>
         </div>
     </div>
+</div>
 
 {% endblock content %}