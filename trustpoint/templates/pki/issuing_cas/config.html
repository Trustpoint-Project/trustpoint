--- conflicted
+++ resolved
@@ -250,22 +250,6 @@
                             <div>
                                 <div>{% trans 'Revocation list' %}</div>
                                 <div>
-<<<<<<< HEAD
-                                    <a href="{% url 'pki:issuing_cas-crl-gen' pk=issuing_ca.pk %}"
-                                        class="btn btn-sm btn-primary me-2">
-                                        {% trans 'Generate CRL' %}
-                                    </a>
-                                    {% if issuing_ca.last_crl_issued_at %}
-                                        <div class="btn-group me-2" role="group">
-                                            <a href="{% url 'crl-download' pk=issuing_ca.pk %}"
-                                                class="btn btn-sm btn-primary">
-                                                {% trans 'Download CRL (PEM)' %}
-                                            </a>
-                                            <a href="{% url 'crl-download' pk=issuing_ca.pk %}?encoding=der"
-                                                class="btn btn-sm btn-primary">
-                                                {% trans 'Download CRL (DER)' %}
-                                            </a>
-=======
                                     <div class="mb-2">
                                         <a href="{% url 'pki:issuing_cas-crl-gen' pk=issuing_ca.pk %}"
                                             class="btn btn-sm btn-primary">
@@ -284,7 +268,6 @@
                                                     {% trans 'Download CRL (DER)' %}
                                                 </a>
                                             </div>
->>>>>>> d6fd2303
                                         </div>
                                     {% else %}
                                         <div class="mb-2">
