--- conflicted
+++ resolved
@@ -229,18 +229,10 @@
                 </table>
                 {% include 'trustpoint/pagination.html' with page_param='-a' page_obj=application_credentials is_paginated=is_paginated_a %}
             </div>
-<<<<<<< HEAD
-            </div>
-            <div class="card-footer d-flex justify-content-between align-items-center">
-                <div class="tp-card-btn-footer m-1">
-                    <a href="{% url 'devices:devices' %}" class="btn btn-secondary">{% trans 'Back' %}</a>
-                </div>
-=======
         </div>
         <div class="card-footer d-flex justify-content-between align-items-center">
             <div class="tp-card-btn-footer m-1">
                 <a href="{% url 'devices:devices' %}" class="btn btn-secondary">{% trans 'Back' %}</a>
->>>>>>> a646e4aa
             </div>
         </div>
     </div>
