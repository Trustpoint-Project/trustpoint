{% load i18n %}
{% load sort_tags %}
{% block devices_table %}
    <table class="table">
        <thead>
        <tr>
            <th id="checkbox-column"><input type="checkbox"/></th>
<<<<<<< HEAD
            <th>
                <a href="?{{ preserve_qs }}{% if preserve_qs %}&{% endif %}sort={% if current_sort == 'common_name' %}-{% endif %}common_name">
                    {% trans 'Name' %}
                </a>
            </th>
            <th>
                <a href="?{{ preserve_qs }}{% if preserve_qs %}&{% endif %}sort={% if current_sort == 'domain' %}-{% endif %}domain">
                    {% trans 'Domain' %}
                  </a>
            </th>
            {% if page_name != 'opc_ua_gds' %}
            <th>
                <a href="?{{ preserve_qs }}{% if preserve_qs %}&{% endif %}sort={% if current_sort == 'serial_number' %}-{% endif %}serial_number">
                    {% trans 'Serial Number' %}
                </a>
            </th>
            {% endif %}
            <th>
                <a href="?{{ preserve_qs }}{% if preserve_qs %}&{% endif %}sort={% if current_sort == 'created_at' %}-{% endif %}created_at">
                    {% trans 'Created' %}
                </a>
            </th>
            <th>
                <a href="?{{ preserve_qs }}{% if preserve_qs %}&{% endif %}sort={% if current_sort == 'onboarding_status' %}-{% endif %}onboarding_status">
                    {% trans 'Onboarding Status' %}
                </a>
            </th>
            <th>
                <a href="?{{ preserve_qs }}{% if preserve_qs %}&{% endif %}sort={% if current_sort == 'onboarding_protocol' %}-{% endif %}onboarding_protocol">
                    {% trans 'Onboarding Protocol' %}
                </a>
            </th>
            <th>
                <a href="?{{ preserve_qs }}{% if preserve_qs %}&{% endif %}sort={% if current_sort == 'pki_protocol' %}-{% endif %}pki_protocol">
                    {% trans 'PKI Protocol' %}
=======
            <th class="text-nowrap">
                <a href="{% url_sort 'common_name' %}">
                    {% trans 'Name' %} {{ request|sort_icon:'common_name' }}
                </a>
            </th>
            <th class="text-nowrap">
                <a href="{% url_sort 'domain' %}">
                    {% trans 'Domain' %} {{ request|sort_icon:'domain' }}
                </a>
            </th>
            {% if page_name != 'opc_ua_gds' %}
            <th class="text-nowrap">
                <a href="{% url_sort 'serial_number' %}">
                    {% trans 'Serial Number' %} {{ request|sort_icon:'serial_number' }}
                </a>
            </th>
            {% endif %}
            <th class="text-nowrap">
                <a href="{% url_sort 'created_at' %}">
                    {% trans 'Created at' %} {{ request|sort_icon:'created_at' }}
                </a>
            </th>
            <th class="text-nowrap">
                <a href="{% url_sort 'onboarding_status' %}">
                    {% trans 'Onboarding Status' %} {{ request|sort_icon:'onboarding_status' }}
                </a>
            </th>
            <th class="text-nowrap">
                <a href="{% url_sort 'onboarding_protocol' %}">
                    {% trans 'Onboarding Protocol' %} {{ request|sort_icon:'onboarding_protocol' }}
                </a>
            </th>
            <th class="text-nowrap">
                <a href="{% url_sort 'pki_protocol' %}">
                    {% trans 'PKI Protocol' %} {{ request|sort_icon:'pki_protocol' }}
>>>>>>> a509b331
                </a>
            </th>
            <th class="text-nowrap">{% trans 'Certificate Management' %}</th>
        </tr>
        </thead>
        <tbody>
        {% for device in page_obj %}
            <tr>
                <td class="row_checkbox">
                    <input type="checkbox" name="row_checkbox" value="{{ device.id }}"/>
                </td>
                <td>{{ device.common_name }}</td>
                <td>{{ device.domain }}</td>
                {% if page_name != 'opc_ua_gds' %}
                    <td>{{ device.serial_number }}</td>
                {% endif %}
                <td>{{ device.created_at }}</td>
                <td>
                    {{ device.onboarding_config.get_onboarding_status_display }}
                </td>
                <td>
                    {{ device.onboarding_config.get_onboarding_protocol_display }}
                </td>
                <td>{{ device.pki_protocols| safe }}</td>
                <td>{{ device.clm_button| safe }}</td>
            </tr>
        {% empty %}
            <tr>
                <td colspan="12" class="middle">{% trans 'No devices have been added yet.' %}</td>
            </tr>
        {% endfor %}
        </tbody>
    </table>

{% endblock devices_table %}<|MERGE_RESOLUTION|>--- conflicted
+++ resolved
@@ -5,43 +5,6 @@
         <thead>
         <tr>
             <th id="checkbox-column"><input type="checkbox"/></th>
-<<<<<<< HEAD
-            <th>
-                <a href="?{{ preserve_qs }}{% if preserve_qs %}&{% endif %}sort={% if current_sort == 'common_name' %}-{% endif %}common_name">
-                    {% trans 'Name' %}
-                </a>
-            </th>
-            <th>
-                <a href="?{{ preserve_qs }}{% if preserve_qs %}&{% endif %}sort={% if current_sort == 'domain' %}-{% endif %}domain">
-                    {% trans 'Domain' %}
-                  </a>
-            </th>
-            {% if page_name != 'opc_ua_gds' %}
-            <th>
-                <a href="?{{ preserve_qs }}{% if preserve_qs %}&{% endif %}sort={% if current_sort == 'serial_number' %}-{% endif %}serial_number">
-                    {% trans 'Serial Number' %}
-                </a>
-            </th>
-            {% endif %}
-            <th>
-                <a href="?{{ preserve_qs }}{% if preserve_qs %}&{% endif %}sort={% if current_sort == 'created_at' %}-{% endif %}created_at">
-                    {% trans 'Created' %}
-                </a>
-            </th>
-            <th>
-                <a href="?{{ preserve_qs }}{% if preserve_qs %}&{% endif %}sort={% if current_sort == 'onboarding_status' %}-{% endif %}onboarding_status">
-                    {% trans 'Onboarding Status' %}
-                </a>
-            </th>
-            <th>
-                <a href="?{{ preserve_qs }}{% if preserve_qs %}&{% endif %}sort={% if current_sort == 'onboarding_protocol' %}-{% endif %}onboarding_protocol">
-                    {% trans 'Onboarding Protocol' %}
-                </a>
-            </th>
-            <th>
-                <a href="?{{ preserve_qs }}{% if preserve_qs %}&{% endif %}sort={% if current_sort == 'pki_protocol' %}-{% endif %}pki_protocol">
-                    {% trans 'PKI Protocol' %}
-=======
             <th class="text-nowrap">
                 <a href="{% url_sort 'common_name' %}">
                     {% trans 'Name' %} {{ request|sort_icon:'common_name' }}
@@ -77,7 +40,6 @@
             <th class="text-nowrap">
                 <a href="{% url_sort 'pki_protocol' %}">
                     {% trans 'PKI Protocol' %} {{ request|sort_icon:'pki_protocol' }}
->>>>>>> a509b331
                 </a>
             </th>
             <th class="text-nowrap">{% trans 'Certificate Management' %}</th>
