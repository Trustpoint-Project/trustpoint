--- conflicted
+++ resolved
@@ -10,89 +10,10 @@
     </div>
 
     <div class="card-body text-start" style="overflow: auto; flex-grow: 1; max-height: 90%;">
-<<<<<<< HEAD
+      
       {% include 'devices/devices_table.html' %}
-=======
-      <table class="table">
-        <thead>
-          <tr>
-            <th id="checkbox-column"><input type="checkbox"/></th>
-            <th>
-              <a href="?sort={% if current_sort == 'unique_name' %}-{% endif %}unique_name">
-                Device
-              </a>
-            </th>
-            <th>
-              <a href="?sort={% if current_sort == 'domain' %}-{% endif %}domain">
-                Domain
-              </a>
-            </th>
-            <th>
-              <a href="?sort={% if current_sort == 'serial_number' %}-{% endif %}serial_number">
-                Serial-Number
-              </a>
-            </th>
-            <th>
-              <a href="?sort={% if current_sort == 'created_at' %}-{% endif %}created_at">
-                Created
-              </a>
-            </th>
-            <th>
-              <a href="?sort={% if current_sort == 'onboarding_status' %}-{% endif %}onboarding_status">
-                Onboarding Status
-              </a>
-            </th>
-          <th>
-              <a href="?sort={% if current_sort == 'onboarding_protocol' %}-{% endif %}onboarding_protocol">
-                Onboarding Protocol
-              </a>
-            </th>
-            <th>
-              <a href="?sort={% if current_sort == 'pki_protocol' %}-{% endif %}pki_protocol">
-                PKI Protocol
-              </a>
-            </th>
-            <th>Certificate Management</th>
-            <th>Details</th>
-{#            <th>Configure</th>#}
-            <th>Revoke</th>
-          </tr>
-        </thead>
-        <tbody>
-          {% for device in page_obj %}
-          <tr>
-            <td class="row_checkbox">
-              <input type="checkbox" name="row_checkbox" value="{{ device.id }}" />
-            </td>
-            <td> <a href="{% url 'devices:certificate_lifecycle_management' pk=device.id %}">{{ device.common_name }}</a></td>
-            <td>{{ device.domain }}</td>
-            <td>{{ device.serial_number }}</td>
-            <td>{{ device.created_at }}</td>
-            <td>
-                {% if device.get_onboarding_status_display != 'No Onboarding' %}
-                    {{ device.get_onboarding_status_display }}
-                {% endif %}
-            </td>
-            <td>
-                {% if device.get_onboarding_protocol_display != 'No Onboarding' %}
-                    {{ device.get_onboarding_protocol_display }}
-                {% endif %}
-            </td>
-            <td>{{ device.get_pki_protocol_display }}</td>
-            <td>{{ device.clm_button| safe}}</td>
-            <td><a href="details/{{device.id}}/" class="btn btn-primary tp-table-btn w-100">Details</a></td>
-            <td>{{ device.revoke_button| safe}}</td>
-          </tr>
-          {% empty %}
-          <tr>
-            <td colspan="12" class="middle">{% trans 'No devices have been added yet.' %}</td>
-          </tr>
-          {% endfor %}
-        </tbody>
-      </table>
-
->>>>>>> e54783b9
       {% include 'trustpoint/pagination.html' %}
+      
     </div>
       <div class="card-footer d-flex justify-content-between tp-sticky-footer">
           <div class="tp-card-btn-footer m-1">
