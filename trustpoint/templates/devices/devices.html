--- conflicted
+++ resolved
@@ -4,56 +4,34 @@
 
 {% block content %}
 
+<div class="card" style="max-height: 100%; display: flex; flex-direction: column;">
+  <div class="card-header">
+      <h1>{% trans 'Devices' %}</h1>
+  </div>
 
-<<<<<<< HEAD
+  {# --- Filter toggle + form --- #}
+  <div class="card-body pb-0">
+    <button
+      class="btn btn-sm btn-outline-secondary mb-1"
+      type="button"
+      data-bs-toggle="collapse"
+      data-bs-target="#filterCollapse"
+      aria-expanded="{% if request.GET %}true{% else %}false{% endif %}"
+      aria-controls="filterCollapse"
+    >
+      {% trans 'Filters' %}
+    </button>
+  </div>
 
-
-
-<div class="card" style="max-height: 100%; display: flex; flex-direction: column;">
-<div class="card-header">
-    <h1>{% trans 'Devices' %}</h1>
-</div>
-
-<div class="card-body pb-0">
-  <button
-    class="btn btn-sm btn-outline-secondary mb-3"
-    type="button"
-    data-bs-toggle="collapse"
-    data-bs-target="#filterCollapse"
-    aria-expanded="{% if request.GET %}true{% else %}false{% endif %}"
-    aria-controls="filterCollapse"
-  >{% trans 'Filters' %}
-  </button>
-
-  </div>
   <div class="collapse{% if request.GET %} show{% endif %}" id="filterCollapse">
     <div class="card-body">
-      <form method="get" class="row gx-3 gy-2 align-items-end">
+      <form method="get" class="row gx-3 gy-1 align-items-end">
+
         <div class="col-md-4">
           <label for="{{ filter.form.common_name.id_for_label }}" class="form-label">
             {{ filter.form.common_name.label }}
           </label>
           {{ filter.form.common_name }}
-=======
-    <div class="card-body text-start" style="overflow: auto; flex-grow: 1; max-height: 90%;">
-      
-      {% include 'devices/devices_table.html' %}
-      {% include 'trustpoint/pagination.html' %}
-      
-    </div>
-      <div class="card-footer d-flex justify-content-between tp-sticky-footer">
-          <div class="tp-card-btn-footer m-1">
-              <button type="button" class="btn btn-danger tp-table-select-btn me-2"
-                      data-tp-url="{{ device_revoke_url }}">{% trans 'Revoke selected' %}</button>
-              <button type="button" class="btn btn-danger tp-table-select-btn me-2"
-                      data-tp-url="{{ device_delete_url }}">{% trans 'Delete selected' %}</button>
-          </div>
-          <div class="m-1">
-            <a class="btn btn-primary" href="{% url create_url %}">
-              {% trans "Create new Device" %}
-            </a>
-          </div>
->>>>>>> a509b331
         </div>
 
         <div class="col-md-4">
@@ -78,27 +56,31 @@
             {% trans 'Reset' %}
           </a>
         </div>
-      </div>
+
+      </form>
+    </div>
   </div>
 
-<div class="card-body text-start pt-0" style="overflow: auto; flex-grow: 1; max-height: 90%;">
-  
-  {% include 'devices/devices_table.html' %}
-  {% include 'trustpoint/pagination.html' %}
-  
-</div>
+  {# --- Main table + pagination --- #}
+  <div class="card-body text-start pt-0" style="overflow: auto; flex-grow: 1; max-height: 90%;">
+    {% include 'devices/devices_table.html' %}
+    {% include 'trustpoint/pagination.html' %}
+  </div>
+
+  {# --- Footer actions from main --- #}
   <div class="card-footer d-flex justify-content-between tp-sticky-footer">
-      <div class="tp-card-btn-footer m-1">
-          <button type="button" class="btn btn-danger tp-table-select-btn me-2"
-                  data-tp-url="delete">{% trans 'Delete selected' %}</button>
-      </div>
-      <div class="m-1">
-        <a class="btn btn-primary" href="{% url 'devices:add' %}">
-          {% trans "Add new Device" %}
-        </a>
-      </div>
+    <div class="tp-card-btn-footer m-1">
+      <button type="button" class="btn btn-danger tp-table-select-btn me-2"
+              data-tp-url="{{ device_revoke_url }}">{% trans 'Revoke selected' %}</button>
+      <button type="button" class="btn btn-danger tp-table-select-btn me-2"
+              data-tp-url="{{ device_delete_url }}">{% trans 'Delete selected' %}</button>
     </div>
+    <div class="m-1">
+      <a class="btn btn-primary" href="{% url create_url %}">
+        {% trans "Create new Device" %}
+      </a>
+    </div>
+  </div>
 </div>
 
-
 {% endblock content %}