--- conflicted
+++ resolved
@@ -88,12 +88,7 @@
                     <a href="{% url 'management:logging-files' %}" class="tp-menu-item {% if page_name == 'logging' %}tp-menu-active{% endif %}">{% trans "Logging" %}</a>
                     <a href="{% url 'management:tls' %}" class="tp-menu-item {% if page_name == 'tls' %}tp-menu-active{% endif %}">{% trans "TLS" %}</a>
 {#                    <a href="{% url 'settings:ntp' %}" class="tp-menu-item {% if page_name == 'ntp' %}tp-menu-active{% endif %}">{% trans "NTP" %}</a>#}
-<<<<<<< HEAD
-                    {% comment %} <a href="{% url 'management:settings' %}" class="tp-menu-item {% if page_name == 'settings' %}tp-menu-active{% endif %}">{% trans "Settings" %}</a> {% endcomment %}
-=======
-                    <a href="{% url 'settings:security' %}" class="tp-menu-item {% if page_name == 'security' %}tp-menu-active{% endif %}">{% trans "Security" %}</a>
-                    <a href="{% url 'settings:backups' %}" class="tp-menu-item {% if page_name == 'backup' %}tp-menu-active{% endif %}">{% trans "Backup" %}</a>
->>>>>>> f03d353a
+                    <a href="{% url 'management:backups' %}" class="tp-menu-item {% if page_name == 'backup' %}tp-menu-active{% endif %}">{% trans "Backup" %}</a>
                 </div>
             </div>
             <div class="tp-menu-footer">
