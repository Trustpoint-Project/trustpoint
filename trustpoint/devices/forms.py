"""Forms exclusively used in the device application."""

from __future__ import annotations

import ipaddress
<<<<<<< HEAD
from typing import TYPE_CHECKING

from django import forms  # type: ignore[import-untyped]
from django.core.exceptions import ValidationError
from django.utils.translation import gettext_lazy as _  # type: ignore[import-untyped]

if TYPE_CHECKING:
    from typing import Any
=======
from typing import Any, cast

from django import forms
from django.utils.translation import gettext_lazy as _

from devices.models import DeviceModel, IssuedCredentialModel

PASSWORD_MIN_LENGTH = 12
>>>>>>> 3e57129e


class IssueDomainCredentialForm(forms.Form):
    """Form to issue a new domain credential."""

    common_name = forms.CharField(max_length=255, label=_('Common Name'), required=True, disabled=True)
    domain_component = forms.CharField(max_length=255, label=_('Domain Component'), required=True, disabled=True)
    serial_number = forms.CharField(max_length=255, label=_('Serial Number'), required=True, disabled=True)


class CredentialDownloadForm(forms.Form):
    """Form to download a credential."""

    password = forms.CharField(
        label=_('Password'),
        widget=forms.PasswordInput,
        help_text=_('Must be at least %d characters long.') % PASSWORD_MIN_LENGTH,
    )
    confirm_password = forms.CharField(label=_('Confirm Password'), widget=forms.PasswordInput)

    def clean(self) -> dict[str, Any]:
        """Checks if the passwords match and if the password is long enough."""
        cleaned_data = cast(dict[str, Any], super().clean())
        password = cleaned_data.get('password')
        confirm_password = cleaned_data.get('confirm_password')

        if password and confirm_password:
            if password != confirm_password:
                self.add_error('confirm_password', _('Passwords do not match.'))

            if len(password) < PASSWORD_MIN_LENGTH:
                self.add_error('password', _('Password must be at least %d characters long.') % PASSWORD_MIN_LENGTH)

        return cleaned_data


class IssueTlsClientCredentialForm(forms.Form):
    """Form to issue a new TLS client credential."""

    def __init__(self, *args: Any, device: DeviceModel, **kwargs: Any) -> None:
        """Overwrite the constructor to accept the current device instance."""
        self.device = device
        super().__init__(*args, **kwargs)

    common_name = forms.CharField(
        max_length=255,
        label=_('Common Name'),
        required=True,
    )
    pseudonym = forms.CharField(max_length=255, label=_('Pseudonym'), required=True, disabled=True)
    domain_component = forms.CharField(max_length=255, label=_('Domain Component'), required=True, disabled=True)
    serial_number = forms.CharField(max_length=255, label=_('Serial Number'), required=True, disabled=True)
    validity = forms.IntegerField(label=_('Validity (days)'), initial=10, required=True)

    def clean_common_name(self) -> str:
        """Checks the common name."""
        common_name = cast(str, self.cleaned_data['common_name'])
        if IssuedCredentialModel.objects.filter(common_name=common_name, device=self.device).exists():
            err_msg = (
                f'Credential with common name {common_name} ' f'already exists for device {self.device.unique_name}.'
            )
            raise forms.ValidationError(err_msg)
        return common_name

    def clean_validity(self) -> int:
        """Checks the validity."""
        validity = cast(int, self.cleaned_data['validity'])
        if validity <= 0:
            err_msg = _('Validity must be a positive integer.')
            raise forms.ValidationError(err_msg)
        return validity


class IssueTlsServerCredentialForm(forms.Form):
    """Form to issue a new TLS server credential."""

    def __init__(self, *args: Any, device: DeviceModel, **kwargs: Any) -> None:
        """Overwrite the constructor to accept the current device instance."""
        self.device = device
        super().__init__(*args, **kwargs)

    common_name = forms.CharField(max_length=100, label=_('Common Name'), required=True)
    pseudonym = forms.CharField(max_length=100, label=_('Pseudonym'), required=True, disabled=True)
    serial_number = forms.CharField(max_length=100, label=_('Serial Number'), required=True, disabled=True)
    domain_component = forms.CharField(max_length=255, label=_('Domain Component'), required=True, disabled=True)
    validity = forms.IntegerField(label=_('Validity (days)'), initial=10, required=True)
    ipv4_addresses = forms.CharField(
        label=_('IPv4-Addresses (comma-separated list)'), initial='127.0.0.1, ', required=False
    )
    ipv6_addresses = forms.CharField(label=_('IPv6-Addresses (comma-separated list)'), initial='::1, ', required=False)
    domain_names = forms.CharField(
        label=_('Domain-Names (comma-separated list)'), initial='localhost, ', required=False
    )

    def clean_common_name(self) -> str:
        """Checks the common name."""
        common_name = cast(str, self.cleaned_data['common_name'])
        if IssuedCredentialModel.objects.filter(common_name=common_name, device=self.device).exists():
            err_msg = _('Credential with common name %s already exists for device %s.') % (
                common_name,
                self.device.unique_name,
            )
            raise forms.ValidationError(err_msg)
        return common_name

    def clean_validity(self) -> int:
        """Checks the validity."""
        validity = cast(int, self.cleaned_data['validity'])
        if validity <= 0:
            err_msg = _('Validity must be a positive integer.')
            raise forms.ValidationError(err_msg)
        return validity

    def clean_ipv4_addresses(self) -> list[ipaddress.IPv4Address]:
        """Checks the IPv4 addresses."""
        data = self.cleaned_data['ipv4_addresses'].strip()
        if not data:
            return []

        addresses = data.split(',')
        try:
            return [ipaddress.IPv4Address(address.strip()) for address in addresses if address.strip() != '']
        except ipaddress.AddressValueError as exception:
            err_msg = _('Contains an invalid IPv4-Address.')
            raise forms.ValidationError(err_msg) from exception

    def clean_ipv6_addresses(self) -> list[ipaddress.IPv6Address]:
        """Checks the IPv6 addresses."""
        data = self.cleaned_data['ipv6_addresses'].strip()
        if not data:
            return []

        addresses = data.split(',')
        try:
            return [ipaddress.IPv6Address(address.strip()) for address in addresses if address.strip() != '']
        except ipaddress.AddressValueError as exception:
            err_msg = _('Contains an invalid IPv6-Address.')
            raise forms.ValidationError(err_msg) from exception

    def clean_domain_names(self) -> list[str]:
        """Checks the domain names."""
        data = self.cleaned_data['domain_names'].strip()
        if not data:
            return []

        domain_names = data.split(',')
        # TODO(AlexHx8472): Check for valid domains.
        return [domain_name.strip() for domain_name in domain_names if domain_name.strip() != '']

    def clean(self) -> dict[str, Any]:
        """Checks that at least one of IPv4, IPv6 and Domain Names is set."""
        cleaned_data = cast(dict[str, Any], super().clean())
        ipv4_addresses = cleaned_data.get('ipv4_addresses')
        ipv6_addresses = cleaned_data.get('ipv6_addresses')
        domain_names = cleaned_data.get('domain_names')
        if not (ipv4_addresses or ipv6_addresses or domain_names):
<<<<<<< HEAD
            raise forms.ValidationError('At least one SAN entry is required.')


class BrowserLoginForm(forms.Form):
    otp = forms.CharField(widget=forms.PasswordInput(), label='OTP', max_length=32)

    def clean(self):
        # splits the submitted OTP, which is in the format 'credential_id.otp'
        cleaned_data = super().clean()
        otp = cleaned_data.get('otp')
        if not otp:
            self.add_error('otp', _('This field is required.'))
        otp_parts = otp.split('.')
        if len(otp_parts) != 2:
            raise forms.ValidationError(_('The provided OTP is invalid.'))
        try:
            cred_id = int(otp_parts[0])
        except ValueError:
            raise forms.ValidationError(_('The provided OTP is invalid.'))
        cleaned_data['cred_id'] = cred_id
        cleaned_data['otp'] = otp_parts[1]
=======
            err_msg = _('At least one SAN entry is required.')
            raise forms.ValidationError(err_msg)
>>>>>>> 3e57129e
        return cleaned_data<|MERGE_RESOLUTION|>--- conflicted
+++ resolved
@@ -3,16 +3,6 @@
 from __future__ import annotations
 
 import ipaddress
-<<<<<<< HEAD
-from typing import TYPE_CHECKING
-
-from django import forms  # type: ignore[import-untyped]
-from django.core.exceptions import ValidationError
-from django.utils.translation import gettext_lazy as _  # type: ignore[import-untyped]
-
-if TYPE_CHECKING:
-    from typing import Any
-=======
 from typing import Any, cast
 
 from django import forms
@@ -21,7 +11,6 @@
 from devices.models import DeviceModel, IssuedCredentialModel
 
 PASSWORD_MIN_LENGTH = 12
->>>>>>> 3e57129e
 
 
 class IssueDomainCredentialForm(forms.Form):
@@ -178,30 +167,29 @@
         ipv6_addresses = cleaned_data.get('ipv6_addresses')
         domain_names = cleaned_data.get('domain_names')
         if not (ipv4_addresses or ipv6_addresses or domain_names):
-<<<<<<< HEAD
-            raise forms.ValidationError('At least one SAN entry is required.')
+            err_msg = _('At least one SAN entry is required.')
+            raise forms.ValidationError(err_msg)
 
 
 class BrowserLoginForm(forms.Form):
+    """Form for the browser login via OTP for remote credential download."""
     otp = forms.CharField(widget=forms.PasswordInput(), label='OTP', max_length=32)
 
-    def clean(self):
+    def clean(self) -> dict[str, Any]:
+        """Cleans the form data, extracting the credential ID and OTP."""
         # splits the submitted OTP, which is in the format 'credential_id.otp'
         cleaned_data = super().clean()
         otp = cleaned_data.get('otp')
         if not otp:
             self.add_error('otp', _('This field is required.'))
+        err_msg = _('The provided OTP is invalid.')
         otp_parts = otp.split('.')
-        if len(otp_parts) != 2:
-            raise forms.ValidationError(_('The provided OTP is invalid.'))
+        if len(otp_parts) != 2:  # noqa: PLR2004
+            raise forms.ValidationError(err_msg)
         try:
             cred_id = int(otp_parts[0])
-        except ValueError:
-            raise forms.ValidationError(_('The provided OTP is invalid.'))
+        except ValueError as e:
+            raise forms.ValidationError(err_msg) from e
         cleaned_data['cred_id'] = cred_id
         cleaned_data['otp'] = otp_parts[1]
-=======
-            err_msg = _('At least one SAN entry is required.')
-            raise forms.ValidationError(err_msg)
->>>>>>> 3e57129e
         return cleaned_data