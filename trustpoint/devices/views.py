"""This module contains all views concerning the devices application."""

from __future__ import annotations

import datetime
import io
from abc import abstractmethod
from typing import TYPE_CHECKING, Generic, TypeVar, cast

from cryptography.hazmat.primitives import serialization
from django.contrib import messages
from django.contrib.auth.decorators import login_not_required
from django.core.paginator import Paginator
from django.db.models import Q
from django.forms import BaseModelForm
from django.http import FileResponse, Http404, HttpResponse, HttpResponseBase
from django.shortcuts import redirect
from django.urls import reverse, reverse_lazy
from django.utils.decorators import method_decorator
from django.utils.html import format_html
from django.utils.translation import gettext_lazy as _
from django.utils.translation import ngettext
from django.views.generic.base import RedirectView, View
from django.views.generic.detail import DetailView, SingleObjectMixin
from django.views.generic.edit import CreateView, FormMixin, FormView
from django.views.generic.list import ListView
from pki.models.certificate import CertificateModel
from pki.models.credential import CredentialModel
from pki.models.devid_registration import DevIdRegistration
from trustpoint_core import oid  # type: ignore[import-untyped]
from trustpoint_core.file_builder.enum import ArchiveFormat  # type: ignore[import-untyped]
from trustpoint_core.serializer import CredentialSerializer  # type: ignore[import-untyped]

from devices.forms import (
    BrowserLoginForm,
    CreateDeviceForm,
    CredentialDownloadForm,
    CredentialRevocationForm,
    IssueOpcUaClientCredentialForm,
    IssueOpcUaServerCredentialForm,
    IssueTlsClientCredentialForm,
    IssueTlsServerCredentialForm,
)
from devices.issuer import (
    LocalTlsClientCredentialIssuer,
    LocalTlsServerCredentialIssuer,
    OpcUaClientCredentialIssuer,
    OpcUaServerCredentialIssuer,
)
from devices.models import DeviceModel, IssuedCredentialModel, RemoteDeviceCredentialDownloadModel
from devices.revocation import DeviceCredentialRevocation
from trustpoint.settings import UIConfig
from trustpoint.views.base import ListInDetailView, SortableTableMixin

if TYPE_CHECKING:
    import ipaddress
    from typing import Any, ClassVar

    from django.http.request import HttpRequest
    from django.utils.safestring import SafeString

    # noinspection PyUnresolvedReferences
    from devices.forms import BaseCredentialForm

    # noinspection PyUnresolvedReferences
    from devices.issuer import BaseTlsCredentialIssuer

    _DispatchableType = View

else:
    _DispatchableType = object

CredentialFormClass = TypeVar('CredentialFormClass', bound='BaseCredentialForm')
TlsCredentialIssuerClass = TypeVar('TlsCredentialIssuerClass', bound='BaseTlsCredentialIssuer')

# TODO(AlexHx8472): Derived CBVs must only derive from one Django view which must be the last one.  # noqa: FIX002


# --------------------------------------------------- Device Mixins ----------------------------------------------------


<<<<<<< HEAD
    def dispatch(self, request: HttpRequest, *args: tuple, **kwargs: dict) -> HttpResponse:
        """Checks the validity of the token included in the URL for browser download views."""
        token = request.GET.get('token')
        try:
            self.credential_download = RemoteDeviceCredentialDownloadModel.objects.get(
                issued_credential_model=kwargs.get('pk')
            )
        except RemoteDeviceCredentialDownloadModel.DoesNotExist:
            messages.warning(request, 'Invalid download token.')
            return redirect('devices:browser_login')
        if not token or not self.credential_download.check_token(token):
            messages.warning(request, 'Invalid download token.')
            return redirect('devices:browser_login')
        return super().dispatch(request, *args, **kwargs)
=======
class DeviceContextMixin:
    """Mixin which adds data to the context for the devices application."""

    extra_context: ClassVar = {'page_category': 'devices', 'page_name': 'devices'}


# ----------------------------------------------------- Main Pages -----------------------------------------------------
>>>>>>> 5df3e627


class DeviceTableView(DeviceContextMixin, SortableTableMixin, ListView[DeviceModel]):
    """Device Table View."""

    http_method_names = ('get',)

    model = DeviceModel
    template_name = 'devices/devices.html'
    context_object_name = 'devices'
    paginate_by = UIConfig.paginate_by
    default_sort_param = 'unique_name'

    def get_context_data(self, **kwargs: Any) -> dict[str, Any]:
        """Adds the clm and revoke buttons to the context.

        Args:
            **kwargs: Keyword arguments passed to super().get_context_data.

        Returns:
            The context to use for rendering the devices page.
        """
        context = super().get_context_data(**kwargs)

        for device in context['devices']:
            device.clm_button = self._get_clm_button_html(device)
            device.revoke_button = self._get_revoke_button_html(device)

        return context

    @staticmethod
    def _get_clm_button_html(record: DeviceModel) -> SafeString:
        """Gets the HTML for the CLM button in the devices table.

        Args:
            record: The corresponding DeviceModel.

        Returns:
            The HTML of the hyperlink for the CLM button.
        """
        # noinspection PyDeprecation
        return format_html(
            '<a href="certificate-lifecycle-management/{}/" class="btn btn-primary tp-table-btn w-100">Manage</a>',
            record.pk,
        )

    @staticmethod
    def _get_revoke_button_html(record: DeviceModel) -> SafeString:
        """Gets the HTML for the revoke button in the devices table.

        Args:
            record: The corresponding DeviceModel.

        Returns:
            the HTML of the hyperlink for the revoke button.
        """
        qs = IssuedCredentialModel.objects.filter(device=record)
        for credential in qs:
            if credential.credential.certificate.certificate_status == CertificateModel.CertificateStatus.OK:
                # noinspection PyDeprecation
                return format_html(
                    '<a href="revoke/{}/" class="btn btn-danger tp-table-btn w-100">{}</a>', record.pk, _('Revoke')
                )
        # noinspection PyDeprecation
        return format_html('<a class="btn btn-danger tp-table-btn w-100 disabled">{}</a>', _('Revoke'))

<<<<<<< HEAD
class CreateDeviceView(DeviceContextMixin, TpLoginRequiredMixin, CreateView):
=======

class CreateDeviceView(DeviceContextMixin, CreateView[DeviceModel, BaseModelForm[DeviceModel]]):
>>>>>>> 5df3e627
    """Device Create View."""

    http_method_names = ('get', 'post')

    model = DeviceModel
    form_class = CreateDeviceForm
    template_name = 'devices/add.html'

    def get_success_url(self) -> str:
<<<<<<< HEAD
        return reverse('devices:help_dispatch', kwargs={'pk': self.object.id})

    @staticmethod
    def clean_device_name(device_name: str) -> str:
        """Validates the device name, i.e. checks if it is unique.

        Args:
            device_name: The desired name of the new device.
=======
        """Gets the success url to redirect to after successful processing of the POST data following a form submit.
>>>>>>> 5df3e627

        Returns:
            The success url to redirect to after successful processing of the POST data following a form submit.
        """
        if self.object is None:
            err_msg = 'Unexpected error occurred. The object was likely not created and saved.'
            raise Http404(err_msg)
        return str(reverse_lazy('devices:help_dispatch', kwargs={'pk': self.object.id}))


class DeviceDetailsView(DeviceContextMixin, DetailView[DeviceModel]):
    """Device Details View."""

    http_method_names = ('get',)

    model = DeviceModel
    success_url = reverse_lazy('devices:devices')
    template_name = 'devices/details.html'
    context_object_name = 'device'


# ------------------------------------------ Certificate Lifecycle Management ------------------------------------------

<<<<<<< HEAD
class NoOnboardingCmpSharedSecretHelpView(DeviceContextMixin, TpLoginRequiredMixin, Detail404RedirectView[DeviceModel]):
    model = DeviceModel
    template_name = 'devices/help/no_onboarding/cmp_shared_secret.html'
    context_object_name = 'device'
=======

class DeviceCertificateLifecycleManagementSummaryView(DeviceContextMixin, SortableTableMixin, ListInDetailView):
    """This is the CLM summary view in the devices section."""
>>>>>>> 5df3e627

    http_method_names = ('get',)

    detail_model = DeviceModel
    template_name = 'devices/credentials/certificate_lifecycle_management.html'
    detail_context_object_name = 'device'
    model = IssuedCredentialModel
    context_object_name = 'issued_credentials'
    default_sort_param = 'common_name'

    def get_context_data(self, **kwargs: Any) -> dict[str, Any]:
        """Adds the paginator and credential details to the context.

<<<<<<< HEAD
class OnboardingCmpSharedSecretDomainHelpView(DeviceContextMixin, TpLoginRequiredMixin,
                                              Detail404RedirectView[DeviceModel]):
    model = DeviceModel
    template_name = 'devices/help/onboarding/cmp_shared_secret_domain_credentials.html'
    context_object_name = 'device'
=======
        Args:
            **kwargs: Keyword arguments passed to super().get_context_data.

        Returns:
            The context to use for rendering the clm summary page.
        """
        context = super().get_context_data(**kwargs)
>>>>>>> 5df3e627

        device = self.get_object()
        qs = super().get_queryset()  # inherited from SortableTableMixin, sorted query

<<<<<<< HEAD
        if device.public_key_info.public_key_algorithm_oid == oid.PublicKeyAlgorithmOid.RSA:
            domain_credential_key_gen_command = f'openssl genrsa -out domain_credential_key.pem {device.public_key_info.key_size}'
            key_gen_command = f'openssl genrsa -out key.pem {device.public_key_info.key_size}'
        elif device.public_key_info.public_key_algorithm_oid == oid.PublicKeyAlgorithmOid.ECC:
            domain_credential_key_gen_command = (
                f'openssl ecparam -name {device.public_key_info.named_curve.ossl_curve_name} '
                f'-genkey -noout -out domain_credential_key.pem')
            key_gen_command = (
                f'openssl ecparam -name {device.public_key_info.named_curve.ossl_curve_name} '
                f'-genkey -noout -out key.pem')
        else:
            raise ValueError('Unsupported public key algorithm')
        context['host'] = self.request.META.get('REMOTE_ADDR') + ':' + self.request.META.get('SERVER_PORT')
        context['domain_credential_key_gen_command'] = domain_credential_key_gen_command
        context['key_gen_command'] = key_gen_command
        context['issuing_ca_pem'] = device.domain.issuing_ca.credential.get_certificate().public_bytes(
            encoding=serialization.Encoding.PEM).decode()
        number_of_issued_device_certificates = len(IssuedCredentialModel.objects.filter(device=device))

        return context


class OnboardingCmpIdevidDomainHelpView(DeviceContextMixin, TpLoginRequiredMixin, Detail404RedirectView[DeviceModel]):
    model = DeviceModel
    template_name = 'devices/help/onboarding/cmp_idevid_domain_credentials.html'
    context_object_name = 'device'
=======
        domain_credentials = qs.filter(
            Q(device=device)
            & Q(issued_credential_type=IssuedCredentialModel.IssuedCredentialType.DOMAIN_CREDENTIAL.value)
        )

        application_credentials = qs.filter(
            Q(device=device)
            & Q(issued_credential_type=IssuedCredentialModel.IssuedCredentialType.APPLICATION_CREDENTIAL.value)
        )

        context['domain_credentials'] = domain_credentials
        context['application_credentials'] = application_credentials

        paginator_domain = Paginator(domain_credentials, UIConfig.paginate_by)
        page_number_domain = self.request.GET.get('page', 1)
        context['domain_credentials'] = paginator_domain.get_page(page_number_domain)
        context['is_paginated'] = paginator_domain.num_pages > 1
>>>>>>> 5df3e627

        paginator_application = Paginator(application_credentials, UIConfig.paginate_by)
        page_number_application = self.request.GET.get('page-a', 1)
        context['application_credentials'] = paginator_application.get_page(page_number_application)
        context['is_paginated_a'] = paginator_application.num_pages > 1

        for cred in context['domain_credentials']:
            cred.expires_in = self._get_expires_in(cred)
            cred.expiration_date = cast(datetime.datetime, cred.credential.certificate.not_valid_after)
            cred.revoke = self._get_revoke_button_html(cred)

        for cred in context['application_credentials']:
            cred.expires_in = self._get_expires_in(cred)
            cred.expiration_date = cast(datetime.datetime, cred.credential.certificate.not_valid_after)
            cred.revoke = self._get_revoke_button_html(cred)

<<<<<<< HEAD
        if device.public_key_info.public_key_algorithm_oid == oid.PublicKeyAlgorithmOid.RSA:
            domain_credential_key_gen_command = f'openssl genrsa -out domain_credential_key.pem {device.public_key_info.key_size}'
            key_gen_command = f'openssl genrsa -out key.pem {device.public_key_info.key_size}'
        elif device.public_key_info.public_key_algorithm_oid == oid.PublicKeyAlgorithmOid.ECC:
            domain_credential_key_gen_command = (
                f'openssl ecparam -name {device.public_key_info.named_curve.ossl_curve_name} '
                f'-genkey -noout -out domain_credential_key.pem')
            key_gen_command = (
                f'openssl ecparam -name {device.public_key_info.named_curve.ossl_curve_name} '
                f'-genkey -noout -out key.pem')
        else:
            raise ValueError('Unsupported public key algorithm')
        context['host'] = self.request.META.get('REMOTE_ADDR') + ':' + self.request.META.get('SERVER_PORT')
        context['domain_credential_key_gen_command'] = domain_credential_key_gen_command
        context['key_gen_command'] = key_gen_command
        context['issuing_ca_pem'] = device.domain.issuing_ca.credential.get_certificate().public_bytes(
            encoding=serialization.Encoding.PEM).decode()
        number_of_issued_device_certificates = len(IssuedCredentialModel.objects.filter(device=device))

        return context


class OnboardingCmpSharedSecretApplicationHelpView(DeviceContextMixin, TpLoginRequiredMixin,
                                                   Detail404RedirectView[DeviceModel]):
    model = DeviceModel
    template_name = 'devices/help/onboarding/cmp_shared_secret_application_credentials.html'
    context_object_name = 'device'

    def get_context_data(self, **kwargs) -> dict[str, Any]:
        context = super().get_context_data()
        device: DeviceModel = self.object

        if device.public_key_info.public_key_algorithm_oid == oid.PublicKeyAlgorithmOid.RSA:
            domain_credential_key_gen_command = f'openssl genrsa -out domain_credential_key.pem {device.public_key_info.key_size}'
            key_gen_command = f'openssl genrsa -out key.pem {device.public_key_info.key_size}'
        elif device.public_key_info.public_key_algorithm_oid == oid.PublicKeyAlgorithmOid.ECC:
            domain_credential_key_gen_command = (
                f'openssl ecparam -name {device.public_key_info.named_curve.ossl_curve_name} '
                f'-genkey -noout -out domain_credential_key.pem')
            key_gen_command = (
                f'openssl ecparam -name {device.public_key_info.named_curve.ossl_curve_name} '
                f'-genkey -noout -out key.pem')
        else:
            raise ValueError('Unsupported public key algorithm')
        context['host'] = self.request.META.get('REMOTE_ADDR') + ':' + self.request.META.get('SERVER_PORT')

        context['key_gen_command'] = key_gen_command

        number_of_issued_device_certificates = len(IssuedCredentialModel.objects.filter(device=device))
        context['tls_client_cn'] = f'Trustpoint-TLS-Client-Credential-{number_of_issued_device_certificates}'
        context['tls_server_cn'] = f'Trustpoint-TLS-Server-Credential-{number_of_issued_device_certificates}'
        return context


class OnboardingCmpIdevidApplicationHelpView(DeviceContextMixin, TpLoginRequiredMixin,
                                             Detail404RedirectView[DeviceModel]):
    model = DeviceModel
    template_name = 'devices/help/onboarding/cmp_idevid_application_credentials.html'
    context_object_name = 'device'

    def get_context_data(self, **kwargs) -> dict[str, Any]:
        context = super().get_context_data()
        device: DeviceModel = self.object

        if device.public_key_info.public_key_algorithm_oid == oid.PublicKeyAlgorithmOid.RSA:
            domain_credential_key_gen_command = f'openssl genrsa -out domain_credential_key.pem {device.public_key_info.key_size}'
            key_gen_command = f'openssl genrsa -out key.pem {device.public_key_info.key_size}'
        elif device.public_key_info.public_key_algorithm_oid == oid.PublicKeyAlgorithmOid.ECC:
            domain_credential_key_gen_command = (
                f'openssl ecparam -name {device.public_key_info.named_curve.ossl_curve_name} '
                f'-genkey -noout -out domain_credential_key.pem')
            key_gen_command = (
                f'openssl ecparam -name {device.public_key_info.named_curve.ossl_curve_name} '
                f'-genkey -noout -out key.pem')
        else:
            raise ValueError('Unsupported public key algorithm')
        context['host'] = self.request.META.get('REMOTE_ADDR') + ':' + self.request.META.get('SERVER_PORT')

        context['key_gen_command'] = key_gen_command
       
        number_of_issued_device_certificates = len(IssuedCredentialModel.objects.filter(device=device))
        context['tls_client_cn'] = f'Trustpoint-TLS-Client-Credential-{number_of_issued_device_certificates}'
        context['tls_server_cn'] = f'Trustpoint-TLS-Server-Credential-{number_of_issued_device_certificates}'
=======
>>>>>>> 5df3e627
        return context

    @staticmethod
    def _get_expires_in(record: IssuedCredentialModel) -> str:
        """Gets the remaining time until the credential expires as human-readable string.

        Args:
            record: The corresponding IssuedCredentialModel.

        Returns:
            The remaining time until the credential expires as human-readable string.
        """
        if record.credential.certificate.certificate_status != CertificateModel.CertificateStatus.OK:
            return str(record.credential.certificate.certificate_status.label)
        now = datetime.datetime.now(datetime.UTC)
        expire_timedelta = record.credential.certificate.not_valid_after - now
        days = expire_timedelta.days
        hours, remainder = divmod(expire_timedelta.seconds, 3600)
        minutes, seconds = divmod(remainder, 60)
        return f'{days} days, {hours}:{minutes:02d}:{seconds:02d}'

    @staticmethod
    def _get_revoke_button_html(record: IssuedCredentialModel) -> str:
        """Gets the HTML for the revoke button in the devices table.

        Args:
            record: The corresponding DeviceModel.

        Returns:
            the HTML of the hyperlink for the revoke button.
        """
        if record.credential.certificate.certificate_status == CertificateModel.CertificateStatus.REVOKED:
            # noinspection PyDeprecation
            return format_html('<a class="btn btn-danger tp-table-btn w-100 disabled">{}</a>', _('Revoked'))
        # noinspection PyDeprecation
        return format_html(
            '<a href="revoke/{}/" class="btn btn-danger tp-table-btn w-100">{}</a>', record.pk, _('Revoke')
        )


#  ------------------------------ Certificate Lifecycle Management - Credential Issuance -------------------------------


<<<<<<< HEAD
class DeviceBaseCredentialDownloadView(DeviceContextMixin,
                                       Detail404RedirectView[IssuedCredentialModel],
                                       FormView[CredentialDownloadForm]
                                       ):
    """View to download a password protected application credential in the desired format.

    Inherited by the domain and application credential download views.
    """
=======
class DeviceIssueCredentialView(
    DeviceContextMixin,
    SingleObjectMixin[DeviceModel],
    FormView[CredentialFormClass],
    Generic[CredentialFormClass, TlsCredentialIssuerClass],
):
    """Base view to issue device credentials."""
>>>>>>> 5df3e627

    http_method_names = ('get', 'post')

    model = DeviceModel
    context_object_name = 'device'
    template_name = 'devices/credentials/issue_application_credential.html'
    form_class: type[CredentialFormClass]
    issuer_class: type[TlsCredentialIssuerClass]
    friendly_name: str
    object: DeviceModel

    def get_initial(self) -> dict[str, Any]:
        """Gets the initial data for the corresponding form.

        Returns:
            The initial data for the corresponding form.
        """
        initial = super().get_initial()
        if self.issuer_class:
            initial.update(self.issuer_class.get_fixed_values(device=self.object, domain=self.object.domain))
        return initial

    def get_form_kwargs(self) -> dict[str, Any]:
        """This method ads the concerning device model to the form kwargs and returns them.

        Returns:
            The form kwargs including the concerning device model.
        """
        form_kwargs = super().get_form_kwargs()
        form_kwargs.update({'device': self.object})
        return form_kwargs

<<<<<<< HEAD
        if credential.credential_type != CredentialModel.CredentialTypeChoice.ISSUED_CREDENTIAL:  # sanity check
            err_msg = 'Credential is not an issued credential'
            raise Http404(err_msg)
=======
    def get_success_url(self) -> str:
        """Gets the success url to redirect to after successful processing of the POST data following a form submit.
>>>>>>> 5df3e627

        Returns:
            The success url to redirect to after successful processing of the POST data following a form submit.
        """
        return cast(str, reverse_lazy('devices:certificate_lifecycle_management', kwargs={'pk': self.get_object().id}))

    def form_valid(self, form: CredentialFormClass) -> HttpResponse:
        """This method is executed if the form submit data was valid.

        Args:
            form: The form that was used to validate the data.

        Returns:
            The HTTP Response object after successful validation of the form data.
        """
        credential = self.issue_credential(device=self.object, cleaned_data=form.cleaned_data)
        messages.success(
            self.request, f'Successfully issued {self.friendly_name} for device {credential.device.unique_name}'
        )
        return super().form_valid(form)

    @abstractmethod
    def issue_credential(self, device: DeviceModel, cleaned_data: dict[str, Any]) -> IssuedCredentialModel:
        """Abstract method to issue a credential.

        Args:
            device: The device to be associated with the new credential.
            cleaned_data: The validated form data.

        Returns:
            The IssuedCredentialModel object that was created and saved.
        """

    def post(self, request: HttpRequest, *args: Any, **kwargs: Any) -> HttpResponse:
        """Adds the object model to the instance and forwards to super().post().

        Args:
            request: The Django request object.
            *args: Positional arguments passed to super().post().
            **kwargs: Keyword arguments passed to super().post().

        Returns:
            The HttpResponseBase object returned by super().post().
        """
        self.object = self.get_object()
        return super().post(request, *args, **kwargs)

    def get(self, request: HttpRequest, *args: Any, **kwargs: Any) -> HttpResponse:
        """Adds the object model to the instance and forwards to super().get().

        Args:
            request: The Django request object.
            *args: Positional arguments passed to super().get().
            **kwargs: Keyword arguments passed to super().get().

        Returns:
            The HttpResponseBase object returned by super().get().
        """
        self.object = self.get_object()
        return super().get(request, *args, **kwargs)


class DeviceIssueTlsClientCredential(
    DeviceIssueCredentialView[IssueTlsClientCredentialForm, LocalTlsClientCredentialIssuer]
):
    """View to issue a new TLS client credential."""

    form_class = IssueTlsClientCredentialForm
    issuer_class = LocalTlsClientCredentialIssuer
    friendly_name = 'TLS client credential'

    def issue_credential(self, device: DeviceModel, cleaned_data: dict[str, Any]) -> IssuedCredentialModel:
        """Issues an TLS client credential.

        Args:
            device: The device to be associated with the new credential.
            cleaned_data: The validated form data.

        Returns:
            The IssuedCredentialModel object that was created and saved.
        """
        common_name = cast(str, cleaned_data.get('common_name'))
        validity = cast(int, cleaned_data.get('validity'))
        issuer = self.issuer_class(device=device, domain=device.domain)

        return issuer.issue_tls_client_credential(common_name=common_name, validity_days=validity)


class DeviceIssueTlsServerCredential(
    DeviceIssueCredentialView[IssueTlsServerCredentialForm, LocalTlsServerCredentialIssuer]
):
    """View to issue a new TLS server credential."""

    form_class = IssueTlsServerCredentialForm
    issuer_class = LocalTlsServerCredentialIssuer
    friendly_name = 'TLS server credential'

    def issue_credential(self, device: DeviceModel, cleaned_data: dict[str, Any]) -> IssuedCredentialModel:
        """Issues an TLS server credential.

        Args:
            device: The device to be associated with the new credential.
            cleaned_data: The validated form data.

        Returns:
            The IssuedCredentialModel object that was created and saved.
        """
        common_name = cast(str, cleaned_data.get('common_name'))
        if not common_name:
            raise Http404
        issuer = self.issuer_class(device=device, domain=device.domain)
        return issuer.issue_tls_server_credential(
            common_name=common_name,
            ipv4_addresses=cast('list[ipaddress.IPv4Address]', cleaned_data.get('ipv4_addresses')),
            ipv6_addresses=cast('list[ipaddress.IPv6Address]', cleaned_data.get('ipv6_addresses')),
            domain_names=cast(list[str], cleaned_data.get('domain_names')),
            san_critical=False,
            validity_days=cast(int, cleaned_data.get('validity')),
        )


class DeviceIssueOpcUaClientCredential(
    DeviceIssueCredentialView[IssueOpcUaClientCredentialForm, OpcUaClientCredentialIssuer]
):
    """View to issue a new OPC UA client credential."""

    form_class = IssueOpcUaClientCredentialForm
    issuer_class = OpcUaClientCredentialIssuer
    friendly_name = 'OPC UA client credential'

    def issue_credential(self, device: DeviceModel, cleaned_data: dict[str, Any]) -> IssuedCredentialModel:
        """Issues an OPC UA client credential.

        Args:
            device: The device to be associated with the new credential.
            cleaned_data: The validated form data.

        Returns:
            The IssuedCredentialModel object that was created and saved.
        """
        issuer = self.issuer_class(device=device, domain=device.domain)
        return issuer.issue_opcua_client_credential(
            common_name=cast(str, cleaned_data.get('common_name')),
            application_uri=cast(str, cleaned_data.get('application_uri')),
            validity_days=cast(int, cleaned_data.get('validity')),
        )


class DeviceIssueOpcUaServerCredential(
    DeviceIssueCredentialView[IssueOpcUaServerCredentialForm, OpcUaServerCredentialIssuer]
):
    """View to issue a new OPC UA server credential."""

    form_class = IssueOpcUaServerCredentialForm
    issuer_class = OpcUaServerCredentialIssuer
    friendly_name = 'OPC UA server credential'

    def issue_credential(self, device: DeviceModel, cleaned_data: dict[str, Any]) -> IssuedCredentialModel:
        """Issues an OPC UA server credential.

        Args:
            device: The device to be associated with the new credential.
            cleaned_data: The validated form data.

        Returns:
            The IssuedCredentialModel object that was created and saved.
        """
        common_name = cast(str, cleaned_data.get('common_name'))
        if not common_name:
            raise Http404
        issuer = self.issuer_class(device=device, domain=device.domain)

        ipv4_addresses: list[ipaddress.IPv4Address] = cleaned_data.get('ipv4_addresses', [])
        ipv6_addresses: list[ipaddress.IPv6Address] = cleaned_data.get('ipv6_addresses', [])
        domain_names: list[str] = cleaned_data.get('domain_names', [])
        validity_days: int = cleaned_data.get('validity', 0)

        return issuer.issue_opcua_server_credential(
            common_name=common_name,
            application_uri=cast(str, cleaned_data.get('application_uri')),
            ipv4_addresses=ipv4_addresses,
            ipv6_addresses=ipv6_addresses,
            domain_names=domain_names,
            validity_days=validity_days,
        )


#  ----------------------------------- Certificate Lifecycle Management - Help Pages -----------------------------------


class HelpDispatchView(DeviceContextMixin, SingleObjectMixin[DeviceModel], RedirectView):
    """Redirects to the required help pages depending on the onboarding protocol.

    If no help page could be determined, it will redirect to the devices page.
    """

    http_method_names = ('get',)

    model: type[DeviceModel] = DeviceModel
    permanent = False

    def get_redirect_url(self, *args: Any, **kwargs: Any) -> str:
        """Gets the redirection URL for the required help page.

        Args:
            *args: Positional arguments are discarded.
            **kwargs: Keyword arguments are discarded.

        Returns:
            The redirection URL.
        """
        del args
        del kwargs

        device: DeviceModel = self.get_object()
        if (
            not device.domain_credential_onboarding
            and device.pki_protocol == device.PkiProtocol.CMP_SHARED_SECRET.value
        ):
            return f'{reverse("devices:help_no-onboarding_cmp-shared-secret", kwargs={"pk": device.id})}'

        if device.onboarding_protocol == device.OnboardingProtocol.CMP_SHARED_SECRET.value:
            return f'{reverse("devices:help-onboarding_cmp-shared-secret", kwargs={"pk": device.id})}'

        if device.onboarding_protocol == device.OnboardingProtocol.CMP_IDEVID.value:
            return f'{reverse("devices:help-onboarding_cmp-idevid", kwargs={"pk": device.id})}'

        return f'{reverse("devices:devices")}'


class HelpDomainCredentialCmpContextView(DeviceContextMixin, DetailView[DeviceModel]):
    """Base view for CMP help views concerning the domain credential, not intended to be used directly."""

    http_method_names = ('get',)

    model = DeviceModel
    context_object_name = 'device'

    def get_context_data(self, **kwargs: Any) -> dict[str, Any]:
        """Adds information about the required OpenSSL commands to the context.

        Args:
            **kwargs: Keyword arguments passed to super().get_context_data.

        Returns:
            The context to render the page.
        """
        context = super().get_context_data(**kwargs)
        device: DeviceModel = self.object
        context['host'] = (
            self.request.META.get('REMOTE_ADDR', '127.0.0.1') + ':' + self.request.META.get('SERVER_PORT', '443')
        )
        context.update(self._get_domain_credential_cmp_context(device=device))
        return context

    @staticmethod
    def _get_domain_credential_cmp_context(device: DeviceModel) -> dict[str, Any]:
        """Provides the context for cmp commands using client based authentication.

        Args:
            device: The corresponding device model.

        Returns:
            The required context.
        """
        context = {}
        if device.public_key_info.public_key_algorithm_oid == oid.PublicKeyAlgorithmOid.RSA:
            domain_credential_key_gen_command = (
                f'openssl genrsa -out domain_credential_key.pem {device.public_key_info.key_size}'
            )
            key_gen_command = f'openssl genrsa -out key.pem {device.public_key_info.key_size}'
        elif device.public_key_info.public_key_algorithm_oid == oid.PublicKeyAlgorithmOid.ECC:
            domain_credential_key_gen_command = (
                f'openssl ecparam -name {device.public_key_info.named_curve.ossl_curve_name} '
                f'-genkey -noout -out domain_credential_key.pem'
            )
            key_gen_command = (
                f'openssl ecparam -name {device.public_key_info.named_curve.ossl_curve_name} '
                f'-genkey -noout -out key.pem'
            )
        else:
            err_msg = _('Unsupported public key algorithm')
            raise ValueError(err_msg)

        context['domain_credential_key_gen_command'] = domain_credential_key_gen_command
        context['key_gen_command'] = key_gen_command
        context['issuing_ca_pem'] = (
            device.domain.issuing_ca.credential.get_certificate()
            .public_bytes(encoding=serialization.Encoding.PEM)
            .decode()
        )
        number_of_issued_device_certificates = len(IssuedCredentialModel.objects.filter(device=device))
        context['tls_client_cn'] = f'Trustpoint-TLS-Client-Credential-{number_of_issued_device_certificates}'
        context['tls_server_cn'] = f'Trustpoint-TLS-Server-Credential-{number_of_issued_device_certificates}'

        return context


class NoOnboardingCmpSharedSecretHelpView(DeviceContextMixin, DetailView[DeviceModel]):
    """Help view for the case of no onboarding using CMP shared-secret."""

    http_method_names = ('get',)

    model = DeviceModel
    template_name = 'devices/help/no_onboarding/cmp_shared_secret.html'
    context_object_name = 'device'

    def get_context_data(self, **kwargs: Any) -> dict[str, Any]:
        """Adds information about the required OpenSSL commands to the context.

        Args:
            **kwargs: Keyword arguments passed to super().get_context_data.

        Returns:
            The context to render the page.
        """
        context = super().get_context_data(**kwargs)
        device: DeviceModel = self.object

        if device.public_key_info.public_key_algorithm_oid == oid.PublicKeyAlgorithmOid.RSA:
            key_gen_command = f'openssl genrsa -out key.pem {device.public_key_info.key_size}'
        elif device.public_key_info.public_key_algorithm_oid == oid.PublicKeyAlgorithmOid.ECC:
            key_gen_command = (
                f'openssl ecparam -name {device.public_key_info.named_curve.ossl_curve_name} '
                f'-genkey -noout -out key.pem'
            )
        else:
            err_msg = _('Unsupported public key algorithm')
            raise ValueError(err_msg)
        context['host'] = (
            self.request.META.get('REMOTE_ADDR', '127.0.0.1') + ':' + self.request.META.get('SERVER_PORT'),
            '443',
        )
        context['key_gen_command'] = key_gen_command
        number_of_issued_device_certificates = len(IssuedCredentialModel.objects.filter(device=device))
        context['tls_client_cn'] = f'Trustpoint-TLS-Client-Credential-{number_of_issued_device_certificates}'
        context['tls_server_cn'] = f'Trustpoint-TLS-Server-Credential-{number_of_issued_device_certificates}'
        return context


class OnboardingCmpSharedSecretHelpView(HelpDomainCredentialCmpContextView):
    """Help view for the onboarding cmp-shared secret case."""

    template_name = 'devices/help/onboarding/cmp_shared_secret.html'


class OnboardingCmpIdevidHelpView(HelpDomainCredentialCmpContextView):
    """Help view for the onboarding IDeviD case."""

    template_name = 'devices/help/onboarding/cmp_idevid.html'


class OnboardingIdevidRegistrationHelpView(DeviceContextMixin, DetailView[DevIdRegistration]):
    """Help view for the IDevID Registration, which displays the required OpenSSL commands."""

    http_method_names = ('get',)

    model = DevIdRegistration
    template_name = 'devices/help/onboarding/cmp_idevid_registration.html'
    context_object_name = 'devid_registration'

    def get_context_data(self, **kwargs: Any) -> dict[str, Any]:
        """Adds information about the required OpenSSL commands to the context.

        Args:
            **kwargs: Keyword arguments passed to super().get_context_data.

        Returns:
            The context to render the page.
        """
        context = super().get_context_data(**kwargs)
        devid_registration: DevIdRegistration = self.object

        if devid_registration.domain.public_key_info.public_key_algorithm_oid == oid.PublicKeyAlgorithmOid.RSA:
            domain_credential_key_gen_command = (
                f'openssl genrsa -out domain_credential_key.pem {devid_registration.domain.public_key_info.key_size}'
            )
            key_gen_command = f'openssl genrsa -out key.pem {devid_registration.domain.public_key_info.key_size}'
        elif devid_registration.domain.public_key_info.public_key_algorithm_oid == oid.PublicKeyAlgorithmOid.ECC:
            domain_credential_key_gen_command = (
                f'openssl ecparam -name {devid_registration.domain.public_key_info.named_curve.ossl_curve_name} '
                f'-genkey -noout -out domain_credential_key.pem'
            )
            key_gen_command = (
                f'openssl ecparam -name {devid_registration.domain.public_key_info.named_curve.ossl_curve_name} '
                f'-genkey -noout -out key.pem'
            )
        else:
            err_msg = 'Unsupported public key algorithm'
            raise ValueError(err_msg)
        context['host'] = (
            self.request.META.get('REMOTE_ADDR', '127.0.0.1') + ':' + self.request.META.get('SERVER_PORT', '443')
        )
        context['domain_credential_key_gen_command'] = domain_credential_key_gen_command
        context['key_gen_command'] = key_gen_command
        context['issuing_ca_pem'] = (
            devid_registration.domain.issuing_ca.credential.get_certificate()
            .public_bytes(encoding=serialization.Encoding.PEM)
            .decode()
        )
        number_of_issued_device_certificates = 0
        context['tls_client_cn'] = f'Trustpoint-TLS-Client-Credential-{number_of_issued_device_certificates}'
        context['tls_server_cn'] = f'Trustpoint-TLS-Server-Credential-{number_of_issued_device_certificates}'
        context['public_key_info'] = devid_registration.domain.public_key_info
        context['domain'] = devid_registration.domain
        return context


#  ----------------------------------- Certificate Lifecycle Management - Downloads ------------------------------------


class DownloadPageDispatcherView(DeviceContextMixin, SingleObjectMixin[IssuedCredentialModel], RedirectView):
    """Redirects depending on the type of credential, that is if a private key is available or not."""

    http_method_names = ('get',)

    model: type[IssuedCredentialModel] = IssuedCredentialModel
    permanent = False

    def get_redirect_url(self, *args: Any, **kwargs: Any) -> str:
        """Gets the redirection URL depending on the type credential, that is if a private key is available or not.

        Args:
            *args: Positional arguments are discarded.
            **kwargs: Keyword arguments are discarded.

        Returns:
            The redirect URL.
        """
        del args
        del kwargs

        issued_credential: IssuedCredentialModel = self.get_object()
        if issued_credential.credential.private_key:
            return f'{reverse("devices:credential-download", kwargs={"pk": issued_credential.id})}'
        return f'{reverse("devices:certificate-download", kwargs={"pk": issued_credential.id})}'


class CertificateDownloadView(DeviceContextMixin, DetailView[IssuedCredentialModel]):
    """View for downloading certificates."""

    http_method_names = ('get',)

    model: type[IssuedCredentialModel] = IssuedCredentialModel
    template_name = 'devices/credentials/certificate_download.html'
    context_object_name = 'issued_credential'


class DeviceBaseCredentialDownloadView(
    DeviceContextMixin, DetailView[IssuedCredentialModel], FormView[CredentialDownloadForm]
):
    """View to download a password protected application credential in the desired format.

    Inherited by the domain and application credential download views. It is not intended for direct use.
    """

    http_method_names = ('get', 'post')

    model = IssuedCredentialModel
    template_name = 'devices/credentials/credential_download.html'
    form_class = CredentialDownloadForm
    context_object_name = 'credential'
    is_browser_download = False

    def get_context_data(self, **kwargs: Any) -> dict[str, Any]:
        """Adds information about the credential to the context.

        Args:
            **kwargs: Keyword arguments are passed to super().get_context_data(**kwargs).

        Returns:
            The context data for the view.
        """
        context = super().get_context_data(**kwargs)
        issued_credential = self.object
        credential = issued_credential.credential

        if credential.credential_type != CredentialModel.CredentialTypeChoice.ISSUED_CREDENTIAL:  # sanity check
            err_msg = 'Credential is not an issued credential'
            raise Http404(err_msg)

        credential_purpose = IssuedCredentialModel.IssuedCredentialPurpose(
            issued_credential.issued_credential_purpose
        ).label

        domain_credential_value = IssuedCredentialModel.IssuedCredentialType.DOMAIN_CREDENTIAL.value
        application_credential_value = IssuedCredentialModel.IssuedCredentialType.APPLICATION_CREDENTIAL.value

        if issued_credential.issued_credential_type == domain_credential_value:
            context['credential_type'] = credential_purpose

        elif issued_credential.issued_credential_type == application_credential_value:
            context['credential_type'] = credential_purpose + ' Credential'

        else:
            err_msg = 'Unknown IssuedCredentialType'
            raise Http404(err_msg)

        context['FileFormat'] = CredentialSerializer.FileFormat.__members__
        context['is_browser_dl'] = self.is_browser_download
        context['show_browser_dl'] = not self.is_browser_download
        context['issued_credential'] = issued_credential
        return context

    # TODO(AlexHx8472): This needs to return a success url redirect and then download the file. # noqa: FIX002
    # TODO(AlexHx8472): The FileResponse must then be returned from a get or post method.       # noqa: FIX002
    def form_valid(self, form: CredentialDownloadForm) -> HttpResponse:
        """Processing the valid form data.

        This will use the contained form data to start the download process of the desired file.

        Args:
            form: The valid form including the cleaned data.

        Returns:
            If successful, this will start the file download. Otherwise, a Http404 will be raised and displayed.
        """
        issued_credential_model = self.get_object()
        password = form.cleaned_data['password'].encode()

        try:
            file_format = CredentialSerializer.FileFormat(self.request.POST.get('file_format'))
        except ValueError as exception:
            err_msg = _('Unknown file format.')
            raise Http404(err_msg) from exception

        credential_model = issued_credential_model.credential
        credential_serializer = credential_model.get_credential_serializer()
        credential_purpose = IssuedCredentialModel.IssuedCredentialPurpose(
            issued_credential_model.issued_credential_purpose
        ).label
        credential_type_name = credential_purpose.replace(' ', '-').lower().replace('-credential', '')

        if file_format == CredentialSerializer.FileFormat.PKCS12:
            response = FileResponse(
                io.BytesIO(credential_serializer.as_pkcs12(password=password)),
                content_type='application/pkcs12',
                as_attachment=True,
                filename=f'trustpoint-{credential_type_name}-credential.p12',
            )

        elif file_format == CredentialSerializer.FileFormat.PEM_ZIP:
            response = FileResponse(
                io.BytesIO(credential_serializer.as_pem_zip(password=password)),
                content_type=ArchiveFormat.ZIP.mime_type,
                as_attachment=True,
                filename=f'trustpoint-{credential_type_name}-credential{ArchiveFormat.ZIP.file_extension}',
            )

        elif file_format == CredentialSerializer.FileFormat.PEM_TAR_GZ:
            response = FileResponse(
                io.BytesIO(credential_serializer.as_pem_tar_gz(password=password)),
                content_type=ArchiveFormat.TAR_GZ.mime_type,
                as_attachment=True,
                filename=f'trustpoint-{credential_type_name}-credential{ArchiveFormat.TAR_GZ.file_extension}',
            )

        else:
            err_msg = _('Unknown file format.')
            raise Http404(err_msg)

        return cast('HttpResponse', response)


class DeviceManualCredentialDownloadView(DeviceBaseCredentialDownloadView):
    """View to download a password protected domain or application credential in the desired format."""


class DeviceBrowserOnboardingOTPView(DeviceContextMixin, DetailView[IssuedCredentialModel]):
    """View to display the OTP for remote credential download (aka. browser onboarding)."""

    http_method_names = ('get',)

    model = IssuedCredentialModel
    template_name = 'devices/credentials/onboarding/browser/otp_view.html'
    redirection_view = 'devices:devices'
    context_object_name = 'credential'

    def get_context_data(self, **kwargs: Any) -> dict[str, Any]:
        """Adds information about the credential and otp for the browser download process.

        Args:
            **kwargs: Keyword arguments passed to super().get_context_data.

        Returns:
            The context to render the page.
        """
        credential = self.get_object()
        device = credential.device
        context = super().get_context_data(**kwargs)

        try:
            cdm = RemoteDeviceCredentialDownloadModel.objects.get(issued_credential_model=credential, device=device)
            cdm.delete()
        except RemoteDeviceCredentialDownloadModel.DoesNotExist:
            pass

        cdm = RemoteDeviceCredentialDownloadModel(issued_credential_model=credential, device=device)
        cdm.save()

        context.update(
            {
                'device_name': device.unique_name,
                'device_id': device.id,
                'credential_id': credential.id,
                'otp': cdm.get_otp_display(),
                'download_url': self.request.build_absolute_uri(reverse('devices:browser_login')),
            }
        )
        return context


@method_decorator(login_not_required, name='dispatch')
class DeviceOnboardingBrowserLoginView(FormView[BrowserLoginForm]):
    """View to handle certificate download requests."""

    http_method_names = ('get', 'post')

    template_name = 'devices/credentials/onboarding/browser/login.html'
    form_class = BrowserLoginForm

    cleaned_data: dict[str, Any]

    def get_success_url(self) -> str:
        """Gets the success url to redirect to after successful processing of the POST data following a form submit.

        Returns:
            The success url to redirect to after successful processing of the POST data following a form submit.
        """
        credential_id = cast(int, self.cleaned_data.get('credential_id'))
        credential_download = cast(RemoteDeviceCredentialDownloadModel, self.cleaned_data.get('credential_download'))
        token: str = credential_download.download_token
        return (
            f'{reverse_lazy("devices:browser_domain_credential_download", kwargs={"pk": credential_id})}?token={token}'
        )

    def form_invalid(self, form: BrowserLoginForm) -> HttpResponse:
        """Adds an error message in the case of an invalid OTP.

        Args:
            form: The corresponding form object.

        Returns:
            The Django HttpResponse object.
        """
        messages.error(self.request, _('The provided password is not valid.'))
        return super().form_invalid(form)

    def form_valid(self, form: BrowserLoginForm) -> HttpResponse:
        """Performed if the form was validated successfully and adds the cleaned data to the instance.

        Args:
            form: The corresponding form object.

        Returns:
            The Django HttpResponse object.
        """
        self.cleaned_data = form.cleaned_data
        return super().form_valid(form)


class DownloadTokenRequiredAuthenticationMixin(_DispatchableType):
    """Mixin which checks the token included in the URL for browser download views."""

    http_method_names = ('get', 'post')
    credential_download: RemoteDeviceCredentialDownloadModel

    def dispatch(self, request: HttpRequest, *args: Any, **kwargs: Any) -> HttpResponseBase:
        """Checks the validity of the token included in the URL for browser download views and redirects if invalid.

        Args:
            request: The django request object.
            *args: Positional arguments passed to super().dispatch().
            **kwargs: Keyword arguments passed to super().dispatch().

<<<<<<< HEAD
        device = self.get_object()
        qs = super().get_queryset()  # inherited from SortableTableMixin, sorted query
=======
        Returns:
            A Django HttpResponseBase object.
        """
        token = request.GET.get('token')
        try:
            self.credential_download = RemoteDeviceCredentialDownloadModel.objects.get(
                issued_credential_model=kwargs.get('pk')
            )
        except RemoteDeviceCredentialDownloadModel.DoesNotExist:
            messages.warning(request, 'Invalid download token.')
            return redirect('devices:browser_login')
>>>>>>> 5df3e627

        if not token or not self.credential_download.check_token(token):
            messages.warning(request, 'Invalid download token.')
            return redirect('devices:browser_login')

        return super().dispatch(request, *args, **kwargs)


@method_decorator(login_not_required, name='dispatch')
class DeviceBrowserCredentialDownloadView(DownloadTokenRequiredAuthenticationMixin, DeviceBaseCredentialDownloadView):
    """View to download a password protected domain or app credential in the desired format from a remote client."""

    is_browser_download = True


class DeviceBrowserOnboardingCancelView(DeviceContextMixin, SingleObjectMixin[IssuedCredentialModel], RedirectView):
    """View to cancel the browser onboarding process and delete the associated RemoteDeviceCredentialDownloadModel."""

    http_method_names = ('get',)

    model = IssuedCredentialModel
    context_object_name = 'credential'
    object: IssuedCredentialModel
    permanent = False

    def get_redirect_url(self, *args: Any, **kwargs: Any) -> str:
        """Gets the redirection URL.

        Args:
            *args: Positional arguments are discarded.
            **kwargs: Keyword arguments are discarded.

        Returns:
            The redirect URL.
        """
<<<<<<< HEAD
        return super().get(request, *args, **kwargs)

    @staticmethod
    def _render_expiration_date(record: IssuedCredentialModel) -> datetime.datetime:
        return record.credential.certificate.not_valid_after
=======
        del args
        del kwargs
>>>>>>> 5df3e627

        return str(reverse_lazy('devices:credential-download', kwargs={'pk': self.object.id}))

    def get(self, request: HttpRequest, *args: Any, **kwargs: Any) -> HttpResponseBase:
        """Cancels the browser onboarding process and deletes the associated RemoteDeviceCredentialDownloadModel.

        Args:
            request: The Django request object.
            *args: Positional arguments passed to super().get().
            **kwargs: Keyword arguments passed to super().get().

        Returns:
            The HttpResponseBase object with the desired redirection URL.
        """
        self.object = self.get_object()
        try:
            cdm = RemoteDeviceCredentialDownloadModel.objects.get(
                issued_credential_model=self.object, device=self.object.device
            )
            cdm.delete()
            messages.info(request, 'The browser onboarding process was canceled.')
        except RemoteDeviceCredentialDownloadModel.DoesNotExist:
            pass

        return super().get(request, *args, **kwargs)


#  ---------------------------------------- Revocation Views ----------------------------------------


class DeviceRevocationView(DeviceContextMixin, FormMixin[CredentialRevocationForm], ListView[DeviceModel]):
    """Revokes all active credentials for a given device."""

    http_method_names = ('get', 'post')

    model = DeviceModel
    template_name = 'devices/revoke.html'
    context_object_name = 'credentials'
    form_class = CredentialRevocationForm
    success_url = reverse_lazy('devices:devices')
    device: DeviceModel

    def form_valid(self, form: CredentialRevocationForm) -> HttpResponse:
        """Performed if the form was validated successfully and revokes the credentials.

        Args:
            form: The corresponding form object.

        Returns:
            The Django HttpResponse object.
        """
        n_revoked = 0
        credentials = self.get_queryset()
        for credential in credentials:
            revoked_successfully, _msg = DeviceCredentialRevocation.revoke_certificate(
                credential.id, form.cleaned_data['revocation_reason']
            )
            if revoked_successfully:
                n_revoked += 1

        if n_revoked > 0:
            msg = ngettext(
                'Successfully revoked one active credential.',
                'Successfully revoked %(count)d active credentials.',
                n_revoked,
            ) % {'count': n_revoked}

            messages.success(self.request, msg)
        else:
            messages.error(self.request, _('No credentials were revoked.'))

        return super().form_valid(form)


class DeviceCredentialRevocationView(
    DeviceContextMixin,
    DetailView[IssuedCredentialModel],
    FormView[CredentialRevocationForm],
):
    """Revokes a specific issued credential."""

    http_method_names = ('get', 'post')

    model = IssuedCredentialModel
    template_name = 'devices/revoke.html'
    context_object_name = 'credential'
    pk_url_kwarg = 'credential_pk'
    form_class = CredentialRevocationForm

    def get_context_data(self, **kwargs: Any) -> dict[str, Any]:
        """Adds the credential information to be revoked to the context.

        Args:
            **kwargs: Keyword arguments passed to super().get_context_data.

        Returns:
            The context to render the page.
        """
        context = super().get_context_data(**kwargs)
        context['credentials'] = [context['credential']]
        return context

    def get_success_url(self) -> str:
        """Gets the success url to redirect to after successful processing of the POST data following a form submit.

        Returns:
            The success url to redirect to after successful processing of the POST data following a form submit.
        """
        return str(reverse_lazy('devices:certificate_lifecycle_management', {'pk': self.get_object().device.id}))

    def form_valid(self, form: CredentialRevocationForm) -> HttpResponse:
        """Performed if the form was validated successfully and revokes the credential.

        Args:
            form: The corresponding form object.

        Returns:
            The Django HttpResponse object.
        """
        revoked_successfully, revocation_msg = DeviceCredentialRevocation.revoke_certificate(
            self.get_object().id, form.cleaned_data['revocation_reason']
        )

        if revoked_successfully:
            messages.success(self.request, revocation_msg)
        else:
            messages.error(self.request, revocation_msg)

<<<<<<< HEAD
        return super().form_valid(form)


class DeviceBrowserOnboardingOTPView(DeviceContextMixin, TpLoginRequiredMixin, Detail404RedirectView, RedirectView):
    """View to display the OTP for remote credential download (aka. browser onboarding)."""

    model = IssuedCredentialModel
    template_name = 'devices/credentials/onboarding/browser/otp_view.html'
    redirection_view = 'devices:devices'
    context_object_name = 'credential'

    def get(self, request: HttpRequest, *args: dict, **kwargs: dict) -> HttpResponse:  # noqa: ARG002
        """Renders a template view for displaying the OTP."""
        credential = self.get_object()
        device = credential.device
        try:  # remove a potential previous download model for this credential
            cdm = RemoteDeviceCredentialDownloadModel.objects.get(issued_credential_model=credential, device=device)
            cdm.delete()
        except RemoteDeviceCredentialDownloadModel.DoesNotExist:
            pass
        cdm = RemoteDeviceCredentialDownloadModel(issued_credential_model=credential, device=device)
        cdm.save()

        context = {
            'device_name': device.unique_name,
            'device_id': device.id,
            'credential_id': credential.id,
            'otp': cdm.get_otp_display(),
            'download_url': request.build_absolute_uri(reverse('devices:browser_login')),
        }

        return render(request, self.template_name, context)


class DeviceBrowserOnboardingCancelView(DeviceContextMixin, TpLoginRequiredMixin, Detail404RedirectView, RedirectView):
    """View to cancel the browser onboarding process and delete the associated RemoteDeviceCredentialDownloadModel."""

    model = IssuedCredentialModel
    redirection_view = 'devices:credential-download'
    context_object_name = 'credential'

    def get_redirect_url(self, *args: tuple, **kwargs: dict) -> str:  # noqa: ARG002
        """Returns the URL to redirect to after the browser onboarding process was canceled."""
        pk = self.kwargs.get('pk')
        return reverse(self.redirection_view, kwargs={'pk': pk})

    def get(self, request: HttpRequest, *args: tuple, **kwargs: dict) -> HttpResponse:  # noqa: ARG002
        """Cancels the browser onboarding process and deletes the associated RemoteDeviceCredentialDownloadModel."""
        credential = self.get_object()
        device = credential.device
        try:
            cdm = RemoteDeviceCredentialDownloadModel.objects.get(issued_credential_model=credential, device=device)
            cdm.delete()
            messages.info(request, 'The browser onboarding process was canceled.')
        except RemoteDeviceCredentialDownloadModel.DoesNotExist:
            messages.error(request, 'The browser onboarding process was not found.')

        return redirect(self.get_redirect_url())


class DeviceOnboardingBrowserLoginView(FormView):
    """View to handle certificate download requests."""

    template_name = 'devices/credentials/onboarding/browser/login.html'
    form_class = BrowserLoginForm

    def fail_redirect(self) -> HttpResponse:
        """On login failure, redirect back to the login page with an error message."""
        messages.error(self.request, _('The provided password is not valid.'))
        return redirect(self.request.path)

    def post(self, request: HttpRequest, *args: tuple, **kwargs: dict) -> HttpResponse:  # noqa: ARG002
        """Handles POST request for browser login form submission."""
        form = BrowserLoginForm(request.POST)
        if not form.is_valid():
            return self.fail_redirect()

        cred_id = form.cleaned_data['cred_id']
        otp = form.cleaned_data['otp']
        try:
            credential_download = RemoteDeviceCredentialDownloadModel.objects.get(issued_credential_model=cred_id)
        except RemoteDeviceCredentialDownloadModel.DoesNotExist:
            return self.fail_redirect()

        if not credential_download.check_otp(otp):
            return self.fail_redirect()

        token = credential_download.download_token
        url = f"{reverse('devices:browser_domain_credential_download', kwargs={'pk': cred_id})}?token={token}"
        return redirect(url)


class HelpDispatchDomainView(DeviceContextMixin, TpLoginRequiredMixin, SingleObjectMixin, RedirectView):
    model: type[DeviceModel] = DeviceModel
    permanent = False

    def get_redirect_url(self, *args: tuple, **kwargs: dict) -> str:

        device: DeviceModel = self.get_object()
        if not device.domain_credential_onboarding:
            if device.pki_protocol == device.PkiProtocol.CMP_SHARED_SECRET.value:
                return f'{reverse("devices:help_no-onboarding_cmp-shared-secret", kwargs={"pk": device.id})}'

        if device.onboarding_protocol == device.OnboardingProtocol.CMP_SHARED_SECRET.value:
            return f'{reverse("devices:help-onboarding_cmp-shared-secret-domain", kwargs={"pk": device.id})}'

        if device.onboarding_protocol == device.OnboardingProtocol.CMP_IDEVID.value:
            return f'{reverse("devices:help-onboarding_cmp-idevid-domain", kwargs={"pk": device.id})}'

        return f"{reverse('devices:devices')}"


class HelpDispatchApplicationView(DeviceContextMixin, TpLoginRequiredMixin, SingleObjectMixin, RedirectView):
    model: type[DeviceModel] = DeviceModel
    permanent = False

    def get_redirect_url(self, *args: tuple, **kwargs: dict) -> str:

        device: DeviceModel = self.get_object()
        if not device.domain_credential_onboarding:
            if device.pki_protocol == device.PkiProtocol.CMP_SHARED_SECRET.value:
                return f'{reverse("devices:help_no-onboarding_cmp-shared-secret", kwargs={"pk": device.id})}'

        if device.onboarding_protocol == device.OnboardingProtocol.CMP_SHARED_SECRET.value:
            return f'{reverse("devices:help-onboarding_cmp-shared-secret-application", kwargs={"pk": device.id})}'

        if device.onboarding_protocol == device.OnboardingProtocol.CMP_IDEVID.value:
            return f'{reverse("devices:help-onboarding_cmp-idevid-application", kwargs={"pk": device.id})}'

        return f"{reverse('devices:devices')}"


class DownloadPageDispatcherView(DeviceContextMixin, TpLoginRequiredMixin, SingleObjectMixin, RedirectView):
    model: type[IssuedCredentialModel] = IssuedCredentialModel
    permanent = False

    def get_redirect_url(self, *args: tuple, **kwargs: dict) -> str:
        issued_credential: IssuedCredentialModel = self.get_object()
        if issued_credential.credential.private_key:
            return f'{reverse("devices:credential-download", kwargs={"pk": issued_credential.id})}'
        return f'{reverse("devices:certificate-download", kwargs={"pk": issued_credential.id})}'


class CertificateDownloadView(DeviceContextMixin, TpLoginRequiredMixin, DetailView):
    http_method_names = ('get',)

    model: type[IssuedCredentialModel] = IssuedCredentialModel
    template_name = 'devices/credentials/certificate_download.html'
    context_object_name = 'issued_credential'


class OnboardingIdevidRegistrationHelpView(DeviceContextMixin, TpLoginRequiredMixin,
                                           Detail404RedirectView[DevIdRegistration]):
    model = DevIdRegistration
    template_name = 'devices/help/onboarding/cmp_idevid_registration.html'
    context_object_name = 'devid_registration'

    def get_context_data(self, **kwargs) -> dict[str, Any]:
        context = super().get_context_data()
        devid_registration: DevIdRegistration = self.object

        if devid_registration.domain.public_key_info.public_key_algorithm_oid == oid.PublicKeyAlgorithmOid.RSA:
            domain_credential_key_gen_command = f'openssl genrsa -out domain_credential_key.pem {devid_registration.domain.public_key_info.key_size}'
            key_gen_command = f'openssl genrsa -out key.pem {devid_registration.domain.public_key_info.key_size}'
        elif devid_registration.domain.public_key_info.public_key_algorithm_oid == oid.PublicKeyAlgorithmOid.ECC:
            domain_credential_key_gen_command = (
                f'openssl ecparam -name {devid_registration.domain.public_key_info.named_curve.ossl_curve_name} '
                f'-genkey -noout -out domain_credential_key.pem')
            key_gen_command = (
                f'openssl ecparam -name {devid_registration.domain.public_key_info.named_curve.ossl_curve_name} '
                f'-genkey -noout -out key.pem')
        else:
            raise ValueError('Unsupported public key algorithm')
        context['host'] = self.request.META.get('REMOTE_ADDR') + ':' + self.request.META.get('SERVER_PORT')
        context['domain_credential_key_gen_command'] = domain_credential_key_gen_command
        context['key_gen_command'] = key_gen_command
        context['issuing_ca_pem'] = devid_registration.domain.issuing_ca.credential.get_certificate().public_bytes(
            encoding=serialization.Encoding.PEM).decode()
        number_of_issued_device_certificates = 0
        context['tls_client_cn'] = f'Trustpoint-TLS-Client-Credential-{number_of_issued_device_certificates}'
        context['tls_server_cn'] = f'Trustpoint-TLS-Server-Credential-{number_of_issued_device_certificates}'
        context['public_key_info'] = devid_registration.domain.public_key_info
        context['domain'] = devid_registration.domain
        return context
=======
        return super().form_valid(form)
>>>>>>> 5df3e627
<|MERGE_RESOLUTION|>--- conflicted
+++ resolved
@@ -79,22 +79,6 @@
 # --------------------------------------------------- Device Mixins ----------------------------------------------------
 
 
-<<<<<<< HEAD
-    def dispatch(self, request: HttpRequest, *args: tuple, **kwargs: dict) -> HttpResponse:
-        """Checks the validity of the token included in the URL for browser download views."""
-        token = request.GET.get('token')
-        try:
-            self.credential_download = RemoteDeviceCredentialDownloadModel.objects.get(
-                issued_credential_model=kwargs.get('pk')
-            )
-        except RemoteDeviceCredentialDownloadModel.DoesNotExist:
-            messages.warning(request, 'Invalid download token.')
-            return redirect('devices:browser_login')
-        if not token or not self.credential_download.check_token(token):
-            messages.warning(request, 'Invalid download token.')
-            return redirect('devices:browser_login')
-        return super().dispatch(request, *args, **kwargs)
-=======
 class DeviceContextMixin:
     """Mixin which adds data to the context for the devices application."""
 
@@ -102,7 +86,6 @@
 
 
 # ----------------------------------------------------- Main Pages -----------------------------------------------------
->>>>>>> 5df3e627
 
 
 class DeviceTableView(DeviceContextMixin, SortableTableMixin, ListView[DeviceModel]):
@@ -169,12 +152,8 @@
         # noinspection PyDeprecation
         return format_html('<a class="btn btn-danger tp-table-btn w-100 disabled">{}</a>', _('Revoke'))
 
-<<<<<<< HEAD
-class CreateDeviceView(DeviceContextMixin, TpLoginRequiredMixin, CreateView):
-=======
 
 class CreateDeviceView(DeviceContextMixin, CreateView[DeviceModel, BaseModelForm[DeviceModel]]):
->>>>>>> 5df3e627
     """Device Create View."""
 
     http_method_names = ('get', 'post')
@@ -184,18 +163,7 @@
     template_name = 'devices/add.html'
 
     def get_success_url(self) -> str:
-<<<<<<< HEAD
-        return reverse('devices:help_dispatch', kwargs={'pk': self.object.id})
-
-    @staticmethod
-    def clean_device_name(device_name: str) -> str:
-        """Validates the device name, i.e. checks if it is unique.
-
-        Args:
-            device_name: The desired name of the new device.
-=======
         """Gets the success url to redirect to after successful processing of the POST data following a form submit.
->>>>>>> 5df3e627
 
         Returns:
             The success url to redirect to after successful processing of the POST data following a form submit.
@@ -219,16 +187,9 @@
 
 # ------------------------------------------ Certificate Lifecycle Management ------------------------------------------
 
-<<<<<<< HEAD
-class NoOnboardingCmpSharedSecretHelpView(DeviceContextMixin, TpLoginRequiredMixin, Detail404RedirectView[DeviceModel]):
-    model = DeviceModel
-    template_name = 'devices/help/no_onboarding/cmp_shared_secret.html'
-    context_object_name = 'device'
-=======
 
 class DeviceCertificateLifecycleManagementSummaryView(DeviceContextMixin, SortableTableMixin, ListInDetailView):
     """This is the CLM summary view in the devices section."""
->>>>>>> 5df3e627
 
     http_method_names = ('get',)
 
@@ -242,13 +203,6 @@
     def get_context_data(self, **kwargs: Any) -> dict[str, Any]:
         """Adds the paginator and credential details to the context.
 
-<<<<<<< HEAD
-class OnboardingCmpSharedSecretDomainHelpView(DeviceContextMixin, TpLoginRequiredMixin,
-                                              Detail404RedirectView[DeviceModel]):
-    model = DeviceModel
-    template_name = 'devices/help/onboarding/cmp_shared_secret_domain_credentials.html'
-    context_object_name = 'device'
-=======
         Args:
             **kwargs: Keyword arguments passed to super().get_context_data.
 
@@ -256,39 +210,10 @@
             The context to use for rendering the clm summary page.
         """
         context = super().get_context_data(**kwargs)
->>>>>>> 5df3e627
 
         device = self.get_object()
         qs = super().get_queryset()  # inherited from SortableTableMixin, sorted query
 
-<<<<<<< HEAD
-        if device.public_key_info.public_key_algorithm_oid == oid.PublicKeyAlgorithmOid.RSA:
-            domain_credential_key_gen_command = f'openssl genrsa -out domain_credential_key.pem {device.public_key_info.key_size}'
-            key_gen_command = f'openssl genrsa -out key.pem {device.public_key_info.key_size}'
-        elif device.public_key_info.public_key_algorithm_oid == oid.PublicKeyAlgorithmOid.ECC:
-            domain_credential_key_gen_command = (
-                f'openssl ecparam -name {device.public_key_info.named_curve.ossl_curve_name} '
-                f'-genkey -noout -out domain_credential_key.pem')
-            key_gen_command = (
-                f'openssl ecparam -name {device.public_key_info.named_curve.ossl_curve_name} '
-                f'-genkey -noout -out key.pem')
-        else:
-            raise ValueError('Unsupported public key algorithm')
-        context['host'] = self.request.META.get('REMOTE_ADDR') + ':' + self.request.META.get('SERVER_PORT')
-        context['domain_credential_key_gen_command'] = domain_credential_key_gen_command
-        context['key_gen_command'] = key_gen_command
-        context['issuing_ca_pem'] = device.domain.issuing_ca.credential.get_certificate().public_bytes(
-            encoding=serialization.Encoding.PEM).decode()
-        number_of_issued_device_certificates = len(IssuedCredentialModel.objects.filter(device=device))
-
-        return context
-
-
-class OnboardingCmpIdevidDomainHelpView(DeviceContextMixin, TpLoginRequiredMixin, Detail404RedirectView[DeviceModel]):
-    model = DeviceModel
-    template_name = 'devices/help/onboarding/cmp_idevid_domain_credentials.html'
-    context_object_name = 'device'
-=======
         domain_credentials = qs.filter(
             Q(device=device)
             & Q(issued_credential_type=IssuedCredentialModel.IssuedCredentialType.DOMAIN_CREDENTIAL.value)
@@ -306,7 +231,6 @@
         page_number_domain = self.request.GET.get('page', 1)
         context['domain_credentials'] = paginator_domain.get_page(page_number_domain)
         context['is_paginated'] = paginator_domain.num_pages > 1
->>>>>>> 5df3e627
 
         paginator_application = Paginator(application_credentials, UIConfig.paginate_by)
         page_number_application = self.request.GET.get('page-a', 1)
@@ -323,92 +247,6 @@
             cred.expiration_date = cast(datetime.datetime, cred.credential.certificate.not_valid_after)
             cred.revoke = self._get_revoke_button_html(cred)
 
-<<<<<<< HEAD
-        if device.public_key_info.public_key_algorithm_oid == oid.PublicKeyAlgorithmOid.RSA:
-            domain_credential_key_gen_command = f'openssl genrsa -out domain_credential_key.pem {device.public_key_info.key_size}'
-            key_gen_command = f'openssl genrsa -out key.pem {device.public_key_info.key_size}'
-        elif device.public_key_info.public_key_algorithm_oid == oid.PublicKeyAlgorithmOid.ECC:
-            domain_credential_key_gen_command = (
-                f'openssl ecparam -name {device.public_key_info.named_curve.ossl_curve_name} '
-                f'-genkey -noout -out domain_credential_key.pem')
-            key_gen_command = (
-                f'openssl ecparam -name {device.public_key_info.named_curve.ossl_curve_name} '
-                f'-genkey -noout -out key.pem')
-        else:
-            raise ValueError('Unsupported public key algorithm')
-        context['host'] = self.request.META.get('REMOTE_ADDR') + ':' + self.request.META.get('SERVER_PORT')
-        context['domain_credential_key_gen_command'] = domain_credential_key_gen_command
-        context['key_gen_command'] = key_gen_command
-        context['issuing_ca_pem'] = device.domain.issuing_ca.credential.get_certificate().public_bytes(
-            encoding=serialization.Encoding.PEM).decode()
-        number_of_issued_device_certificates = len(IssuedCredentialModel.objects.filter(device=device))
-
-        return context
-
-
-class OnboardingCmpSharedSecretApplicationHelpView(DeviceContextMixin, TpLoginRequiredMixin,
-                                                   Detail404RedirectView[DeviceModel]):
-    model = DeviceModel
-    template_name = 'devices/help/onboarding/cmp_shared_secret_application_credentials.html'
-    context_object_name = 'device'
-
-    def get_context_data(self, **kwargs) -> dict[str, Any]:
-        context = super().get_context_data()
-        device: DeviceModel = self.object
-
-        if device.public_key_info.public_key_algorithm_oid == oid.PublicKeyAlgorithmOid.RSA:
-            domain_credential_key_gen_command = f'openssl genrsa -out domain_credential_key.pem {device.public_key_info.key_size}'
-            key_gen_command = f'openssl genrsa -out key.pem {device.public_key_info.key_size}'
-        elif device.public_key_info.public_key_algorithm_oid == oid.PublicKeyAlgorithmOid.ECC:
-            domain_credential_key_gen_command = (
-                f'openssl ecparam -name {device.public_key_info.named_curve.ossl_curve_name} '
-                f'-genkey -noout -out domain_credential_key.pem')
-            key_gen_command = (
-                f'openssl ecparam -name {device.public_key_info.named_curve.ossl_curve_name} '
-                f'-genkey -noout -out key.pem')
-        else:
-            raise ValueError('Unsupported public key algorithm')
-        context['host'] = self.request.META.get('REMOTE_ADDR') + ':' + self.request.META.get('SERVER_PORT')
-
-        context['key_gen_command'] = key_gen_command
-
-        number_of_issued_device_certificates = len(IssuedCredentialModel.objects.filter(device=device))
-        context['tls_client_cn'] = f'Trustpoint-TLS-Client-Credential-{number_of_issued_device_certificates}'
-        context['tls_server_cn'] = f'Trustpoint-TLS-Server-Credential-{number_of_issued_device_certificates}'
-        return context
-
-
-class OnboardingCmpIdevidApplicationHelpView(DeviceContextMixin, TpLoginRequiredMixin,
-                                             Detail404RedirectView[DeviceModel]):
-    model = DeviceModel
-    template_name = 'devices/help/onboarding/cmp_idevid_application_credentials.html'
-    context_object_name = 'device'
-
-    def get_context_data(self, **kwargs) -> dict[str, Any]:
-        context = super().get_context_data()
-        device: DeviceModel = self.object
-
-        if device.public_key_info.public_key_algorithm_oid == oid.PublicKeyAlgorithmOid.RSA:
-            domain_credential_key_gen_command = f'openssl genrsa -out domain_credential_key.pem {device.public_key_info.key_size}'
-            key_gen_command = f'openssl genrsa -out key.pem {device.public_key_info.key_size}'
-        elif device.public_key_info.public_key_algorithm_oid == oid.PublicKeyAlgorithmOid.ECC:
-            domain_credential_key_gen_command = (
-                f'openssl ecparam -name {device.public_key_info.named_curve.ossl_curve_name} '
-                f'-genkey -noout -out domain_credential_key.pem')
-            key_gen_command = (
-                f'openssl ecparam -name {device.public_key_info.named_curve.ossl_curve_name} '
-                f'-genkey -noout -out key.pem')
-        else:
-            raise ValueError('Unsupported public key algorithm')
-        context['host'] = self.request.META.get('REMOTE_ADDR') + ':' + self.request.META.get('SERVER_PORT')
-
-        context['key_gen_command'] = key_gen_command
-       
-        number_of_issued_device_certificates = len(IssuedCredentialModel.objects.filter(device=device))
-        context['tls_client_cn'] = f'Trustpoint-TLS-Client-Credential-{number_of_issued_device_certificates}'
-        context['tls_server_cn'] = f'Trustpoint-TLS-Server-Credential-{number_of_issued_device_certificates}'
-=======
->>>>>>> 5df3e627
         return context
 
     @staticmethod
@@ -452,16 +290,6 @@
 #  ------------------------------ Certificate Lifecycle Management - Credential Issuance -------------------------------
 
 
-<<<<<<< HEAD
-class DeviceBaseCredentialDownloadView(DeviceContextMixin,
-                                       Detail404RedirectView[IssuedCredentialModel],
-                                       FormView[CredentialDownloadForm]
-                                       ):
-    """View to download a password protected application credential in the desired format.
-
-    Inherited by the domain and application credential download views.
-    """
-=======
 class DeviceIssueCredentialView(
     DeviceContextMixin,
     SingleObjectMixin[DeviceModel],
@@ -469,7 +297,6 @@
     Generic[CredentialFormClass, TlsCredentialIssuerClass],
 ):
     """Base view to issue device credentials."""
->>>>>>> 5df3e627
 
     http_method_names = ('get', 'post')
 
@@ -502,14 +329,8 @@
         form_kwargs.update({'device': self.object})
         return form_kwargs
 
-<<<<<<< HEAD
-        if credential.credential_type != CredentialModel.CredentialTypeChoice.ISSUED_CREDENTIAL:  # sanity check
-            err_msg = 'Credential is not an issued credential'
-            raise Http404(err_msg)
-=======
     def get_success_url(self) -> str:
         """Gets the success url to redirect to after successful processing of the POST data following a form submit.
->>>>>>> 5df3e627
 
         Returns:
             The success url to redirect to after successful processing of the POST data following a form submit.
@@ -699,8 +520,7 @@
 
 #  ----------------------------------- Certificate Lifecycle Management - Help Pages -----------------------------------
 
-
-class HelpDispatchView(DeviceContextMixin, SingleObjectMixin[DeviceModel], RedirectView):
+class HelpDispatchDomainCredentialView(DeviceContextMixin, SingleObjectMixin[DeviceModel], RedirectView):
     """Redirects to the required help pages depending on the onboarding protocol.
 
     If no help page could be determined, it will redirect to the devices page.
@@ -712,7 +532,7 @@
     permanent = False
 
     def get_redirect_url(self, *args: Any, **kwargs: Any) -> str:
-        """Gets the redirection URL for the required help page.
+        """Gets the redirection URL (Domain Credentials) for the required help page.
 
         Args:
             *args: Positional arguments are discarded.
@@ -725,19 +545,54 @@
         del kwargs
 
         device: DeviceModel = self.get_object()
+
+        if device.onboarding_protocol == device.OnboardingProtocol.CMP_SHARED_SECRET.value:
+            return f'{reverse("devices:help-onboarding_cmp-shared-secret", kwargs={"pk": device.id})}'
+
+        if device.onboarding_protocol == device.OnboardingProtocol.CMP_IDEVID.value:
+            return f'{reverse("devices:help-onboarding_cmp-idevid", kwargs={"pk": device.id})}'
+
+        return f'{reverse("devices:devices")}'
+
+class HelpDispatchApplicationCredentialView(DeviceContextMixin, SingleObjectMixin[DeviceModel], RedirectView):
+    """Redirects to the required help pages depending on PKI protocol.
+
+    If no help page could be determined, it will redirect to the devices page.
+    """
+
+    http_method_names = ('get',)
+
+    model: type[DeviceModel] = DeviceModel
+    permanent = False
+
+    def get_redirect_url(self, *args: Any, **kwargs: Any) -> str:
+        """Gets the redirection URL (Application Credentials) for the required help page.
+
+        Args:
+            *args: Positional arguments are discarded.
+            **kwargs: Keyword arguments are discarded.
+
+        Returns:
+            The redirection URL.
+        """
+        del args
+        del kwargs
+
+        device: DeviceModel = self.get_object()
+
         if (
-            not device.domain_credential_onboarding
-            and device.pki_protocol == device.PkiProtocol.CMP_SHARED_SECRET.value
+                not device.domain_credential_onboarding
+                and device.pki_protocol == device.PkiProtocol.CMP_SHARED_SECRET.value
         ):
             return f'{reverse("devices:help_no-onboarding_cmp-shared-secret", kwargs={"pk": device.id})}'
 
-        if device.onboarding_protocol == device.OnboardingProtocol.CMP_SHARED_SECRET.value:
-            return f'{reverse("devices:help-onboarding_cmp-shared-secret", kwargs={"pk": device.id})}'
-
-        if device.onboarding_protocol == device.OnboardingProtocol.CMP_IDEVID.value:
-            return f'{reverse("devices:help-onboarding_cmp-idevid", kwargs={"pk": device.id})}'
-
-        return f'{reverse("devices:devices")}'
+        if device.onboarding_protocol in {
+            device.OnboardingProtocol.CMP_SHARED_SECRET.value,
+            device.OnboardingProtocol.CMP_IDEVID.value
+        }:
+            return f'{reverse("devices:help-onboarding_cmp-application-credentials", kwargs={"pk": device.id})}'
+
+        return f"{reverse('devices:devices')}"
 
 
 class HelpDomainCredentialCmpContextView(DeviceContextMixin, DetailView[DeviceModel]):
@@ -759,9 +614,8 @@
         """
         context = super().get_context_data(**kwargs)
         device: DeviceModel = self.object
-        context['host'] = (
-            self.request.META.get('REMOTE_ADDR', '127.0.0.1') + ':' + self.request.META.get('SERVER_PORT', '443')
-        )
+        context['host'] = (f'{self.request.META.get('REMOTE_ADDR', '127.0.0.1')}:'
+                           f'{self.request.META.get('SERVER_PORT', '443')}')
         context.update(self._get_domain_credential_cmp_context(device=device))
         return context
 
@@ -839,10 +693,9 @@
         else:
             err_msg = _('Unsupported public key algorithm')
             raise ValueError(err_msg)
-        context['host'] = (
-            self.request.META.get('REMOTE_ADDR', '127.0.0.1') + ':' + self.request.META.get('SERVER_PORT'),
-            '443',
-        )
+
+        context['host'] = (f'{self.request.META.get('REMOTE_ADDR', '127.0.0.1')}:'
+                           f'{self.request.META.get('SERVER_PORT', '443')}')
         context['key_gen_command'] = key_gen_command
         number_of_issued_device_certificates = len(IssuedCredentialModel.objects.filter(device=device))
         context['tls_client_cn'] = f'Trustpoint-TLS-Client-Credential-{number_of_issued_device_certificates}'
@@ -861,6 +714,10 @@
 
     template_name = 'devices/help/onboarding/cmp_idevid.html'
 
+class OnboardingCmpApplicationCredentialsHelpView(HelpDomainCredentialCmpContextView):
+    """Help view for enrolling application credentials via CMP."""
+
+    template_name = 'devices/help/onboarding/cmp_application_credentials.html'
 
 class OnboardingIdevidRegistrationHelpView(DeviceContextMixin, DetailView[DevIdRegistration]):
     """Help view for the IDevID Registration, which displays the required OpenSSL commands."""
@@ -900,9 +757,8 @@
         else:
             err_msg = 'Unsupported public key algorithm'
             raise ValueError(err_msg)
-        context['host'] = (
-            self.request.META.get('REMOTE_ADDR', '127.0.0.1') + ':' + self.request.META.get('SERVER_PORT', '443')
-        )
+        context['host'] = (f'{self.request.META.get('REMOTE_ADDR', '127.0.0.1')}:'
+                           f'{self.request.META.get('SERVER_PORT', '443')}')
         context['domain_credential_key_gen_command'] = domain_credential_key_gen_command
         context['key_gen_command'] = key_gen_command
         context['issuing_ca_pem'] = (
@@ -1185,10 +1041,6 @@
             *args: Positional arguments passed to super().dispatch().
             **kwargs: Keyword arguments passed to super().dispatch().
 
-<<<<<<< HEAD
-        device = self.get_object()
-        qs = super().get_queryset()  # inherited from SortableTableMixin, sorted query
-=======
         Returns:
             A Django HttpResponseBase object.
         """
@@ -1200,7 +1052,6 @@
         except RemoteDeviceCredentialDownloadModel.DoesNotExist:
             messages.warning(request, 'Invalid download token.')
             return redirect('devices:browser_login')
->>>>>>> 5df3e627
 
         if not token or not self.credential_download.check_token(token):
             messages.warning(request, 'Invalid download token.')
@@ -1236,16 +1087,8 @@
         Returns:
             The redirect URL.
         """
-<<<<<<< HEAD
-        return super().get(request, *args, **kwargs)
-
-    @staticmethod
-    def _render_expiration_date(record: IssuedCredentialModel) -> datetime.datetime:
-        return record.credential.certificate.not_valid_after
-=======
         del args
         del kwargs
->>>>>>> 5df3e627
 
         return str(reverse_lazy('devices:credential-download', kwargs={'pk': self.object.id}))
 
@@ -1374,191 +1217,4 @@
         else:
             messages.error(self.request, revocation_msg)
 
-<<<<<<< HEAD
-        return super().form_valid(form)
-
-
-class DeviceBrowserOnboardingOTPView(DeviceContextMixin, TpLoginRequiredMixin, Detail404RedirectView, RedirectView):
-    """View to display the OTP for remote credential download (aka. browser onboarding)."""
-
-    model = IssuedCredentialModel
-    template_name = 'devices/credentials/onboarding/browser/otp_view.html'
-    redirection_view = 'devices:devices'
-    context_object_name = 'credential'
-
-    def get(self, request: HttpRequest, *args: dict, **kwargs: dict) -> HttpResponse:  # noqa: ARG002
-        """Renders a template view for displaying the OTP."""
-        credential = self.get_object()
-        device = credential.device
-        try:  # remove a potential previous download model for this credential
-            cdm = RemoteDeviceCredentialDownloadModel.objects.get(issued_credential_model=credential, device=device)
-            cdm.delete()
-        except RemoteDeviceCredentialDownloadModel.DoesNotExist:
-            pass
-        cdm = RemoteDeviceCredentialDownloadModel(issued_credential_model=credential, device=device)
-        cdm.save()
-
-        context = {
-            'device_name': device.unique_name,
-            'device_id': device.id,
-            'credential_id': credential.id,
-            'otp': cdm.get_otp_display(),
-            'download_url': request.build_absolute_uri(reverse('devices:browser_login')),
-        }
-
-        return render(request, self.template_name, context)
-
-
-class DeviceBrowserOnboardingCancelView(DeviceContextMixin, TpLoginRequiredMixin, Detail404RedirectView, RedirectView):
-    """View to cancel the browser onboarding process and delete the associated RemoteDeviceCredentialDownloadModel."""
-
-    model = IssuedCredentialModel
-    redirection_view = 'devices:credential-download'
-    context_object_name = 'credential'
-
-    def get_redirect_url(self, *args: tuple, **kwargs: dict) -> str:  # noqa: ARG002
-        """Returns the URL to redirect to after the browser onboarding process was canceled."""
-        pk = self.kwargs.get('pk')
-        return reverse(self.redirection_view, kwargs={'pk': pk})
-
-    def get(self, request: HttpRequest, *args: tuple, **kwargs: dict) -> HttpResponse:  # noqa: ARG002
-        """Cancels the browser onboarding process and deletes the associated RemoteDeviceCredentialDownloadModel."""
-        credential = self.get_object()
-        device = credential.device
-        try:
-            cdm = RemoteDeviceCredentialDownloadModel.objects.get(issued_credential_model=credential, device=device)
-            cdm.delete()
-            messages.info(request, 'The browser onboarding process was canceled.')
-        except RemoteDeviceCredentialDownloadModel.DoesNotExist:
-            messages.error(request, 'The browser onboarding process was not found.')
-
-        return redirect(self.get_redirect_url())
-
-
-class DeviceOnboardingBrowserLoginView(FormView):
-    """View to handle certificate download requests."""
-
-    template_name = 'devices/credentials/onboarding/browser/login.html'
-    form_class = BrowserLoginForm
-
-    def fail_redirect(self) -> HttpResponse:
-        """On login failure, redirect back to the login page with an error message."""
-        messages.error(self.request, _('The provided password is not valid.'))
-        return redirect(self.request.path)
-
-    def post(self, request: HttpRequest, *args: tuple, **kwargs: dict) -> HttpResponse:  # noqa: ARG002
-        """Handles POST request for browser login form submission."""
-        form = BrowserLoginForm(request.POST)
-        if not form.is_valid():
-            return self.fail_redirect()
-
-        cred_id = form.cleaned_data['cred_id']
-        otp = form.cleaned_data['otp']
-        try:
-            credential_download = RemoteDeviceCredentialDownloadModel.objects.get(issued_credential_model=cred_id)
-        except RemoteDeviceCredentialDownloadModel.DoesNotExist:
-            return self.fail_redirect()
-
-        if not credential_download.check_otp(otp):
-            return self.fail_redirect()
-
-        token = credential_download.download_token
-        url = f"{reverse('devices:browser_domain_credential_download', kwargs={'pk': cred_id})}?token={token}"
-        return redirect(url)
-
-
-class HelpDispatchDomainView(DeviceContextMixin, TpLoginRequiredMixin, SingleObjectMixin, RedirectView):
-    model: type[DeviceModel] = DeviceModel
-    permanent = False
-
-    def get_redirect_url(self, *args: tuple, **kwargs: dict) -> str:
-
-        device: DeviceModel = self.get_object()
-        if not device.domain_credential_onboarding:
-            if device.pki_protocol == device.PkiProtocol.CMP_SHARED_SECRET.value:
-                return f'{reverse("devices:help_no-onboarding_cmp-shared-secret", kwargs={"pk": device.id})}'
-
-        if device.onboarding_protocol == device.OnboardingProtocol.CMP_SHARED_SECRET.value:
-            return f'{reverse("devices:help-onboarding_cmp-shared-secret-domain", kwargs={"pk": device.id})}'
-
-        if device.onboarding_protocol == device.OnboardingProtocol.CMP_IDEVID.value:
-            return f'{reverse("devices:help-onboarding_cmp-idevid-domain", kwargs={"pk": device.id})}'
-
-        return f"{reverse('devices:devices')}"
-
-
-class HelpDispatchApplicationView(DeviceContextMixin, TpLoginRequiredMixin, SingleObjectMixin, RedirectView):
-    model: type[DeviceModel] = DeviceModel
-    permanent = False
-
-    def get_redirect_url(self, *args: tuple, **kwargs: dict) -> str:
-
-        device: DeviceModel = self.get_object()
-        if not device.domain_credential_onboarding:
-            if device.pki_protocol == device.PkiProtocol.CMP_SHARED_SECRET.value:
-                return f'{reverse("devices:help_no-onboarding_cmp-shared-secret", kwargs={"pk": device.id})}'
-
-        if device.onboarding_protocol == device.OnboardingProtocol.CMP_SHARED_SECRET.value:
-            return f'{reverse("devices:help-onboarding_cmp-shared-secret-application", kwargs={"pk": device.id})}'
-
-        if device.onboarding_protocol == device.OnboardingProtocol.CMP_IDEVID.value:
-            return f'{reverse("devices:help-onboarding_cmp-idevid-application", kwargs={"pk": device.id})}'
-
-        return f"{reverse('devices:devices')}"
-
-
-class DownloadPageDispatcherView(DeviceContextMixin, TpLoginRequiredMixin, SingleObjectMixin, RedirectView):
-    model: type[IssuedCredentialModel] = IssuedCredentialModel
-    permanent = False
-
-    def get_redirect_url(self, *args: tuple, **kwargs: dict) -> str:
-        issued_credential: IssuedCredentialModel = self.get_object()
-        if issued_credential.credential.private_key:
-            return f'{reverse("devices:credential-download", kwargs={"pk": issued_credential.id})}'
-        return f'{reverse("devices:certificate-download", kwargs={"pk": issued_credential.id})}'
-
-
-class CertificateDownloadView(DeviceContextMixin, TpLoginRequiredMixin, DetailView):
-    http_method_names = ('get',)
-
-    model: type[IssuedCredentialModel] = IssuedCredentialModel
-    template_name = 'devices/credentials/certificate_download.html'
-    context_object_name = 'issued_credential'
-
-
-class OnboardingIdevidRegistrationHelpView(DeviceContextMixin, TpLoginRequiredMixin,
-                                           Detail404RedirectView[DevIdRegistration]):
-    model = DevIdRegistration
-    template_name = 'devices/help/onboarding/cmp_idevid_registration.html'
-    context_object_name = 'devid_registration'
-
-    def get_context_data(self, **kwargs) -> dict[str, Any]:
-        context = super().get_context_data()
-        devid_registration: DevIdRegistration = self.object
-
-        if devid_registration.domain.public_key_info.public_key_algorithm_oid == oid.PublicKeyAlgorithmOid.RSA:
-            domain_credential_key_gen_command = f'openssl genrsa -out domain_credential_key.pem {devid_registration.domain.public_key_info.key_size}'
-            key_gen_command = f'openssl genrsa -out key.pem {devid_registration.domain.public_key_info.key_size}'
-        elif devid_registration.domain.public_key_info.public_key_algorithm_oid == oid.PublicKeyAlgorithmOid.ECC:
-            domain_credential_key_gen_command = (
-                f'openssl ecparam -name {devid_registration.domain.public_key_info.named_curve.ossl_curve_name} '
-                f'-genkey -noout -out domain_credential_key.pem')
-            key_gen_command = (
-                f'openssl ecparam -name {devid_registration.domain.public_key_info.named_curve.ossl_curve_name} '
-                f'-genkey -noout -out key.pem')
-        else:
-            raise ValueError('Unsupported public key algorithm')
-        context['host'] = self.request.META.get('REMOTE_ADDR') + ':' + self.request.META.get('SERVER_PORT')
-        context['domain_credential_key_gen_command'] = domain_credential_key_gen_command
-        context['key_gen_command'] = key_gen_command
-        context['issuing_ca_pem'] = devid_registration.domain.issuing_ca.credential.get_certificate().public_bytes(
-            encoding=serialization.Encoding.PEM).decode()
-        number_of_issued_device_certificates = 0
-        context['tls_client_cn'] = f'Trustpoint-TLS-Client-Credential-{number_of_issued_device_certificates}'
-        context['tls_server_cn'] = f'Trustpoint-TLS-Server-Credential-{number_of_issued_device_certificates}'
-        context['public_key_info'] = devid_registration.domain.public_key_info
-        context['domain'] = devid_registration.domain
-        return context
-=======
-        return super().form_valid(form)
->>>>>>> 5df3e627
+        return super().form_valid(form)