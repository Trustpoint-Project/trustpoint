--- conflicted
+++ resolved
@@ -1,11 +1,10 @@
 """This module contains all views concerning the devices application."""
-
 from __future__ import annotations
 
 import abc
 import datetime
 import io
-from typing import TYPE_CHECKING, cast
+from typing import TYPE_CHECKING, Any, cast
 
 from django.contrib import messages
 from django.contrib.auth.decorators import login_not_required
@@ -23,20 +22,11 @@
 from django.views.generic.list import ListView
 from pki.models.certificate import CertificateModel
 from pki.models.credential import CredentialModel
-<<<<<<< HEAD
-from pki.models.devid_registration import DevIdRegistration
-from pki.models.truststore import ActiveTrustpointTlsServerCredentialModel
-from trustpoint_core import oid  # type: ignore[import-untyped]
-from trustpoint_core.file_builder.enum import ArchiveFormat  # type: ignore[import-untyped]
-from trustpoint_core.serializer import CredentialSerializer  # type: ignore[import-untyped]
-from django import forms
-from django_filters.views import FilterView
-=======
 from trustpoint_core.archiver import Archiver
 from trustpoint_core.serializer import CredentialFileFormat
 from util.mult_obj_views import get_primary_keys_from_str_as_list_of_ints
->>>>>>> a509b331
-
+
+from devices.filters import DeviceFilter
 from devices.forms import (
     BrowserLoginForm,
     ClmDeviceModelNoOnboardingForm,
@@ -70,9 +60,6 @@
     RemoteDeviceCredentialDownloadModel,
 )
 from devices.revocation import DeviceCredentialRevocation
-<<<<<<< HEAD
-from devices.filters import DeviceFilter
-=======
 from trustpoint.logger import LoggerMixin
 from trustpoint.page_context import (
     DEVICES_PAGE_CATEGORY,
@@ -80,13 +67,11 @@
     DEVICES_PAGE_OPC_UA_SUBCATEGORY,
     PageContextMixin,
 )
->>>>>>> a509b331
 from trustpoint.settings import UIConfig
 
 if TYPE_CHECKING:
     import ipaddress
     from collections.abc import Sequence
-    from typing import Any
 
     from django.http.request import HttpRequest
     from django.utils.safestring import SafeString
@@ -126,9 +111,24 @@
     context_object_name = 'devices'
     paginate_by = UIConfig.paginate_by
     default_sort_param = 'common_name'
+    filterset_class = DeviceFilter
 
     page_category = DEVICES_PAGE_CATEGORY
     page_name: str
+
+
+    def apply_filters(self, qs: QuerySet[DeviceModel]) -> QuerySet[DeviceModel]:
+        """Applies the `DeviceFilter` to the given queryset.
+
+        Args:
+            qs: The base queryset to filter.
+
+        Returns:
+            The filtered queryset according to GET parameters.
+        """
+        self.filterset = DeviceFilter(self.request.GET, queryset=qs)
+        return cast('QuerySet[DeviceModel]', self.filterset.qs)
+
 
     def get(self, request: HttpRequest, *args: Any, **kwargs: Any) -> HttpResponse:
         """Adds the object model to the instance and forwards to super().get().
@@ -143,32 +143,18 @@
         """
         sort_params = request.GET.getlist('sort', [self.default_sort_param])
 
-<<<<<<< HEAD
-class DeviceTableView(DeviceContextMixin, SortableTableMixin, FilterView[DeviceModel]):
-    """Device Table View."""
-=======
         if len(sort_params) > 1:
             first_sort_parameter = sort_params[0]
->>>>>>> a509b331
 
             query_dict = request.GET.copy()
             query_dict.setlist('sort', [first_sort_parameter])
 
-<<<<<<< HEAD
-    model = DeviceModel
-    template_name = 'devices/devices.html'
-    context_object_name = 'devices'
-    paginate_by = UIConfig.paginate_by
-    default_sort_param = 'common_name'
-    filterset_class = DeviceFilter
-=======
             new_url = f'{request.path}?{query_dict.urlencode()}'
             return HttpResponseRedirect(new_url)
 
         self.ordering = sort_params[0]
 
         return super().get(request, *args, **kwargs)
->>>>>>> a509b331
 
     @abc.abstractmethod
     def get_queryset(self) -> QuerySet[DeviceModel]:
@@ -191,6 +177,7 @@
         context = super().get_context_data(**kwargs)
         sort_param = self.request.GET.get('sort', self.default_sort_param)
         context['current_sort'] = sort_param
+        context['filter'] = getattr(self, 'filterset', None)
 
         params = self.request.GET.copy()
         params.pop('sort', None)
@@ -248,12 +235,15 @@
     page_name = DEVICES_PAGE_DEVICES_SUBCATEGORY
 
     def get_queryset(self) -> QuerySet[DeviceModel]:
-        """Filter queryset to only include devices which are of generic type.
-
-        Returns:
-            Returns a queryset of all DeviceModels which are of generic type.
-        """
-        return super(ListView, self).get_queryset().filter(device_type=DeviceModel.DeviceType.GENERIC_DEVICE)
+        """Filter queryset to only include devices which are of generic type and filtered by filtered by UI filters.
+
+        Returns:
+            Returns a queryset of all DeviceModels, filtered by UI filters.
+        """
+        base_qs = super(ListView, self).get_queryset().filter(
+            device_type=DeviceModel.DeviceType.GENERIC_DEVICE
+        )
+        return self.apply_filters(base_qs)
 
 
 class OpcUaGdsTableView(DeviceTableView):
@@ -264,12 +254,15 @@
     page_name = DEVICES_PAGE_OPC_UA_SUBCATEGORY
 
     def get_queryset(self) -> QuerySet[DeviceModel]:
-        """Filter queryset to only include devices which are of OPC-UA GDS type.
-
-        Returns:
-            Returns a queryset of all DeviceModels which are of OPC-UA GDS type.
-        """
-        return super(ListView, self).get_queryset().filter(device_type=DeviceModel.DeviceType.OPC_UA_GDS)
+        """Filter queryset to only include devices which are of OPC-UA GDS type and filtered by UI filters.
+
+        Returns:
+            Returns a queryset of all DeviceModels which are of OPC-UA GDS type, filtered by UI filters.
+        """
+        base_qs = super(ListView, self).get_queryset().filter(
+            device_type=DeviceModel.DeviceType.OPC_UA_GDS
+        )
+        return self.apply_filters(base_qs)
 
 
 # ------------------------------------------------- Device Create View -------------------------------------------------
