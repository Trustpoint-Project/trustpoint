"""This module contains all views concerning the devices application."""

from __future__ import annotations

import abc
import datetime
import io
from typing import TYPE_CHECKING, Any, ClassVar, cast

from django.contrib import messages
from django.contrib.auth.decorators import login_not_required
from django.core.paginator import Paginator
from django.db.models import Q, QuerySet
from django.http import FileResponse, Http404, HttpResponse, HttpResponseBase, HttpResponseRedirect
from django.shortcuts import redirect
from django.urls import reverse, reverse_lazy
from django.utils.decorators import method_decorator
from django.utils.html import format_html
from django.utils.translation import gettext_lazy, ngettext
from django.views.generic.base import RedirectView, TemplateView
from django.views.generic.detail import DetailView
from django.views.generic.edit import FormView
from django.views.generic.list import ListView
from pki.models.certificate import CertificateModel
from pki.models.credential import CredentialModel
<<<<<<< HEAD
from rest_framework import viewsets
=======
from trustpoint.logger import LoggerMixin
from trustpoint.page_context import (
    DEVICES_PAGE_CATEGORY,
    DEVICES_PAGE_DEVICES_SUBCATEGORY,
    DEVICES_PAGE_OPC_UA_SUBCATEGORY,
    PageContextMixin,
)
>>>>>>> 3c5a89af
from trustpoint_core.archiver import Archiver
from trustpoint_core.serializer import CredentialFileFormat
from util.mult_obj_views import get_primary_keys_from_str_as_list_of_ints

from devices.filters import DeviceFilter
from devices.forms import (
    BrowserLoginForm,
    ClmDeviceModelNoOnboardingForm,
    ClmDeviceModelOnboardingForm,
    CredentialDownloadForm,
    DeleteDevicesForm,
    IssueDomainCredentialForm,
    IssueOpcUaClientCredentialForm,
    IssueOpcUaServerCredentialForm,
    IssueTlsClientCredentialForm,
    IssueTlsServerCredentialForm,
    NoOnboardingCreateForm,
    OnboardingCreateForm,
    RevokeDevicesForm,
    RevokeIssuedCredentialForm,
)
from devices.issuer import (
    LocalDomainCredentialIssuer,
    LocalTlsClientCredentialIssuer,
    LocalTlsServerCredentialIssuer,
    OpcUaClientCredentialIssuer,
    OpcUaServerCredentialIssuer,
)
from devices.models import (
    DeviceModel,
    IssuedCredentialModel,
    NoOnboardingPkiProtocol,
    OnboardingPkiProtocol,
    OnboardingProtocol,
    OnboardingStatus,
    RemoteDeviceCredentialDownloadModel,
)
from devices.revocation import DeviceCredentialRevocation
<<<<<<< HEAD
from devices.serializers import DeviceSerializer
from trustpoint.logger import LoggerMixin
from trustpoint.page_context import (
    DEVICES_PAGE_CATEGORY,
    DEVICES_PAGE_DEVICES_SUBCATEGORY,
    DEVICES_PAGE_OPC_UA_SUBCATEGORY,
    PageContextMixin,
)
=======
>>>>>>> 3c5a89af
from trustpoint.settings import UIConfig

if TYPE_CHECKING:
    import ipaddress
    from collections.abc import Sequence

    from django.http.request import HttpRequest
    from django.utils.safestring import SafeString

    # noinspection PyUnresolvedReferences
    from devices.forms import BaseCredentialForm

    # noinspection PyUnresolvedReferences
    from devices.issuer import BaseTlsCredentialIssuer

DeviceWithoutDomainErrorMsg = gettext_lazy('Device does not have an associated domain.')
NamedCurveMissingForEccErrorMsg = gettext_lazy('Failed to retrieve named curve for ECC algorithm.')
ActiveTrustpointTlsServerCredentialModelMissingErrorMsg = gettext_lazy(
    'No active trustpoint TLS server credential found.'
)

# This only occurs if no domain is configured
PublicKeyInfoMissingErrorMsg = DeviceWithoutDomainErrorMsg

# This must be removed in the future makeing use of the profile engine
ALLOWED_APP_CRED_PROFILES = [
    {'profile': 'tls-server', 'label': 'TLS-Server Certficate'},
    {'profile': 'tls-client', 'label': 'TLS-Client Certificate'},
    {'profile': 'opc-ua-server', 'label': 'OPC-UA-Server Certificate'},
    {'profile': 'opc-ua-client', 'label': 'OPC-UA-Client Certificate'},
]

# -------------------------------------------------- Main Table Views --------------------------------------------------


class AbstractDeviceTableView(PageContextMixin, ListView[DeviceModel], abc.ABC):
    """Device Table View."""

    http_method_names = ('get',)

    model = DeviceModel
    context_object_name = 'devices'
    paginate_by = UIConfig.paginate_by
    default_sort_param = 'common_name'
    filterset_class = DeviceFilter

    page_category = DEVICES_PAGE_CATEGORY
    page_name: str

    def apply_filters(self, qs: QuerySet[DeviceModel]) -> QuerySet[DeviceModel]:
        """Applies the `DeviceFilter` to the given queryset.

        Args:
            qs: The base queryset to filter.

        Returns:
            The filtered queryset according to GET parameters.
        """
        self.filterset = DeviceFilter(self.request.GET, queryset=qs)
        return cast('QuerySet[DeviceModel]', self.filterset.qs)

    def get(self, request: HttpRequest, *args: Any, **kwargs: Any) -> HttpResponse:
        """Adds the object model to the instance and forwards to super().get().

        Args:
            request: The Django request object.
            *args: Positional arguments passed to super().get().
            **kwargs: Keyword arguments passed to super().get().

        Returns:
            The HttpResponse object returned by super().get().
        """
        sort_params = request.GET.getlist('sort', [self.default_sort_param])

        if len(sort_params) > 1:
            first_sort_parameter = sort_params[0]

            query_dict = request.GET.copy()
            query_dict.setlist('sort', [first_sort_parameter])

            new_url = f'{request.path}?{query_dict.urlencode()}'
            return HttpResponseRedirect(new_url)

        self.ordering = sort_params[0]

        return super().get(request, *args, **kwargs)

    @abc.abstractmethod
    def get_queryset(self) -> QuerySet[DeviceModel]:
        """Filter queryset to only include devices which are of generic type.

        Returns:
            Returns a queryset of all DeviceModels which are of generic type.
        """
        ...

    def get_context_data(self, **kwargs: Any) -> dict[str, Any]:
        """Adds the clm and revoke buttons to the context.

        Args:
            **kwargs: Keyword arguments passed to super().get_context_data.

        Returns:
            The context to use for rendering the devices page.
        """
        context = super().get_context_data(**kwargs)
        sort_param = self.request.GET.get('sort', self.default_sort_param)
        context['current_sort'] = sort_param
        context['filter'] = getattr(self, 'filterset', None)

        params = self.request.GET.copy()
        params.pop('sort', None)
        context['preserve_qs'] = params.urlencode()

        for device in context['devices']:
            device.clm_button = self._get_clm_button_html(device)
            device.pki_protocols = self._get_pki_protocols(device)
        context['create_url'] = f'{self.page_category}:{self.page_name}_create'
        context['device_revoke_url'] = reverse(f'{self.page_category}:{self.page_name}_device_revoke')
        context['device_delete_url'] = reverse(f'{self.page_category}:{self.page_name}_device_delete')

        return context

    def get_ordering(self) -> str | Sequence[str] | None:
        """Returns the sort parameters as a list.

        Returns:
           The sort parameters, if any. Otherwise the default sort parameter.
        """
        return self.request.GET.getlist('sort', [self.default_sort_param])

    def _get_clm_button_html(self, record: DeviceModel) -> SafeString:
        """Gets the HTML for the CLM button in the devices table.

        Args:
            record: The corresponding DeviceModel.

        Returns:
            The HTML of the hyperlink for the CLM button.
        """
        clm_url = reverse(
            f'{self.page_category}:{self.page_name}_certificate_lifecycle_management', kwargs={'pk': record.pk}
        )

        return format_html(
            '<a href="{}" class="btn btn-primary tp-table-btn w-100">{}</a>', clm_url, gettext_lazy('Manage')
        )

    def _get_pki_protocols(self, record: DeviceModel) -> str:
        if record.onboarding_config:
            return ', '.join([str(p.label) for p in record.onboarding_config.get_pki_protocols()])

        if record.no_onboarding_config:
            return ', '.join([str(p.label) for p in record.no_onboarding_config.get_pki_protocols()])

        return ''


class DeviceTableView(AbstractDeviceTableView):
    """Device Table View."""

    template_name = 'devices/devices.html'

    page_name = DEVICES_PAGE_DEVICES_SUBCATEGORY

    def get_queryset(self) -> QuerySet[DeviceModel]:
        """Filter queryset to only include devices which are of generic type and filtered by filtered by UI filters.

        Returns:
            Returns a queryset of all DeviceModels, filtered by UI filters.
        """
        base_qs = super(ListView, self).get_queryset().filter(
            device_type=DeviceModel.DeviceType.GENERIC_DEVICE
        )
        return self.apply_filters(base_qs)


class OpcUaGdsTableView(DeviceTableView):
    """Table View for devices where opc_ua_gds is True."""

    template_name = 'devices/opc_ua_gds.html'

    page_name = DEVICES_PAGE_OPC_UA_SUBCATEGORY

    def get_queryset(self) -> QuerySet[DeviceModel]:
        """Filter queryset to only include devices which are of OPC-UA GDS type and filtered by UI filters.

        Returns:
            Returns a queryset of all DeviceModels which are of OPC-UA GDS type, filtered by UI filters.
        """
        base_qs = super(ListView, self).get_queryset().filter(
            device_type=DeviceModel.DeviceType.OPC_UA_GDS
        )
        return self.apply_filters(base_qs)


# ------------------------------------------------- Device Create View -------------------------------------------------


class AbstractCreateChooseOnboaringView(PageContextMixin, TemplateView):
    """Abstract view for choosing if the new device shall be onboarded or not."""

    http_method_names = ('get',)
    template_name = 'devices/create_choose_onboarding.html'

    page_category = DEVICES_PAGE_CATEGORY
    page_name: str

    def get_context_data(self, **kwargs: Any) -> dict[str, Any]:
        """Adds the cancel url href according to the subcategory.

        Args:
            **kwargs: Keyword arguments passed to super().get_context_data.

        Returns:
            The context to use for rendering the devices page.
        """
        context = super().get_context_data(**kwargs)
        context['cancel_create_url'] = f'devices:{self.page_name}'
        context['use_onboarding_url'] = f'{self.page_category}:{self.page_name}_create_onboarding'
        context['use_no_onboarding_url'] = f'{self.page_category}:{self.page_name}_create_no_onboarding'
        return context


class DeviceCreateChooseOnboardingView(AbstractCreateChooseOnboaringView):
    """View for choosing if the new device shall be onboarded or not."""

    page_name = DEVICES_PAGE_DEVICES_SUBCATEGORY


class OpcUaGdsCreateChooseOnboardingView(AbstractCreateChooseOnboaringView):
    """View for choosing if the new OPC UA GDS shall be onboarded or not."""

    page_name = DEVICES_PAGE_OPC_UA_SUBCATEGORY


class AbstractCreateNoOnboardingView(PageContextMixin, FormView[NoOnboardingCreateForm]):
    """asdfds."""

    http_method_names = ('get', 'post')

    form_class = NoOnboardingCreateForm
    template_name = 'devices/create.html'

    page_category = DEVICES_PAGE_CATEGORY
    page_name: str

    def get_context_data(self, **kwargs: Any) -> dict[str, Any]:
        """Adds the cancel url href according to the subcategory.

        Args:
            **kwargs: Keyword arguments passed to super().get_context_data.

        Returns:
            The context to use for rendering the devices page.
        """
        context = super().get_context_data(**kwargs)
        context['cancel_create_url'] = f'{self.page_category}:{self.page_name}'
        return context

    def form_valid(self, form: NoOnboardingCreateForm) -> HttpResponse:
        """Saves the form / creates the device model object.

        Args:
            form: The valid form.

        Returns:
            The HTTP Response to be returned.
        """
        if self.page_name == DEVICES_PAGE_DEVICES_SUBCATEGORY:
            self.object = form.save(device_type=DeviceModel.DeviceType.GENERIC_DEVICE)
        else:
            self.object = form.save(device_type=DeviceModel.DeviceType.OPC_UA_GDS)
        return super().form_valid(form)

    def get_success_url(self) -> str:
        """Gets the success url to redirect to after successful processing of the POST data following a form submit.

        Returns:
            The success url to redirect to after successful processing of the POST data following a form submit.
        """
        return str(
            reverse_lazy(
                f'{self.page_category}:{self.page_name}_certificate_lifecycle_management', kwargs={'pk': self.object.id}
            )
        )


class DeviceCreateNoOnboardingView(AbstractCreateNoOnboardingView):
    """Create form view for the devices section."""

    page_name = DEVICES_PAGE_DEVICES_SUBCATEGORY


class OpcUaGdsCreateNoOnboardingView(AbstractCreateNoOnboardingView):
    """Create form view for the devices section."""

    page_name = DEVICES_PAGE_OPC_UA_SUBCATEGORY


class AbstractCreateOnboardingView(PageContextMixin, FormView[OnboardingCreateForm]):
    """asdfds."""

    http_method_names = ('get', 'post')

    form_class = OnboardingCreateForm
    template_name = 'devices/create.html'

    page_category = DEVICES_PAGE_CATEGORY
    page_name: str

    def get_context_data(self, **kwargs: Any) -> dict[str, Any]:
        """Adds the cancel url href according to the subcategory.

        Args:
            **kwargs: Keyword arguments passed to super().get_context_data.

        Returns:
            The context to use for rendering the devices page.
        """
        context = super().get_context_data(**kwargs)
        context['cancel_create_url'] = f'{self.page_category}:{self.page_name}'
        return context

    def form_valid(self, form: OnboardingCreateForm) -> HttpResponse:
        """Saves the form / creates the device model object.

        Args:
            form: The valid form.

        Returns:
            The HTTP Response to be returned.
        """
        if self.page_name == DEVICES_PAGE_DEVICES_SUBCATEGORY:
            self.object = form.save(device_type=DeviceModel.DeviceType.GENERIC_DEVICE)
        else:
            self.object = form.save(device_type=DeviceModel.DeviceType.OPC_UA_GDS)
        return super().form_valid(form)

    def get_success_url(self) -> str:
        """Gets the success url to redirect to after successful processing of the POST data following a form submit.

        Returns:
            The success url to redirect to after successful processing of the POST data following a form submit.
        """
        return str(
            reverse_lazy(
                f'{self.page_category}:{self.page_name}_certificate_lifecycle_management', kwargs={'pk': self.object.id}
            )
        )


class DeviceCreateOnboardingView(AbstractCreateOnboardingView):
    """Create form view for the devices section."""

    page_name = DEVICES_PAGE_DEVICES_SUBCATEGORY


class OpcUaGdsCreateOnboardingView(AbstractCreateOnboardingView):
    """Create form view for the devices section."""

    page_name = DEVICES_PAGE_OPC_UA_SUBCATEGORY


# ------------------------------------------ Certificate Lifecycle Management ------------------------------------------


class AbstractCertificateLifecycleManagementSummaryView(PageContextMixin, DetailView[DeviceModel], abc.ABC):
    """This is the CLM summary view in the devices section."""

    http_method_names = ('get', 'post')

    model = DeviceModel
    template_name = 'devices/credentials/certificate_lifecycle_management.html'
    context_object_name = 'device'

    default_sort_param = 'common_name'
    issued_creds_qs: QuerySet[IssuedCredentialModel]
    domain_credentials_qs: QuerySet[IssuedCredentialModel]
    application_credentials_qs: QuerySet[IssuedCredentialModel]

    page_category = DEVICES_PAGE_CATEGORY
    page_name: str

    def get_issued_creds_qs(self) -> QuerySet[IssuedCredentialModel]:
        """Gets a sorted queryset of all IssuedCredentialModels.

        Returns:
            Sorted queryset of all IssuedCredentialModels.
        """
        issued_creds_qs = IssuedCredentialModel.objects.all()

        sort_param = self.request.GET.get('sort', self.default_sort_param)
        return issued_creds_qs.order_by(sort_param)

    def get_domain_credentials_qs(self) -> QuerySet[IssuedCredentialModel]:
        """Gets a sorted queryset of all IssuedCredentialModels that are domain credentials.

        self.get_issued_creds_qs() must be called first!

        Returns:
            Sorted queryset of all IssuedCredentialModels that are domain credentials
        """
        return self.issued_creds_qs.filter(
            Q(device=self.object)
            & Q(issued_credential_type=IssuedCredentialModel.IssuedCredentialType.DOMAIN_CREDENTIAL.value)
        )

    def get_application_credentials_qs(self) -> QuerySet[IssuedCredentialModel]:
        """Gets a sorted queryset of all IssuedCredentialModels that are application credentials.

            self.get_issued_creds_qs() must be called first!

        Returns:
            Sorted queryset of all IssuedCredentialModels that are application credentials.
        """
        return self.issued_creds_qs.filter(
            Q(device=self.object)
            & Q(issued_credential_type=IssuedCredentialModel.IssuedCredentialType.APPLICATION_CREDENTIAL.value)
        )

    def get_context_data(self, **kwargs: Any) -> dict[str, Any]:
        """Adds the paginator and credential details to the context.

        Args:
            **kwargs: Keyword arguments passed to super().get_context_data.

        Returns:
            The context to use for rendering the clm summary page.
        """
        self.issued_creds_qs = self.get_issued_creds_qs()
        self.domain_credentials_qs = self.get_domain_credentials_qs()
        self.application_credentials_qs = self.get_application_credentials_qs()
        context = super().get_context_data(**kwargs)

        context['domain_credentials'] = self.domain_credentials_qs
        context['application_credentials'] = self.application_credentials_qs

        paginator_domain = Paginator(self.domain_credentials_qs, UIConfig.paginate_by)
        page_number_domain = self.request.GET.get('page', 1)
        context['domain_credentials'] = paginator_domain.get_page(page_number_domain)
        context['is_paginated'] = paginator_domain.num_pages > 1

        paginator_application = Paginator(self.application_credentials_qs, UIConfig.paginate_by)
        page_number_application = self.request.GET.get('page-a', 1)
        context['application_credentials'] = paginator_application.get_page(page_number_application)
        context['is_paginated_a'] = paginator_application.num_pages > 1

        for cred in context['domain_credentials']:
            cred.expires_in = self._get_expires_in(cred)
            cred.expiration_date = cast('datetime.datetime', cred.credential.certificate.not_valid_after)
            cred.revoke = self._get_revoke_button_html(cred)

        for cred in context['application_credentials']:
            cred.expires_in = self._get_expires_in(cred)
            cred.expiration_date = cast('datetime.datetime', cred.credential.certificate.not_valid_after)
            cred.revoke = self._get_revoke_button_html(cred)

        context['main_url'] = f'{self.page_category}:{self.page_name}'
        context['issue_app_cred_no_onboarding_url'] = ''
        if (
            self.object.domain
            and self.object.no_onboarding_config
            and self.object.no_onboarding_config.get_pki_protocols()
        ):
            context['issue_app_cred_no_onboarding_url'] = (
                f'{self.page_category}:{self.page_name}_no_onboarding_clm_issue_application_credential'
            )
        issue_domain_cred_onboarding_url = ''
        if self.object.onboarding_config:
            if self.object.onboarding_config.onboarding_protocol == OnboardingProtocol.CMP_SHARED_SECRET:
                issue_domain_cred_onboarding_url = (
                    f'{self.page_category}:{self.page_name}'
                    '_certificate_lifecycle_management_issue_domain_credential_cmp_shared_secret'
                )
            elif self.object.onboarding_config.onboarding_protocol == OnboardingProtocol.EST_USERNAME_PASSWORD:
                issue_domain_cred_onboarding_url = (
                    f'{self.page_category}:{self.page_name}'
                    '_certificate_lifecycle_management_issue_domain_credential_est_username_password'
                )

        context['issue_app_cred_onboarding_url'] = ''
        if self.object.domain and self.object.onboarding_config and self.object.onboarding_config.get_pki_protocols():
            context['issue_app_cred_onboarding_url'] = (
                f'{self.page_category}:{self.page_name}_onboarding_clm_issue_application_credential'
            )

        context['issue_domain_cred_onboarding_url'] = issue_domain_cred_onboarding_url

        context['download_url'] = f'{self.page_category}:{self.page_name}_download'

        context['help_dispatch_domain_url'] = f'{self.page_category}:{self.page_name}_help_dispatch_domain'
        context['help_dispatch_device_type_url'] = f'{self.page_category}:{self.page_name}_help_dispatch_domain'

        context['pki_protocols'] = self._get_pki_protocols(self.object)

        context['OnboardingProtocol'] = OnboardingProtocol
        context['OnboardingPkiProtocol'] = OnboardingPkiProtocol
        context['NoOnboardingPkiProtocol'] = NoOnboardingPkiProtocol
        context['OnboardingStatus'] = OnboardingStatus

        context['device_form'] = self.get_device_form()

        return context

    def get_onboarding_initial(self) -> dict[str, Any]:
        """Gets the initial values for onboarding.

        Returns:
            Initial values for onboarding.
        """
        if not self.object.onboarding_config:
            err_msg = gettext_lazy('The device does not have onboarding configured.')
            raise ValueError(err_msg)
        return {
            'common_name': self.object.common_name,
            'serial_number': self.object.serial_number,
            'domain': self.object.domain,
            'onboarding_protocol': self.object.onboarding_config.onboarding_protocol,
            'onboarding_status': OnboardingStatus(self.object.onboarding_config.onboarding_status).label,
            'pki_protocol_cmp': self.object.onboarding_config.has_pki_protocol(OnboardingPkiProtocol.CMP),
            'pki_protocol_est': self.object.onboarding_config.has_pki_protocol(OnboardingPkiProtocol.EST),
        }

    def get_no_onboarding_initial(self) -> dict[str, Any]:
        """Gets the initial values for no onboarding.

        Returns:
            Initial values for no onboarding.
        """
        if not self.object.no_onboarding_config:
            err_msg = gettext_lazy('The object has onboarding configured.')
            raise ValueError(err_msg)
        return {
            'common_name': self.object.common_name,
            'serial_number': self.object.serial_number,
            'domain': self.object.domain,
            'pki_protocol_cmp': self.object.no_onboarding_config.has_pki_protocol(
                NoOnboardingPkiProtocol.CMP_SHARED_SECRET
            ),
            'pki_protocol_est': self.object.no_onboarding_config.has_pki_protocol(
                NoOnboardingPkiProtocol.EST_USERNAME_PASSWORD
            ),
            'pki_protocol_manual': self.object.no_onboarding_config.has_pki_protocol(NoOnboardingPkiProtocol.MANUAL),
        }

    def get_onboarding_form(self) -> ClmDeviceModelOnboardingForm:
        """Gets the form for onboarding.

        Returns:
            The onboarding form.
        """
        return ClmDeviceModelOnboardingForm(initial=self.get_onboarding_initial(), instance=self.object)

    def get_no_onboarding_form(self) -> ClmDeviceModelNoOnboardingForm:
        """Gets the form for no onboarding.

        Returns:
            The no onboarding form.
        """
        if self.request.method == 'POST':
            return ClmDeviceModelNoOnboardingForm(self.request.POST, instance=self.object)
        return ClmDeviceModelNoOnboardingForm(initial=self.get_no_onboarding_initial(), instance=self.object)

    def get_device_form(self) -> ClmDeviceModelOnboardingForm | ClmDeviceModelNoOnboardingForm:
        """Gets the device Form for onboarding or no onboarding.

        Returns:
            The required form.
        """
        if self.object.onboarding_config:
            return self.get_onboarding_form()
        return self.get_no_onboarding_form()

    @staticmethod
    def _get_expires_in(record: IssuedCredentialModel) -> str:
        """Gets the remaining time until the credential expires as human-readable string.

        Args:
            record: The corresponding IssuedCredentialModel.

        Returns:
            The remaining time until the credential expires as human-readable string.
        """
        if record.credential.certificate.certificate_status != CertificateModel.CertificateStatus.OK:
            return str(record.credential.certificate.certificate_status.label)
        now = datetime.datetime.now(datetime.UTC)
        expire_timedelta = record.credential.certificate.not_valid_after - now
        days = expire_timedelta.days
        hours, remainder = divmod(expire_timedelta.seconds, 3600)
        minutes, seconds = divmod(remainder, 60)
        return f'{days} days, {hours}:{minutes:02d}:{seconds:02d}'

    def _get_revoke_button_html(self, record: IssuedCredentialModel) -> str:
        """Gets the HTML for the revoke button in the devices table.

        Args:
            record: The corresponding DeviceModel.

        Returns:
            The HTML of the hyperlink for the revoke button.
        """
        if record.credential.certificate.certificate_status == CertificateModel.CertificateStatus.REVOKED:
            return format_html('<a class="btn btn-danger tp-table-btn w-100 disabled">{}</a>', gettext_lazy('Revoked'))
        url = reverse(f'{self.page_category}:{self.page_name}_credential_revoke', kwargs={'pk': record.pk})
        return format_html('<a href="{}" class="btn btn-danger tp-table-btn w-100">{}</a>', url, gettext_lazy('Revoke'))

    def _get_pki_protocols(self, record: DeviceModel) -> str:
        if record.onboarding_config:
            return ', '.join([str(p.label) for p in record.onboarding_config.get_pki_protocols()])

        if record.no_onboarding_config:
            return ', '.join([str(p.label) for p in record.no_onboarding_config.get_pki_protocols()])

        return ''

    def post(self, request: HttpRequest, *_args: Any, **kwargs: Any) -> HttpResponse:
        """Handles the POST request used for device form submission.

        Args:
            request: The django request object.
            _args: Positional arguments are discarded.
            kwargs: Keyword arguments are passed to get_context_data.

        Returns:
            The HttpResponse.
        """
        self.object = self.get_object()

        form: ClmDeviceModelOnboardingForm | ClmDeviceModelNoOnboardingForm
        if self.object.onboarding_config:
            form = ClmDeviceModelOnboardingForm(request.POST, instance=self.object)
            if form.is_valid():
                form.save(onboarding_protocol=OnboardingProtocol(self.object.onboarding_config.onboarding_protocol))
        else:
            form = ClmDeviceModelNoOnboardingForm(request.POST, instance=self.object)
            if form.is_valid():
                form.save()

        context = self.get_context_data(object=self.object, **kwargs)
        return self.render_to_response(context)


class DeviceCertificateLifecycleManagementSummaryView(AbstractCertificateLifecycleManagementSummaryView):
    """Certificate Lifecycle Management Summary View for devices."""

    page_name = DEVICES_PAGE_DEVICES_SUBCATEGORY


class OpcUaGdsCertificateLifecycleManagementSummaryView(AbstractCertificateLifecycleManagementSummaryView):
    """Certificate Lifecycle Management Summary View for OPC UA Devcies."""

    page_name = DEVICES_PAGE_OPC_UA_SUBCATEGORY


#  ------------------------------ Certificate Lifecycle Management - Credential Issuance -------------------------------


class AbstractNoOnboardingIssueNewApplicationCredentialView(PageContextMixin, DetailView[DeviceModel]):
    """abc."""

    http_method_names = ('get',)

    model = DeviceModel
    context_object_name = 'device'
    template_name = 'devices/credentials/issue_credential.html'

    page_category = DEVICES_PAGE_CATEGORY
    page_name: str

    def get_context_data(self, **kwargs: Any) -> dict[str, Any]:
        """Add the sections to the context.

        Args:
            **kwargs: Keyword arguments are passed to super().get_context_data(**kwargs).

        Returns:
            The context data for the view.
        """
        context = super().get_context_data(**kwargs)
        context['clm_url'] = f'{self.page_category}:{self.page_name}_certificate_lifecycle_management'
        context['heading'] = 'Issue New Application Credential'
        sections = []

        if not self.object.no_onboarding_config:
            err_msg = gettext_lazy('Device is configured for onboarding')
            raise ValueError(err_msg)

        sections.append(
            {
                'heading': gettext_lazy('CMP with OpenSSL (shared-secret)'),
                'description': gettext_lazy(
                    'This option will guide you through all steps and commands that are '
                    'required to issue a new application certificate '
                    'using CMP with OpenSSL using a shared-secret (HMAC).'
                ),
                'protocol': 'cmp-shared-secret',
                'enabled': self.object.no_onboarding_config.has_pki_protocol(NoOnboardingPkiProtocol.CMP_SHARED_SECRET),
                'url': f'{self.page_category}:{self.page_name}_no_onboarding_cmp_shared_secret_help',
            }
        )

        sections.append(
            {
                'heading': gettext_lazy('EST with OpenSSL and curL (username & password)'),
                'description': gettext_lazy(
                    'This option will guide you through all steps and commands that are '
                    'required to issue a new application certificate using EST using OpenSSL and curL.'
                ),
                'protocol': 'est-username-password',
                'enabled': self.object.no_onboarding_config.has_pki_protocol(
                    NoOnboardingPkiProtocol.EST_USERNAME_PASSWORD
                ),
                'url': f'{self.page_category}:{self.page_name}_no_onboarding_est_username_password_help',
            }
        )

        sections.append(
            {
                'heading': gettext_lazy('Manual Issuance'),
                'description': gettext_lazy(
                    'This option will allow you to issue a new domain credential on the Trustpoint. '
                    'The domain credential can then be downloaded for manual injection into the device, '
                    'e.g., using a USB-stick.'
                ),
                'protocol': 'manual',
                'enabled': self.object.no_onboarding_config.has_pki_protocol(NoOnboardingPkiProtocol.MANUAL),
                'url': f'{self.page_category}:{self.page_name}_no_onboarding_select_certificate_profile',
            }
        )

        context['sections'] = sections

        return context

    def _get_redirect_url(self) -> HttpResponseRedirect:
        return redirect(f'{self.page_category}:{self.page_name}_certificate_lifecycle_management', pk=self.object.pk)

    def get(self, request: HttpRequest, *_args: Any, **_kwargs: Any) -> HttpResponse:
        """Adds checks if the device is configured for no-onboarding and has a domain set.

        Args:
            request: The django request object.
            *_args: Positional arguments are discarded.
            **_kwargs: Keyword arguments are discarded.

        Returns:
            The HttpResponse Or HttpRedirect to the CLM page.
        """
        self.object = self.get_object()

        if not self.object.no_onboarding_config:
            err_msg = gettext_lazy('This device is configured for onboarding.')
            messages.warning(request, err_msg)
            return self._get_redirect_url()

        if not self.object.no_onboarding_config.get_pki_protocols():
            err_msg = gettext_lazy(
                'All PKI protocols for this device to request application certifciates are disabled.'
            )
            messages.warning(request, err_msg)
            return self._get_redirect_url()

        if not self.object.domain:
            err_msg = gettext_lazy('No domain is configured for this device.')
            messages.warning(request, err_msg)
            return self._get_redirect_url()

        context = self.get_context_data(object=self.object)
        return self.render_to_response(context)


class DeviceNoOnboardingIssueNewApplicationCredentialView(AbstractNoOnboardingIssueNewApplicationCredentialView):
    """abc."""

    page_name = DEVICES_PAGE_DEVICES_SUBCATEGORY


class OpcUaGdsNoOnboardingIssueNewApplicationCredentialView(AbstractNoOnboardingIssueNewApplicationCredentialView):
    """abc."""

    page_name = DEVICES_PAGE_OPC_UA_SUBCATEGORY


class AbstractSelectCertificateProfileNewApplicationCredentialView(PageContextMixin, DetailView[DeviceModel]):
    """abc."""

    http_method_names = ('get',)

    model = DeviceModel
    context_object_name = 'device'
    template_name = 'devices/credentials/profile_select.html'

    page_category = DEVICES_PAGE_CATEGORY
    page_name: str

    def get_context_data(self, **kwargs: Any) -> dict[str, Any]:
        """Add the sections to the context.

        Args:
            **kwargs: Keyword arguments are passed to super().get_context_data(**kwargs).

        Returns:
            The context data for the view.
        """
        context = super().get_context_data(**kwargs)

        context['certificate_profiles'] = ALLOWED_APP_CRED_PROFILES

        for profile in context['certificate_profiles']:
            if profile['profile'] == 'tls-client':
                profile['url'] = (
                    f'{self.page_category}:{self.page_name}_certificate_lifecycle_management_issue_tls_client_credential'
                )
            elif profile['profile'] == 'tls-server':
                profile['url'] = (
                    f'{self.page_category}:{self.page_name}_certificate_lifecycle_management_issue_tls_server_credential'
                )
            elif profile['profile'] == 'opc-ua-client':
                profile['url'] = (
                    f'{self.page_category}:{self.page_name}_certificate_lifecycle_management_issue_opc_ua_client_credential'
                )
            elif profile['profile'] == 'opc-ua-server':
                profile['url'] = (
                    f'{self.page_category}:{self.page_name}_certificate_lifecycle_management_issue_opc_ua_server_credential'
                )

        return context


class DeviceSelectCertificateProfileNewApplicationCredentialView(
    AbstractSelectCertificateProfileNewApplicationCredentialView
):
    """abc."""

    page_name = DEVICES_PAGE_DEVICES_SUBCATEGORY


class OpcUaGdsSelectCertificateProfileNewApplicationCredentialView(
    AbstractSelectCertificateProfileNewApplicationCredentialView
):
    """abc."""

    page_name = DEVICES_PAGE_OPC_UA_SUBCATEGORY


class AbstractOnboardingIssueNewApplicationCredentialView(PageContextMixin, DetailView[DeviceModel]):
    """abc."""

    http_method_names = ('get',)

    model = DeviceModel
    context_object_name = 'device'
    template_name = 'devices/credentials/issue_credential.html'

    page_category = DEVICES_PAGE_CATEGORY
    page_name: str

    def get_context_data(self, **kwargs: Any) -> dict[str, Any]:
        """Add the sections to the context.

        Args:
            **kwargs: Keyword arguments are passed to super().get_context_data(**kwargs).

        Returns:
            The context data for the view.
        """
        context = super().get_context_data(**kwargs)
        context['clm_url'] = f'{self.page_category}:{self.page_name}_certificate_lifecycle_management'
        context['heading'] = 'Issue New Application Credential'
        sections = []

        if not self.object.onboarding_config:
            err_msg = gettext_lazy('Device is not configured for onboarding')
            raise ValueError(err_msg)

        sections.append(
            {
                'heading': gettext_lazy('CMP with Domain Credential'),
                'description': gettext_lazy(
                    'This option will guide you through all steps and commands that are '
                    'required to issue a new application certificate using CMP '
                    'with OpenSSL using a shared-secret (HMAC).'
                ),
                'protocol': 'cmp',
                'enabled': self.object.onboarding_config.has_pki_protocol(OnboardingPkiProtocol.CMP),
                'url': (
                    f'{self.page_category}:{self.page_name}_onboarding_clm_issue_application_credential_cmp_domain_credential'
                ),
            }
        )

        sections.append(
            {
                'heading': gettext_lazy('EST with Domain Credential'),
                'description': gettext_lazy(
                    'This option will guide you through all steps and commands that are '
                    'required to issue a new application certificate using EST using OpenSSL and curL.'
                ),
                'protocol': 'est',
                'enabled': self.object.onboarding_config.has_pki_protocol(OnboardingPkiProtocol.EST),
                'url': (
                    f'{self.page_category}:{self.page_name}_onboarding_clm_issue_application_credential_est_domain_credential'
                ),
            }
        )

        context['sections'] = sections

        return context


class DeviceOnboardingIssueNewApplicationCredentialView(AbstractOnboardingIssueNewApplicationCredentialView):
    """abc."""

    page_name = DEVICES_PAGE_DEVICES_SUBCATEGORY


class OpcUaGdsOnboardingIssueNewApplicationCredentialView(AbstractOnboardingIssueNewApplicationCredentialView):
    """abc."""

    page_name = DEVICES_PAGE_OPC_UA_SUBCATEGORY


class AbstractIssueCredentialView[FormClass: BaseCredentialForm, IssuerClass: BaseTlsCredentialIssuer](
    PageContextMixin, DetailView[DeviceModel]
):
    """Base view for all credential issuance views."""

    http_method_names = ('get', 'post')

    model = DeviceModel
    context_object_name = 'device'
    template_name = 'devices/credentials/issue_application_credential.html'

    form_class: type[FormClass]
    issuer_class: type[IssuerClass]
    friendly_name: str

    page_category = DEVICES_PAGE_CATEGORY
    page_name: str

    def get_context_data(self, **kwargs: Any) -> dict[str, Any]:
        """Add the form to the context.

        Args:
            **kwargs: Keyword arguments are passed to super().get_context_data(**kwargs).

        Returns:
            The context data for the view.
        """
        context = super().get_context_data(**kwargs)
        if 'form' not in kwargs:
            context['form'] = self.form_class(**self.get_form_kwargs())

        context['clm_url'] = f'devices:{self.page_name}_certificate_lifecycle_management'
        return context

    def get_form_kwargs(self) -> dict[str, Any]:
        """This method ads the concerning device model to the form kwargs and returns them.

        Returns:
            The form kwargs including the concerning device model.
        """
        if self.object.domain is None:
            raise Http404(DeviceWithoutDomainErrorMsg)

        form_kwargs = {
            'initial': self.issuer_class.get_fixed_values(device=self.object, domain=self.object.domain),
            'prefix': None,
            'device': self.object,
        }

        if self.request.method == 'POST':
            form_kwargs.update({'data': self.request.POST})

        return form_kwargs

    @abc.abstractmethod
    def issue_credential(self, device: DeviceModel, cleaned_data: dict[str, Any]) -> IssuedCredentialModel:
        """Abstract method to issue a credential.

        Args:
            device: The device to be associated with the new credential.
            cleaned_data: The validated form data.

        Returns:
            The IssuedCredentialModel object that was created and saved.
        """

    def post(self, request: HttpRequest, *_args: Any, **_kwargs: Any) -> HttpResponse:
        """Adds the object model to the instance and forwards to super().post().

        Args:
            request: The Django request object is only used implicitly through self.
            *_args: Positional arguments are discarded.
            **_kwargs: Keyword arguments are discarded.

        Returns:
            The HttpResponseBase object returned by super().post().
        """
        self.object = self.get_object()
        form = self.form_class(**self.get_form_kwargs())

        if form.is_valid():
            credential = self.issue_credential(device=self.object, cleaned_data=form.cleaned_data)
            messages.success(
                request, f'Successfully issued {self.friendly_name} for device {credential.device.common_name}'
            )
            return HttpResponseRedirect(
                reverse_lazy(
                    f'devices:{self.page_name}_certificate_lifecycle_management', kwargs={'pk': self.get_object().id}
                )
            )

        return self.render_to_response(self.get_context_data(form=form))


class AbstractIssueDomainCredentialView(
    AbstractIssueCredentialView[IssueDomainCredentialForm, LocalDomainCredentialIssuer]
):
    """Base view for issuing domain credentials."""

    form_class = IssueDomainCredentialForm
    template_name = 'devices/credentials/issue_domain_credential.html'
    issuer_class = LocalDomainCredentialIssuer
    friendly_name = 'Domain Credential'

    def issue_credential(self, device: DeviceModel, _cleaned_data: dict[str, Any]) -> IssuedCredentialModel:
        """Issue a domain credential for the device.

        Args:
            device: The device to issue the credential for.
            _cleaned_data: The validated form data is discarded.

        Returns:
            The issued credential model.
        """
        if device.domain is None:
            err_msg = gettext_lazy('Device has no domain configured.')
            raise Http404(err_msg)

        issuer = self.issuer_class(device=device, domain=device.domain)
        return issuer.issue_domain_credential()


class DeviceIssueDomainCredentialView(AbstractIssueDomainCredentialView):
    """View for issuing domain credentials for devices."""

    page_name = DEVICES_PAGE_DEVICES_SUBCATEGORY


class OpcUaGdsIssueDomainCredentialView(AbstractIssueDomainCredentialView):
    """View for issuing domain credentials for OPC-UA GDS devices."""

    page_name = DEVICES_PAGE_OPC_UA_SUBCATEGORY


class AbstractIssueTlsClientCredentialView(
    AbstractIssueCredentialView[IssueTlsClientCredentialForm, LocalTlsClientCredentialIssuer]
):
    """View to issue a new TLS client credential."""

    form_class = IssueTlsClientCredentialForm
    issuer_class = LocalTlsClientCredentialIssuer
    friendly_name = 'TLS client credential'

    page_name: str

    def issue_credential(self, device: DeviceModel, cleaned_data: dict[str, Any]) -> IssuedCredentialModel:
        """Issues an TLS client credential.

        Args:
            device: The device to be associated with the new credential.
            cleaned_data: The validated form data.

        Returns:
            The IssuedCredentialModel object that was created and saved.
        """
        common_name = cast('str', cleaned_data.get('common_name'))
        validity = cast('int', cleaned_data.get('validity'))
        if not device.domain:
            raise Http404(DeviceWithoutDomainErrorMsg)
        issuer = self.issuer_class(device=device, domain=device.domain)

        return issuer.issue_tls_client_credential(common_name=common_name, validity_days=validity)


class DeviceIssueTlsClientCredentialView(AbstractIssueTlsClientCredentialView):
    """Issue a new TLS client credential within the devices section."""

    page_name = DEVICES_PAGE_DEVICES_SUBCATEGORY


class OpcUaGdsIssueTlsClientCredentialView(AbstractIssueTlsClientCredentialView):
    """Issue a new TLS client credential within the devices section."""

    page_name = DEVICES_PAGE_OPC_UA_SUBCATEGORY


class AbstractIssueTlsServerCredentialView(
    AbstractIssueCredentialView[IssueTlsServerCredentialForm, LocalTlsServerCredentialIssuer]
):
    """View to issue a new TLS server credential."""

    form_class = IssueTlsServerCredentialForm
    issuer_class = LocalTlsServerCredentialIssuer
    friendly_name = 'TLS server credential'

    def issue_credential(self, device: DeviceModel, cleaned_data: dict[str, Any]) -> IssuedCredentialModel:
        """Issues an TLS server credential.

        Args:
            device: The device to be associated with the new credential.
            cleaned_data: The validated form data.

        Returns:
            The IssuedCredentialModel object that was created and saved.
        """
        common_name = cast('str', cleaned_data.get('common_name'))
        if not common_name:
            err_msg = 'Common name is missing. Cannot issue credential.'
            raise Http404(err_msg)
        if not device.domain:
            raise Http404(DeviceWithoutDomainErrorMsg)
        issuer = self.issuer_class(device=device, domain=device.domain)
        return issuer.issue_tls_server_credential(
            common_name=common_name,
            ipv4_addresses=cast('list[ipaddress.IPv4Address]', cleaned_data.get('ipv4_addresses')),
            ipv6_addresses=cast('list[ipaddress.IPv6Address]', cleaned_data.get('ipv6_addresses')),
            domain_names=cast('list[str]', cleaned_data.get('domain_names')),
            san_critical=False,
            validity_days=cast('int', cleaned_data.get('validity')),
        )


class DeviceIssueTlsServerCredentialView(AbstractIssueTlsServerCredentialView):
    """Issues a TLS server credenital within the devices section."""

    page_name = DEVICES_PAGE_DEVICES_SUBCATEGORY


class OpcUaGdsIssueTlsServerCredentialView(AbstractIssueTlsServerCredentialView):
    """Issues a TLS server credenital within the devices section."""

    page_name = DEVICES_PAGE_OPC_UA_SUBCATEGORY


class AbstractIssueOpcUaClientCredentialView(
    AbstractIssueCredentialView[IssueOpcUaClientCredentialForm, OpcUaClientCredentialIssuer]
):
    """View to issue a new OPC UA client credential."""

    form_class = IssueOpcUaClientCredentialForm
    issuer_class = OpcUaClientCredentialIssuer
    friendly_name = 'OPC UA client credential'

    def issue_credential(self, device: DeviceModel, cleaned_data: dict[str, Any]) -> IssuedCredentialModel:
        """Issues an OPC UA client credential.

        Args:
            device: The device to be associated with the new credential.
            cleaned_data: The validated form data.

        Returns:
            The IssuedCredentialModel object that was created and saved.
        """
        if not device.domain:
            raise Http404(DeviceWithoutDomainErrorMsg)
        issuer = self.issuer_class(device=device, domain=device.domain)
        return issuer.issue_opc_ua_client_credential(
            common_name=cast('str', cleaned_data.get('common_name')),
            application_uri=cast('str', cleaned_data.get('application_uri')),
            validity_days=cast('int', cleaned_data.get('validity')),
        )


class DeviceIssueOpcUaClientCredentialView(AbstractIssueOpcUaClientCredentialView):
    """Issues an OPC UA client credential within the devices section."""

    page_name = DEVICES_PAGE_DEVICES_SUBCATEGORY


class OpcUaGdsIssueOpcUaClientCredentialView(AbstractIssueOpcUaClientCredentialView):
    """Issues an OPC UA client credential within the devices section."""

    page_name = DEVICES_PAGE_OPC_UA_SUBCATEGORY


class AbstractIssueOpcUaServerCredentialView(
    AbstractIssueCredentialView[IssueOpcUaServerCredentialForm, OpcUaServerCredentialIssuer]
):
    """View to issue a new OPC UA server credential."""

    form_class = IssueOpcUaServerCredentialForm
    issuer_class = OpcUaServerCredentialIssuer
    friendly_name = 'OPC UA server credential'

    def issue_credential(self, device: DeviceModel, cleaned_data: dict[str, Any]) -> IssuedCredentialModel:
        """Issues an OPC UA server credential.

        Args:
            device: The device to be associated with the new credential.
            cleaned_data: The validated form data.

        Returns:
            The IssuedCredentialModel object that was created and saved.
        """
        common_name = cast('str', cleaned_data.get('common_name'))
        if not common_name:
            err_msg = 'Common name is missing. Cannot issue credential.'
            raise Http404(err_msg)
        if not device.domain:
            raise Http404(DeviceWithoutDomainErrorMsg)
        issuer = self.issuer_class(device=device, domain=device.domain)

        ipv4_addresses: list[ipaddress.IPv4Address] = cleaned_data.get('ipv4_addresses', [])
        ipv6_addresses: list[ipaddress.IPv6Address] = cleaned_data.get('ipv6_addresses', [])
        domain_names: list[str] = cleaned_data.get('domain_names', [])
        validity_days: int = cleaned_data.get('validity', 0)

        return issuer.issue_opc_ua_server_credential(
            common_name=common_name,
            application_uri=cast('str', cleaned_data.get('application_uri')),
            ipv4_addresses=ipv4_addresses,
            ipv6_addresses=ipv6_addresses,
            domain_names=domain_names,
            validity_days=validity_days,
        )


class DeviceIssueOpcUaServerCredentialView(AbstractIssueOpcUaServerCredentialView):
    """Issues an OPC UA server credential within the devices section."""

    page_name = DEVICES_PAGE_DEVICES_SUBCATEGORY


class OpcUaGdsIssueOpcUaServerCredentialView(AbstractIssueOpcUaServerCredentialView):
    """Issues an OPC UA server credential within the devices section."""

    page_name = DEVICES_PAGE_OPC_UA_SUBCATEGORY


#  -------------------------------- Certificate Lifecycle Management - Token Auth Mixin --------------------------------


class DownloadTokenRequiredAuthenticationMixin:
    """Mixin which checks the token included in the URL for browser download views."""

    credential_download: RemoteDeviceCredentialDownloadModel

    def dispatch(self, request: HttpRequest, *args: Any, **kwargs: Any) -> HttpResponseBase:
        """Checks the validity of the token included in the URL for browser download views and redirects if invalid.

        Args:
            request: The django request object.
            *args: Positional arguments passed to super().dispatch().
            **kwargs: Keyword arguments passed to super().dispatch().

        Returns:
            A Django HttpResponseBase object.
        """
        super_dispatch = getattr(super(), 'dispatch', None)
        if not callable(super_dispatch):
            err_msg = 'Internal server error. Failed to get super().dispatch().'
            raise Http404(err_msg)

        token = request.GET.get('token')
        try:
            self.credential_download = RemoteDeviceCredentialDownloadModel.objects.get(
                issued_credential_model=kwargs.get('pk')
            )
        except RemoteDeviceCredentialDownloadModel.DoesNotExist:
            messages.warning(request, 'Invalid download token.')
            return redirect('devices:browser_login')

        if not token or not self.credential_download.check_token(token):
            messages.warning(request, 'Invalid download token.')
            return redirect('devices:browser_login')

        return cast('HttpResponseBase', super_dispatch(request, *args, **kwargs))


#  ----------------------------------- Certificate Lifecycle Management - Downloads ------------------------------------


class AbstractDownloadPageDispatcherView(PageContextMixin, RedirectView):
    """Redirects depending on the type of credential, that is if a private key is available or not."""

    http_method_names = ('get',)

    model: type[IssuedCredentialModel] = IssuedCredentialModel
    permanent = False

    page_category = DEVICES_PAGE_CATEGORY
    page_name: str

    def get_redirect_url(self, *_args: Any, **kwargs: Any) -> str:
        """Gets the redirection URL depending on the type credential, that is if a private key is available or not.

        Args:
            *_args: Positional arguments are discarded.
            **kwargs: The pk parameter is retrieved and expected to be there.

        Returns:
            The redirect URL.
        """
        pk = kwargs.get('pk')

        # This can only happen if the path for the URL defined in urls.py does not contain <int:pk>.
        # This would mean we, the dev team, introduced a bug.
        if pk is None or not isinstance(pk, int):
            err_msg = 'An unexpected error occurred. Please see logs for more information.'
            raise Http404(err_msg)

        issued_credential = IssuedCredentialModel.objects.filter(pk=pk).first()
        if issued_credential is None:
            messages.error(
                self.request, 'No credential found for the given primary key. See logs for more information.'
            )
            return reverse(f'devices:{self.page_name}_certificate_lifecycle_management', kwargs={'pk': pk})

        if issued_credential.credential.private_key:
            return reverse(f'devices:{self.page_name}_credential-download', kwargs={'pk': pk})

        return reverse(f'devices:{self.page_name}_certificate-download', kwargs={'pk': pk})


class DeviceDownloadPageDispatcherView(AbstractDownloadPageDispatcherView):
    """Download dispatcher view for the device pages."""

    page_name = DEVICES_PAGE_DEVICES_SUBCATEGORY


class OpcUaGdsDownloadPageDispatcherView(AbstractDownloadPageDispatcherView):
    """Download dispatcher view for the OPC UA GDS pages."""

    page_name = DEVICES_PAGE_OPC_UA_SUBCATEGORY


# --------------------------------------------- Certificate Download Help ----------------------------------------------


class AbstractCertificateDownloadView(PageContextMixin, DetailView[IssuedCredentialModel]):
    """View for downloading certificates."""

    http_method_names = ('get',)

    model: type[IssuedCredentialModel] = IssuedCredentialModel
    template_name = 'devices/credentials/certificate_download.html'
    context_object_name = 'issued_credential'

    page_category = DEVICES_PAGE_CATEGORY
    page_name: str

    def get_context_data(self, **kwargs: Any) -> dict[str, Any]:
        """Add the clm_url to the context.

        Args:
            **kwargs: Keyword arguments are passed to super().get_context_data(**kwargs).

        Returns:
            The context data for the view.
        """
        context = super().get_context_data(**kwargs)
        context['clm_url'] = f'{self.page_category}:{self.page_name}_certificate_lifecycle_management'
        return context


class DeviceCertificateDownloadView(AbstractCertificateDownloadView):
    """Certificate download view for the device pages."""

    page_name = DEVICES_PAGE_DEVICES_SUBCATEGORY


class OpcUaGdsCertificateDownloadView(AbstractCertificateDownloadView):
    """Certificate download view for the OPC UA GDS pages."""

    page_name = DEVICES_PAGE_OPC_UA_SUBCATEGORY


# ---------------------------------------------- Credential Download Help ----------------------------------------------


class AbstractDeviceBaseCredentialDownloadView(PageContextMixin, DetailView[IssuedCredentialModel]):
    """View to download a password protected application credential in the desired format.

    Inherited by the domain and application credential download views. It is not intended for direct use.
    """

    http_method_names = ('get', 'post')

    model = IssuedCredentialModel
    template_name = 'devices/credentials/credential_download.html'
    context_object_name = 'credential'

    form_class = CredentialDownloadForm

    is_browser_download = False

    page_category = DEVICES_PAGE_CATEGORY
    page_name: str

    def get_context_data(self, **kwargs: Any) -> dict[str, Any]:
        """Adds information about the credential to the context.

        Args:
            **kwargs: Keyword arguments are passed to super().get_context_data(**kwargs).

        Returns:
            The context data for the view.
        """
        context = super().get_context_data(**kwargs)
        issued_credential = self.object
        credential = issued_credential.credential

        if credential.credential_type != CredentialModel.CredentialTypeChoice.ISSUED_CREDENTIAL:  # sanity check
            err_msg = 'Credential is not an issued credential.'
            raise Http404(err_msg)

        credential_purpose = IssuedCredentialModel.IssuedCredentialPurpose(
            issued_credential.issued_credential_purpose
        ).label

        domain_credential_value = IssuedCredentialModel.IssuedCredentialType.DOMAIN_CREDENTIAL.value
        application_credential_value = IssuedCredentialModel.IssuedCredentialType.APPLICATION_CREDENTIAL.value

        if issued_credential.issued_credential_type == domain_credential_value:
            context['credential_type'] = credential_purpose

        elif issued_credential.issued_credential_type == application_credential_value:
            context['credential_type'] = credential_purpose + ' Credential'

        else:
            err_msg = 'Unknown IssuedCredentialType'
            raise Http404(err_msg)

        context['FileFormat'] = CredentialFileFormat.__members__
        context['is_browser_dl'] = self.is_browser_download
        context['show_browser_dl'] = not self.is_browser_download
        context['issued_credential'] = issued_credential
        context['suggested_password'] = CredentialDownloadForm.get_suggested_password()

        if 'form' not in kwargs:
            context['form'] = self.form_class()
        else:
            context['form'] = kwargs['form']

        context['browser_otp_url'] = f'devices:{self.page_name}_browser_otp_view'
        context['clm_url'] = f'devices:{self.page_name}_certificate_lifecycle_management'

        return context

    def post(self, _request: HttpRequest, *_args: Any, **_kwargs: Any) -> HttpResponse:
        """Processing the valid form data.

        This will use the contained form data to start the download process of the desired file.

        Args:
            _request: The django request object.
            *_args: Positional arguments are discarded.
            **_kwargs: Keyword arguments are discarded.

        Returns:
            If successful, this will start the file download. Otherwise, a Http404 will be raised and displayed.
        """
        self.object = self.get_object()
        form = self.form_class(self.request.POST)

        if form.is_valid():

            password = form.cleaned_data['password'].encode()

            try:
                file_format = CredentialFileFormat(self.request.POST.get('file_format'))
            except ValueError as exception:
                err_msg = gettext_lazy('Unknown file format.')
                raise Http404(err_msg) from exception

            credential_model = self.object.credential
            credential_serializer = credential_model.get_credential_serializer()

            private_key_serializer = credential_serializer.get_private_key_serializer()
            certificate_serializer = credential_serializer.get_certificate_serializer()
            cert_collection_serializer = credential_serializer.get_additional_certificates_serializer()
            if not private_key_serializer or not certificate_serializer or not cert_collection_serializer:
                raise Http404

            credential_purpose = IssuedCredentialModel.IssuedCredentialPurpose(
                self.object.issued_credential_purpose
            ).label
            credential_type_name = credential_purpose.replace(' ', '-').lower().replace('-credential', '')

            if file_format == CredentialFileFormat.PKCS12:
                file_stream_data = io.BytesIO(credential_serializer.as_pkcs12(password=password))

            elif file_format == CredentialFileFormat.PEM_ZIP:
                file_data = Archiver.archive_zip(
                    data_to_archive={
                        'private_key.pem': private_key_serializer.as_pkcs8_pem(password=password),
                        'certificate.pem': certificate_serializer.as_pem(),
                        'certificate_chain.pem': cert_collection_serializer.as_pem(),
                    }
                )
                file_stream_data = io.BytesIO(file_data)

            elif file_format == CredentialFileFormat.PEM_TAR_GZ:
                file_data = Archiver.archive_tar_gz(
                    data_to_archive={
                        'private_key.pem': private_key_serializer.as_pkcs8_pem(password=password),
                        'certificate.pem': certificate_serializer.as_pem(),
                        'certificate_chain.pem': cert_collection_serializer.as_pem(),
                    }
                )
                file_stream_data = io.BytesIO(file_data)

            else:
                err_msg = gettext_lazy('Unknown file format.')
                raise Http404(err_msg)

            response = FileResponse(
                file_stream_data,
                content_type=file_format.mime_type,
                as_attachment=True,
                filename=f'trustpoint-{credential_type_name}-credential{file_format.file_extension}',
            )

            return cast('HttpResponse', response)

        return self.render_to_response(self.get_context_data(form=form))


class DeviceManualCredentialDownloadView(AbstractDeviceBaseCredentialDownloadView):
    """View to download a password protected domain or application credential in the desired format."""

    page_name = DEVICES_PAGE_DEVICES_SUBCATEGORY


@method_decorator(login_not_required, name='dispatch')
class DeviceBrowserCredentialDownloadView(
    DownloadTokenRequiredAuthenticationMixin, AbstractDeviceBaseCredentialDownloadView
):
    """View to download a password protected domain or app credential in the desired format from a remote client."""

    is_browser_download = True


class AbstractBrowserOnboardingOTPView(PageContextMixin, DetailView[IssuedCredentialModel]):
    """View to display the OTP for remote credential download (aka. browser onboarding)."""

    http_method_names = ('get',)

    model = IssuedCredentialModel
    template_name = 'devices/credentials/onboarding/browser/otp_view.html'
    redirection_view = 'devices:devices'
    context_object_name = 'credential'

    page_category = DEVICES_PAGE_CATEGORY
    page_name: str

    def get_context_data(self, **kwargs: Any) -> dict[str, Any]:
        """Adds information about the credential and otp for the browser download process.

        Args:
            **kwargs: Keyword arguments passed to super().get_context_data.

        Returns:
            The context to render the page.
        """
        credential = self.get_object()
        device = credential.device
        context = super().get_context_data(**kwargs)

        try:
            cdm = RemoteDeviceCredentialDownloadModel.objects.get(issued_credential_model=credential, device=device)
            cdm.delete()
        except RemoteDeviceCredentialDownloadModel.DoesNotExist:
            pass

        cdm = RemoteDeviceCredentialDownloadModel(issued_credential_model=credential, device=device)
        cdm.save()

        context.update(
            {
                'device_name': device.common_name,
                'device_id': device.id,
                'credential_id': credential.id,
                'otp': cdm.get_otp_display(),
                'download_url': self.request.build_absolute_uri(reverse('devices:browser_login')),
            }
        )

        context['cred_download_url'] = f'devices:{self.page_name}_credential-download'
        context['browser_cancel'] = f'devices:{self.page_name}_browser_cancel'

        return context


class DeviceBrowserOnboardingOTPView(AbstractBrowserOnboardingOTPView):
    """The browser onboarding OTP view for the devices section."""

    page_name = DEVICES_PAGE_DEVICES_SUBCATEGORY


class OpcUaGdsBrowserOnboardingOTPView(AbstractBrowserOnboardingOTPView):
    """The browser onboarding OTP view for the OPC UA GDS section."""

    page_name = DEVICES_PAGE_OPC_UA_SUBCATEGORY


class AbstractBrowserOnboardingCancelView(PageContextMixin, DetailView[IssuedCredentialModel]):
    """View to cancel the browser onboarding process and delete the associated RemoteDeviceCredentialDownloadModel."""

    http_method_names = ('get',)

    model = IssuedCredentialModel
    context_object_name = 'credential'
    permanent = False

    page_category = DEVICES_PAGE_CATEGORY
    page_name: str

    def get(self, request: HttpRequest, *_args: Any, **_kwargs: Any) -> HttpResponse:
        """Cancels the browser onboarding process and deletes the associated RemoteDeviceCredentialDownloadModel.

        Args:
            request: The Django request object.
            *_args: Positional arguments are discarded.
            **_kwargs: Keyword arguments are discarded.

        Returns:
            The HttpResponseBase object with the desired redirection URL.
        """
        self.object = self.get_object()
        try:
            cdm = RemoteDeviceCredentialDownloadModel.objects.get(
                issued_credential_model=self.object, device=self.object.device
            )
            cdm.delete()
            messages.info(request, 'The browser onboarding process was canceled.')
        except RemoteDeviceCredentialDownloadModel.DoesNotExist:
            pass

        return HttpResponseRedirect(
            reverse_lazy(f'devices:{self.page_name}_credential-download', kwargs={'pk': self.object.id})
        )


class DeviceBrowserOnboardingCancelView(AbstractBrowserOnboardingCancelView):
    """Cancels the browser onboarding for the devices section."""

    page_name = DEVICES_PAGE_DEVICES_SUBCATEGORY


class OpcUaGdsBrowserOnboardingCancelView(AbstractBrowserOnboardingCancelView):
    """Cancels the browser onboarding for the OPC UA GDS section."""

    page_name = DEVICES_PAGE_OPC_UA_SUBCATEGORY


@method_decorator(login_not_required, name='dispatch')
class DeviceOnboardingBrowserLoginView(FormView[BrowserLoginForm]):
    """View to handle certificate download requests."""

    http_method_names = ('get', 'post')

    template_name = 'devices/credentials/onboarding/browser/login.html'
    form_class = BrowserLoginForm

    cleaned_data: dict[str, Any]

    def get_success_url(self) -> str:
        """Gets the success url to redirect to after successful processing of the POST data following a form submit.

        Returns:
            The success url to redirect to after successful processing of the POST data following a form submit.
        """
        credential_id = cast('int', self.cleaned_data.get('credential_id'))
        credential_download = cast('RemoteDeviceCredentialDownloadModel', self.cleaned_data.get('credential_download'))
        token: str = credential_download.download_token
        return (
            f'{reverse_lazy("devices:browser_domain_credential_download", kwargs={"pk": credential_id})}?token={token}'
        )

    def form_invalid(self, form: BrowserLoginForm) -> HttpResponse:
        """Adds an error message in the case of an invalid OTP.

        Args:
            form: The corresponding form object.

        Returns:
            The Django HttpResponse object.
        """
        messages.error(self.request, gettext_lazy('The provided password is not valid.'))
        return super().form_invalid(form)

    def form_valid(self, form: BrowserLoginForm) -> HttpResponse:
        """Performed if the form was validated successfully and adds the cleaned data to the instance.

        Args:
            form: The corresponding form object.

        Returns:
            The Django HttpResponse object.
        """
        self.cleaned_data = form.cleaned_data
        return super().form_valid(form)


#  ---------------------------------------- Revocation Views ----------------------------------------


class AbstractIssuedCredentialRevocationView(PageContextMixin, DetailView[IssuedCredentialModel]):
    """Revokes a specific issued credential."""

    http_method_names = ('get', 'post')

    model = IssuedCredentialModel
    template_name = 'devices/confirm_revoke.html'
    context_object_name = 'issued_credential'
    pk_url_kwarg = 'pk'
    form_class = RevokeIssuedCredentialForm

    page_category = DEVICES_PAGE_CATEGORY
    page_name: str

    def get_context_data(self, **kwargs: Any) -> dict[str, Any]:
        """Adds the primary keys to the context.

        Args:
            kwargs: Keyword arguments are passed to super().get_context_data(**kwargs).

        Returns:
            The context data.
        """
        context = super().get_context_data(**kwargs)
        context['revoke_form'] = self.form_class()
        context['cert'] = self.object.credential.certificate
        context['cred_revoke_url'] = f'{self.page_category}:{self.page_name}_credential_revoke'
        return context

    def post(self, _request: HttpRequest, *_args: Any, **_kwargs: Any) -> HttpResponse:
        """Will try to revoke the requested issued credential.

        Args:
            request: The Django request object.
            *_args: Positional arguments are discarded.
            **_kwargs: Keyword arguments are discarded.

        Returns:
            Redirect to the devices summary.
        """
        self.object = self.get_object()

        reverse_path = reverse(
            f'{self.page_category}:{self.page_name}_certificate_lifecycle_management',
            kwargs={'pk': self.object.device.pk},
        )

        revoke_form = self.form_class(self.request.POST)
        if revoke_form.is_valid():
            revocation_reason = revoke_form.cleaned_data['revocation_reason']

            status = self.object.credential.certificate.certificate_status
            if status == CertificateModel.CertificateStatus.EXPIRED:
                msg = gettext_lazy('Credential is already expired. Cannot revoke expired certificates.')
                messages.error(self.request, msg)
                return redirect(reverse_path)
            if status == CertificateModel.CertificateStatus.REVOKED:
                msg = gettext_lazy('Certificate is already revoked. Cannot revoke a revoked certificate again.')
                return redirect(reverse_path)
            revoked_successfully, _ = DeviceCredentialRevocation.revoke_certificate(self.object.id, revocation_reason)
            if revoked_successfully:
                msg = gettext_lazy('Successfully revoked one active credential.')
                messages.success(self.request, msg)
            else:
                messages.error(
                    self.request, gettext_lazy('Failed to revoke certificate. See logs for more information.')
                )

        return redirect(reverse_path)


class DeviceIssuedCredentialRevocationView(AbstractIssuedCredentialRevocationView):
    """abc."""

    page_name = DEVICES_PAGE_DEVICES_SUBCATEGORY


class OpcUaGdsIssuedCredentialRevocationView(AbstractIssuedCredentialRevocationView):
    """abc."""

    page_name = DEVICES_PAGE_OPC_UA_SUBCATEGORY


class AbstractBulkRevokeView(LoggerMixin, PageContextMixin, ListView[DeviceModel]):
    """View to confirm the deletion of multiple Devices."""

    model = DeviceModel
    template_name = 'devices/confirm_bulk_revoke.html'
    context_object_name = 'devices'

    missing: str = ''
    pks: str = ''
    queryset: QuerySet[DeviceModel]
    form_class = RevokeDevicesForm

    page_category = DEVICES_PAGE_CATEGORY
    page_name: str

    def get_context_data(self, **kwargs: Any) -> dict[str, Any]:
        """Adds the primary keys to the context.

        Args:
            kwargs: Keyword arguments are passed to super().get_context_data(**kwargs).

        Returns:
            The context data.
        """
        context = super().get_context_data(**kwargs)
        context['pks'] = self.pks
        context['revoke_form'] = self.form_class(initial={'pks': self.pks})
        context['device_revoke_url'] = f'{self.page_category}:{self.page_name}_device_revoke'
        return context

    def get_queryset(self) -> QuerySet[DeviceModel]:
        """Gets the queryset of DeviceModel objects that are requested to be revoked.

        Returns:
            The queryset of DeviceModel objects that are requested to be revoked.
        """
        if not self.pks:
            self.pks = self.kwargs.get('pks', '')
        pks_list = get_primary_keys_from_str_as_list_of_ints(pks=self.pks)
        qs = DeviceModel.objects.filter(pk__in=pks_list)

        found_pks = set(qs.values_list('pk', flat=True))
        missing = set(pks_list) - found_pks

        self.missing = ', '.join(str(pk) for pk in missing)

        return qs

    def _set_queryset(self, request: HttpRequest) -> str | None:
        try:
            self.queryset = self.get_queryset()
        except ValueError:
            err_msg_template = gettext_lazy('Please select the devices you would like to revoke.')
            err_msg = err_msg_template.format(pks=self.pks)
            messages.error(request, err_msg)
            return 'devices:devices'
        except Exception:
            err_msg_template = gettext_lazy(
                f'Failed to retrieve the queryset for primary keys: {self.pks}.See logs for more details.'
            )
            err_msg = err_msg_template.format(pks=self.pks)
            self.logger.exception(err_msg)
            messages.error(request, err_msg)
            return 'devices:devices'

        if self.missing:
            err_msg_template = gettext_lazy(f'Devices for the following primary keys were not found: {self.pks}.')
            err_msg = err_msg_template.format(pks=self.missing)
            messages.error(request, err_msg)
            return 'devices:devices'

        return None

    def get(self, request: HttpRequest, *args: Any, **kwargs: Any) -> HttpResponse:
        """HTTP GET processing.

        Args:
            request: The Django request object.
            *args: Positional arguments passed to super().get().
            **kwargs: Keyword arguments passed to super().get().

        Returns:
            The device deletion view or a redirect to the devices view if one or more pks were not found.
        """
        redirect_name = self._set_queryset(request)
        if redirect_name:
            return redirect(redirect_name)
        messages.warning(
            request, gettext_lazy('This operation will revoke ALL certificates associated with the selected devices.')
        )
        return super().get(request, *args, **kwargs)

    def post(self, request: HttpRequest, *_args: Any, **_kwargs: Any) -> HttpResponse:
        """Will try to revoke all certificate assiciated with the requested DeviceModel records.

        Args:
            request: The Django request object.
            *_args: Positional arguments are discarded.
            **_kwargs: Keyword arguments are discarded.

        Returns:
            Redirect to the devices summary.
        """
        revoke_form = self.form_class(self.request.POST)
        if revoke_form.is_valid():
            self.pks = revoke_form.cleaned_data['pks']
            revocation_reason = revoke_form.cleaned_data['revocation_reason']
            redirect_name = self._set_queryset(request)
            if redirect_name:
                return redirect(redirect_name)

            now = datetime.datetime.now(datetime.UTC)

            issued_credentials_to_revoke_qs = IssuedCredentialModel.objects.filter(
                device__in=self.queryset,
                credential__certificate__revoked_certificate__isnull=True,
                credential__certificate__not_valid_after__gte=now,
            )

            n_revoked = 0
            for credential in issued_credentials_to_revoke_qs:
                revoked_successfully, _ = DeviceCredentialRevocation.revoke_certificate(
                    credential.id, revocation_reason
                )
                if revoked_successfully:
                    n_revoked += 1

            if n_revoked > 0:
                msg = ngettext(
                    'Successfully revoked one active credential.',
                    'Successfully revoked %(count)d active credentials.',
                    n_revoked,
                ) % {'count': n_revoked}

                messages.success(self.request, msg)
            else:
                messages.error(self.request, gettext_lazy('No credentials were revoked.'))

        return redirect('devices:devices')


class DeviceBulkRevokeView(AbstractBulkRevokeView):
    """abc."""

    page_name = DEVICES_PAGE_DEVICES_SUBCATEGORY


class OpcUaGdsBulkRevokeView(AbstractBulkRevokeView):
    """abc."""

    page_name = DEVICES_PAGE_DEVICES_SUBCATEGORY


class AbstractBulkDeleteView(LoggerMixin, PageContextMixin, ListView[DeviceModel]):
    """View to confirm the deletion of multiple Devices."""

    model = DeviceModel
    template_name = 'devices/confirm_delete.html'
    context_object_name = 'devices'

    missing: str = ''
    pks: str = ''
    queryset: QuerySet[DeviceModel]
    form_class = DeleteDevicesForm

    page_category = DEVICES_PAGE_CATEGORY
    page_name: str

    def get_context_data(self, **kwargs: Any) -> dict[str, Any]:
        """Adds the primary keys to the context.

        Args:
            kwargs: Keyword arguments are passed to super().get_context_data(**kwargs).

        Returns:
            The context data.
        """
        context = super().get_context_data(**kwargs)
        context['pks'] = self.pks
        context['delete_form'] = self.form_class(initial={'pks': self.pks})
        context['device_delete_url'] = f'{self.page_category}:{self.page_name}_device_delete'
        return context

    def get_queryset(self) -> QuerySet[DeviceModel]:
        """Gets the queryset of DeviceModel objects that are requested to be deleted.

        Returns:
            The queryset of DeviceModel objects that are requested to be deleted.
        """
        if not self.pks:
            self.pks = self.kwargs.get('pks', '')
        pks_list = get_primary_keys_from_str_as_list_of_ints(pks=self.pks)
        qs = DeviceModel.objects.filter(pk__in=pks_list)

        found_pks = set(qs.values_list('pk', flat=True))
        missing = set(pks_list) - found_pks

        self.missing = ', '.join(str(pk) for pk in missing)

        return qs

    def _set_queryset(self, request: HttpRequest) -> str | None:
        try:
            self.queryset = self.get_queryset()
        except ValueError:
            err_msg_template = gettext_lazy('Please select the devices you would like to delete.')
            err_msg = err_msg_template.format(pks=self.pks)
            messages.error(request, err_msg)
            return 'devices:devices'
        except Exception:
            err_msg_template = gettext_lazy(
                f'Failed to retrieve the queryset for primary keys: {self.pks}.See logs for more details.'
            )
            err_msg = err_msg_template.format(pks=self.pks)
            self.logger.exception(err_msg)
            messages.error(request, err_msg)
            return 'devices:devices'

        if self.missing:
            err_msg_template = gettext_lazy(f'Devices for the following primary keys were not found: {self.pks}.')
            err_msg = err_msg_template.format(pks=self.missing)
            messages.error(request, err_msg)
            return 'devices:devices'

        return None

    def get(self, request: HttpRequest, *args: Any, **kwargs: Any) -> HttpResponse:
        """HTTP GET processing.

        Args:
            request: The Django request object.
            *args: Positional arguments passed to super().get().
            **kwargs: Keyword arguments passed to super().get().

        Returns:
            The device deletion view or a redirect to the devices view if one or more pks were not found.
        """
        redirect_name = self._set_queryset(request)
        if redirect_name:
            return redirect(redirect_name)
        messages.warning(
            request, gettext_lazy('This operation will revoke ALL certificates associated with the selected devices.')
        )
        return super().get(request, *args, **kwargs)

    def post(self, request: HttpRequest, *_args: Any, **_kwargs: Any) -> HttpResponse:
        """HTTP POST processing which will try to delete all requested DeviceModel records.

        Args:
            request: The Django request object.
            *_args: Positional arguments are discarded.
            **_kwargs: Keyword arguments are discarded.

        Returns:
            Redirect to the devices summary.
        """
        delete_form = self.form_class(self.request.POST)
        if delete_form.is_valid():
            self.pks = delete_form.cleaned_data['pks']
            redirect_name = self._set_queryset(request)
            if redirect_name:
                return redirect(redirect_name)

        try:
            count, _ = self.queryset.delete()
            success_msg_template = gettext_lazy(
                'Successfully deleted {count} devices. All corresponding certificates have been revoked.'
            )
            success_msg = success_msg_template.format(count=count)
            messages.success(request, success_msg)
        except Exception:
            err_msg = 'Failed to delete DeviceModel records.'
            self.logger.exception(err_msg)
            messages.error(
                request, gettext_lazy('Failed to delete DeviceModel records. See logs for more information.')
            )

        return redirect('devices:devices')


class DeviceBulkDeleteView(AbstractBulkDeleteView):
    """abc."""

    page_name = DEVICES_PAGE_DEVICES_SUBCATEGORY


class OpcUaGdsBulkDeleteView(AbstractBulkDeleteView):
    """abc."""

    page_name = DEVICES_PAGE_OPC_UA_SUBCATEGORY


class DeviceViewSet(viewsets.ModelViewSet):
    """ViewSet for managing Device instances.

    Supports standard CRUD operations such as list, retrieve,
    create, update, and delete.
    """

    queryset = DeviceModel.objects.all()
    serializer_class = DeviceSerializer
    action_descriptions: ClassVar[dict[str, str]] = {
        'list': 'Retrieve a list of all devices.',
        'retrieve': 'Retrieve a single device by id.',
        'create': 'Create a new device with name, serial number, and status.',
        'update': 'Update an existing device.',
        'partial_update': 'Partially update an existing device.',
        'destroy': 'Delete a device.',
    }

    def get_view_description(self, *, html: bool = False) -> str:
        """Return a description for the given action."""
        if hasattr(self, 'action') and self.action in self.action_descriptions:
            return self.action_descriptions[self.action]
        return super().get_view_description(html)<|MERGE_RESOLUTION|>--- conflicted
+++ resolved
@@ -23,9 +23,7 @@
 from django.views.generic.list import ListView
 from pki.models.certificate import CertificateModel
 from pki.models.credential import CredentialModel
-<<<<<<< HEAD
 from rest_framework import viewsets
-=======
 from trustpoint.logger import LoggerMixin
 from trustpoint.page_context import (
     DEVICES_PAGE_CATEGORY,
@@ -33,7 +31,6 @@
     DEVICES_PAGE_OPC_UA_SUBCATEGORY,
     PageContextMixin,
 )
->>>>>>> 3c5a89af
 from trustpoint_core.archiver import Archiver
 from trustpoint_core.serializer import CredentialFileFormat
 from util.mult_obj_views import get_primary_keys_from_str_as_list_of_ints
@@ -72,7 +69,6 @@
     RemoteDeviceCredentialDownloadModel,
 )
 from devices.revocation import DeviceCredentialRevocation
-<<<<<<< HEAD
 from devices.serializers import DeviceSerializer
 from trustpoint.logger import LoggerMixin
 from trustpoint.page_context import (
@@ -81,8 +77,6 @@
     DEVICES_PAGE_OPC_UA_SUBCATEGORY,
     PageContextMixin,
 )
-=======
->>>>>>> 3c5a89af
 from trustpoint.settings import UIConfig
 
 if TYPE_CHECKING:
