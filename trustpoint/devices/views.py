"""This module contains all views concerning the devices application."""

from __future__ import annotations

import datetime
import io
from abc import abstractmethod
from typing import TYPE_CHECKING, Generic, TypeVar, cast

from cryptography.hazmat.primitives import serialization
from django import forms
from django.contrib import messages
from django.contrib.auth.decorators import login_not_required
from django.core.exceptions import ValidationError
from django.core.paginator import Paginator
from django.db.models import ProtectedError, Q, QuerySet
from django.forms import BaseModelForm
from django.http import FileResponse, Http404, HttpResponse, HttpResponseBase, HttpResponseRedirect
from django.shortcuts import get_object_or_404, redirect
from django.urls import reverse, reverse_lazy
from django.utils.decorators import method_decorator
from django.utils.html import format_html
from django.utils.translation import gettext_lazy as _
from django.utils.translation import ngettext
from django.views.generic import TemplateView
from django.views.generic.base import RedirectView, View
from django.views.generic.detail import DetailView, SingleObjectMixin
from django.views.generic.edit import CreateView, FormMixin, FormView
from django.views.generic.list import ListView

from pki.models import DomainModel
from pki.models.certificate import CertificateModel
from pki.models.credential import CredentialModel
from pki.models.devid_registration import DevIdRegistration
from pki.models.truststore import ActiveTrustpointTlsServerCredentialModel
from trustpoint_core import oid
from trustpoint_core.archiver import Archiver
from trustpoint_core.serializer import CredentialFileFormat

from devices.forms import (
    BrowserLoginForm,
    CreateDeviceForm,
    CreateOpcUaGdsForm,
    CredentialDownloadForm,
    CredentialRevocationForm,
    IssueOpcUaClientCredentialForm,
    IssueOpcUaServerCredentialForm,
    IssueTlsClientCredentialForm,
    IssueTlsServerCredentialForm,
)
from devices.issuer import (
    LocalTlsClientCredentialIssuer,
    LocalTlsServerCredentialIssuer,
    OpcUaClientCredentialIssuer,
    OpcUaServerCredentialIssuer,
)
from devices.models import DeviceModel, IssuedCredentialModel, RemoteDeviceCredentialDownloadModel
from devices.revocation import DeviceCredentialRevocation
from trustpoint.logger import LoggerMixin
from trustpoint.settings import UIConfig
from trustpoint.views.base import BulkDeleteView, ListInDetailView, SortableTableMixin

if TYPE_CHECKING:
    import ipaddress
    from typing import Any, ClassVar

    from django.http.request import HttpRequest
    from django.utils.safestring import SafeString

    # noinspection PyUnresolvedReferences
    from devices.forms import BaseCredentialForm

    # noinspection PyUnresolvedReferences
    from devices.issuer import BaseTlsCredentialIssuer

    _DispatchableType = View

else:
    _DispatchableType = object

CredentialFormClass = TypeVar('CredentialFormClass', bound='BaseCredentialForm')
TlsCredentialIssuerClass = TypeVar('TlsCredentialIssuerClass', bound='BaseTlsCredentialIssuer')

# TODO(AlexHx8472): Derived CBVs must only derive from one Django view which must be the last one.  # noqa: FIX002


# --------------------------------------------------- Device Mixins ----------------------------------------------------


class DeviceContextMixin:
    """Mixin which adds data to the context for the devices application."""

    extra_context: ClassVar = {'page_category': 'devices', 'page_name': 'devices'}


# ----------------------------------------------------- Main Pages -----------------------------------------------------


class DeviceTableView(DeviceContextMixin, SortableTableMixin, ListView[DeviceModel]):
    """Device Table View."""

    http_method_names = ('get',)

    model = DeviceModel
    template_name = 'devices/devices.html'
    context_object_name = 'devices'
    paginate_by = UIConfig.paginate_by
    default_sort_param = '-created_at'

    def get_queryset(self):
        """Filter queryset to only include devices where opc_ua_gds is False."""
        return super().get_queryset().filter(device_type=DeviceModel.DeviceType.GENERIC_DEVICE.value)

    def get_context_data(self, **kwargs: Any) -> dict[str, Any]:
        """Adds the clm and revoke buttons to the context.

        Args:
            **kwargs: Keyword arguments passed to super().get_context_data.

        Returns:
            The context to use for rendering the devices page.
        """
        context = super().get_context_data(**kwargs)

        for device in context['devices']:
            device.clm_button = self._get_clm_button_html(device)
            device.revoke_button = self._get_revoke_button_html(device)
            device.detail_button = self._get_details_button_html(device)

        return context

    @staticmethod
    def _get_clm_button_html(record: DeviceModel) -> SafeString:
        """Gets the HTML for the CLM button in the devices table.

        Args:
            record: The corresponding DeviceModel.

        Returns:
            The HTML of the hyperlink for the CLM button.
        """
        clm_url = reverse('devices:certificate_lifecycle_management', kwargs={'pk': record.pk})

        # noinspection PyDeprecation
        return format_html(
            '<a href="{}" class="btn btn-primary tp-table-btn w-100">{}</a>',
            clm_url, _('Manage')
        )

    @staticmethod
    def _get_revoke_button_html(record: DeviceModel) -> SafeString:
        """Gets the HTML for the revoke button in the devices table.

        Args:
            record: The corresponding DeviceModel.

        Returns:
            the HTML of the hyperlink for the revoke button.
        """
        qs = IssuedCredentialModel.objects.filter(device=record)
        for credential in qs:
            if credential.credential.certificate.certificate_status == CertificateModel.CertificateStatus.OK:
                revoke_url = reverse('devices:device_revocation', kwargs={'pk': record.pk})
                # noinspection PyDeprecation
                return format_html(
                    '<a href="{}" class="btn btn-danger tp-table-btn w-100">{}</a>', revoke_url, _('Revoke')
                )
        # noinspection PyDeprecation
        return format_html('<a class="btn btn-danger tp-table-btn w-100 disabled">{}</a>', _('Revoke'))

    @staticmethod
    def _get_details_button_html(record: DeviceModel) -> SafeString:
        """Gets the HTML for the Details button in the devices table.

        Args:
            record: The corresponding DeviceModel.

        Returns:
            the HTML of the hyperlink for the detail button.
        """
        details_url = reverse('devices:details', kwargs={'pk': record.pk})
        # noinspection PyDeprecation
        return format_html('<a href="{}" class="btn btn-primary tp-table-btn w-100">{}</a>', details_url, _('Details'))

class OpcUaGdsTableView(DeviceTableView):
    """Table View for devices where opc_ua_gds is True."""

    template_name = 'devices/opc_ua_gds.html'
    extra_context = {'page_category': 'devices', 'page_name': 'opc_ua_gds'}

    def get_queryset(self):
        """Filter queryset to only include devices where opc_ua_gds is True."""
        return DeviceModel.objects.filter(device_type=DeviceModel.DeviceType.OPC_UA_GDS.value)



class CreateDeviceView(DeviceContextMixin, CreateView[DeviceModel, BaseModelForm[DeviceModel]]):
    """Device Create View."""

    http_method_names = ('get', 'post')

    model = DeviceModel
    form_class = CreateDeviceForm
    template_name = 'devices/add.html'

    def get_success_url(self) -> str:
        """Gets the success url to redirect to after successful processing of the POST data following a form submit.

        Returns:
            The success url to redirect to after successful processing of the POST data following a form submit.
        """
        if self.object is None:
            err_msg = 'Unexpected error occurred. The object was likely not created and saved.'
            raise Http404(err_msg)
        if self.object.domain_credential_onboarding:
            return str(reverse_lazy('devices:help_dispatch_domain', kwargs={'pk': self.object.id}))

        return str(reverse_lazy('devices:help_dispatch_application', kwargs={'pk': self.object.id}))

class CreateOpcUaGdsView(CreateDeviceView):
    """OPC UA GDS Create View."""

    http_method_names = ('get', 'post')

    model = DeviceModel
    form_class = CreateOpcUaGdsForm
    template_name = 'devices/add.html'
    extra_context = {'page_category': 'devices', 'page_name': 'opc_ua_gds'}

    def form_valid(self, form):
        """Set opc_ua_gds to True before saving the device."""
        device = form.save(commit=False)
        device.device_type = DeviceModel.DeviceType.OPC_UA_GDS.value
        device.save()
        return super().form_valid(form)

class DeviceDetailsView(DeviceContextMixin, DetailView[DeviceModel]):
    """Device Details View."""

    http_method_names = ('get',)

    model = DeviceModel
    success_url = reverse_lazy('devices:devices')
    template_name = 'devices/details.html'
    context_object_name = 'device'


# ------------------------------------------ Certificate Lifecycle Management ------------------------------------------


class DeviceCertificateLifecycleManagementSummaryView(DeviceContextMixin, SortableTableMixin, ListInDetailView):
    """This is the CLM summary view in the devices section."""

    http_method_names = ('get',)

    detail_model = DeviceModel
    template_name = 'devices/credentials/certificate_lifecycle_management.html'
    detail_context_object_name = 'device'
    model = IssuedCredentialModel
    context_object_name = 'issued_credentials'
    default_sort_param = 'common_name'

    def get_context_data(self, **kwargs: Any) -> dict[str, Any]:
        """Adds the paginator and credential details to the context.

        Args:
            **kwargs: Keyword arguments passed to super().get_context_data.

        Returns:
            The context to use for rendering the clm summary page.
        """
        context = super().get_context_data(**kwargs)

        device = self.get_object()
        qs = super().get_queryset()  # inherited from SortableTableMixin, sorted query

        domain_credentials = qs.filter(
            Q(device=device)
            & Q(issued_credential_type=IssuedCredentialModel.IssuedCredentialType.DOMAIN_CREDENTIAL.value)
        )

        application_credentials = qs.filter(
            Q(device=device)
            & Q(issued_credential_type=IssuedCredentialModel.IssuedCredentialType.APPLICATION_CREDENTIAL.value)
        )

        context['domain_credentials'] = domain_credentials
        context['application_credentials'] = application_credentials

        paginator_domain = Paginator(domain_credentials, UIConfig.paginate_by)
        page_number_domain = self.request.GET.get('page', 1)
        context['domain_credentials'] = paginator_domain.get_page(page_number_domain)
        context['is_paginated'] = paginator_domain.num_pages > 1

        paginator_application = Paginator(application_credentials, UIConfig.paginate_by)
        page_number_application = self.request.GET.get('page-a', 1)
        context['application_credentials'] = paginator_application.get_page(page_number_application)
        context['is_paginated_a'] = paginator_application.num_pages > 1

        for cred in context['domain_credentials']:
            cred.expires_in = self._get_expires_in(cred)
            cred.expiration_date = cast('datetime.datetime', cred.credential.certificate.not_valid_after)
            cred.revoke = self._get_revoke_button_html(cred)

        for cred in context['application_credentials']:
            cred.expires_in = self._get_expires_in(cred)
            cred.expiration_date = cast('datetime.datetime', cred.credential.certificate.not_valid_after)
            cred.revoke = self._get_revoke_button_html(cred)

        return context

    @staticmethod
    def _get_expires_in(record: IssuedCredentialModel) -> str:
        """Gets the remaining time until the credential expires as human-readable string.

        Args:
            record: The corresponding IssuedCredentialModel.

        Returns:
            The remaining time until the credential expires as human-readable string.
        """
        if record.credential.certificate.certificate_status != CertificateModel.CertificateStatus.OK:
            return str(record.credential.certificate.certificate_status.label)
        now = datetime.datetime.now(datetime.UTC)
        expire_timedelta = record.credential.certificate.not_valid_after - now
        days = expire_timedelta.days
        hours, remainder = divmod(expire_timedelta.seconds, 3600)
        minutes, seconds = divmod(remainder, 60)
        return f'{days} days, {hours}:{minutes:02d}:{seconds:02d}'

    @staticmethod
    def _get_revoke_button_html(record: IssuedCredentialModel) -> str:
        """Gets the HTML for the revoke button in the devices table.

        Args:
            record: The corresponding DeviceModel.

        Returns:
            the HTML of the hyperlink for the revoke button.
        """
        if record.credential.certificate.certificate_status == CertificateModel.CertificateStatus.REVOKED:
            # noinspection PyDeprecation
            return format_html('<a class="btn btn-danger tp-table-btn w-100 disabled">{}</a>', _('Revoked'))
        # noinspection PyDeprecation
        return format_html(
            '<a href="revoke/{}/" class="btn btn-danger tp-table-btn w-100">{}</a>', record.pk, _('Revoke')
        )


#  ------------------------------ Certificate Lifecycle Management - Credential Issuance -------------------------------


class DeviceIssueCredentialView(
    DeviceContextMixin,
    SingleObjectMixin[DeviceModel],
    FormView[CredentialFormClass],
    Generic[CredentialFormClass, TlsCredentialIssuerClass],
):
    """Base view to issue device credentials."""

    http_method_names = ('get', 'post')

    model = DeviceModel
    context_object_name = 'device'
    template_name = 'devices/credentials/issue_application_credential.html'
    form_class: type[CredentialFormClass]
    issuer_class: type[TlsCredentialIssuerClass]
    friendly_name: str
    object: DeviceModel

    def get_initial(self) -> dict[str, Any]:
        """Gets the initial data for the corresponding form.

        Returns:
            The initial data for the corresponding form.
        """
        initial = super().get_initial()
        if self.issuer_class:
            initial.update(self.issuer_class.get_fixed_values(device=self.object, domain=self.object.domain))
        return initial

    def get_form_kwargs(self) -> dict[str, Any]:
        """This method ads the concerning device model to the form kwargs and returns them.

        Returns:
            The form kwargs including the concerning device model.
        """
        form_kwargs = super().get_form_kwargs()
        form_kwargs.update({'device': self.object})
        return form_kwargs

    def get_success_url(self) -> str:
        """Gets the success url to redirect to after successful processing of the POST data following a form submit.

        Returns:
            The success url to redirect to after successful processing of the POST data following a form submit.
        """
        return cast('str', reverse_lazy('devices:certificate_lifecycle_management',
                                        kwargs={'pk': self.get_object().id}))

    def form_valid(self, form: CredentialFormClass) -> HttpResponse:
        """This method is executed if the form submit data was valid.

        Args:
            form: The form that was used to validate the data.

        Returns:
            The HTTP Response object after successful validation of the form data.
        """
        credential = self.issue_credential(device=self.object, cleaned_data=form.cleaned_data)
        messages.success(
            self.request, f'Successfully issued {self.friendly_name} for device {credential.device.common_name}'
        )
        return super().form_valid(form)

    @abstractmethod
    def issue_credential(self, device: DeviceModel, cleaned_data: dict[str, Any]) -> IssuedCredentialModel:
        """Abstract method to issue a credential.

        Args:
            device: The device to be associated with the new credential.
            cleaned_data: The validated form data.

        Returns:
            The IssuedCredentialModel object that was created and saved.
        """

    def post(self, request: HttpRequest, *args: Any, **kwargs: Any) -> HttpResponse:
        """Adds the object model to the instance and forwards to super().post().

        Args:
            request: The Django request object.
            *args: Positional arguments passed to super().post().
            **kwargs: Keyword arguments passed to super().post().

        Returns:
            The HttpResponseBase object returned by super().post().
        """
        self.object = self.get_object()
        return super().post(request, *args, **kwargs)

    def get(self, request: HttpRequest, *args: Any, **kwargs: Any) -> HttpResponse:
        """Adds the object model to the instance and forwards to super().get().

        Args:
            request: The Django request object.
            *args: Positional arguments passed to super().get().
            **kwargs: Keyword arguments passed to super().get().

        Returns:
            The HttpResponseBase object returned by super().get().
        """
        self.object = self.get_object()
        return super().get(request, *args, **kwargs)


class DeviceIssueTlsClientCredential(
    DeviceIssueCredentialView[IssueTlsClientCredentialForm, LocalTlsClientCredentialIssuer]
):
    """View to issue a new TLS client credential."""

    form_class = IssueTlsClientCredentialForm
    issuer_class = LocalTlsClientCredentialIssuer
    friendly_name = 'TLS client credential'

    def issue_credential(self, device: DeviceModel, cleaned_data: dict[str, Any]) -> IssuedCredentialModel:
        """Issues an TLS client credential.

        Args:
            device: The device to be associated with the new credential.
            cleaned_data: The validated form data.

        Returns:
            The IssuedCredentialModel object that was created and saved.
        """
        common_name = cast('str', cleaned_data.get('common_name'))
        validity = cast('int', cleaned_data.get('validity'))
        issuer = self.issuer_class(device=device, domain=device.domain)

        return issuer.issue_tls_client_credential(common_name=common_name, validity_days=validity)


class DeviceIssueTlsServerCredential(
    DeviceIssueCredentialView[IssueTlsServerCredentialForm, LocalTlsServerCredentialIssuer]
):
    """View to issue a new TLS server credential."""

    form_class = IssueTlsServerCredentialForm
    issuer_class = LocalTlsServerCredentialIssuer
    friendly_name = 'TLS server credential'

    def issue_credential(self, device: DeviceModel, cleaned_data: dict[str, Any]) -> IssuedCredentialModel:
        """Issues an TLS server credential.

        Args:
            device: The device to be associated with the new credential.
            cleaned_data: The validated form data.

        Returns:
            The IssuedCredentialModel object that was created and saved.
        """
        common_name = cast('str', cleaned_data.get('common_name'))
        if not common_name:
            raise Http404
        issuer = self.issuer_class(device=device, domain=device.domain)
        return issuer.issue_tls_server_credential(
            common_name=common_name,
            ipv4_addresses=cast('list[ipaddress.IPv4Address]', cleaned_data.get('ipv4_addresses')),
            ipv6_addresses=cast('list[ipaddress.IPv6Address]', cleaned_data.get('ipv6_addresses')),
            domain_names=cast('list[str]', cleaned_data.get('domain_names')),
            san_critical=False,
            validity_days=cast('int', cleaned_data.get('validity')),
        )


class DeviceIssueOpcUaClientCredential(
    DeviceIssueCredentialView[IssueOpcUaClientCredentialForm, OpcUaClientCredentialIssuer]
):
    """View to issue a new OPC UA client credential."""

    form_class = IssueOpcUaClientCredentialForm
    issuer_class = OpcUaClientCredentialIssuer
    friendly_name = 'OPC UA client credential'

    def issue_credential(self, device: DeviceModel, cleaned_data: dict[str, Any]) -> IssuedCredentialModel:
        """Issues an OPC UA client credential.

        Args:
            device: The device to be associated with the new credential.
            cleaned_data: The validated form data.

        Returns:
            The IssuedCredentialModel object that was created and saved.
        """
        issuer = self.issuer_class(device=device, domain=device.domain)
        return issuer.issue_opcua_client_credential(
            common_name=cast('str', cleaned_data.get('common_name')),
            application_uri=cast('str', cleaned_data.get('application_uri')),
            validity_days=cast('int', cleaned_data.get('validity')),
        )


class DeviceIssueOpcUaServerCredential(
    DeviceIssueCredentialView[IssueOpcUaServerCredentialForm, OpcUaServerCredentialIssuer]
):
    """View to issue a new OPC UA server credential."""

    form_class = IssueOpcUaServerCredentialForm
    issuer_class = OpcUaServerCredentialIssuer
    friendly_name = 'OPC UA server credential'

    def issue_credential(self, device: DeviceModel, cleaned_data: dict[str, Any]) -> IssuedCredentialModel:
        """Issues an OPC UA server credential.

        Args:
            device: The device to be associated with the new credential.
            cleaned_data: The validated form data.

        Returns:
            The IssuedCredentialModel object that was created and saved.
        """
        common_name = cast('str', cleaned_data.get('common_name'))
        if not common_name:
            raise Http404
        issuer = self.issuer_class(device=device, domain=device.domain)

        ipv4_addresses: list[ipaddress.IPv4Address] = cleaned_data.get('ipv4_addresses', [])
        ipv6_addresses: list[ipaddress.IPv6Address] = cleaned_data.get('ipv6_addresses', [])
        domain_names: list[str] = cleaned_data.get('domain_names', [])
        validity_days: int = cleaned_data.get('validity', 0)

        return issuer.issue_opcua_server_credential(
            common_name=common_name,
            application_uri=cast('str', cleaned_data.get('application_uri')),
            ipv4_addresses=ipv4_addresses,
            ipv6_addresses=ipv6_addresses,
            domain_names=domain_names,
            validity_days=validity_days,
        )


#  ----------------------------------- Certificate Lifecycle Management - Help Pages -----------------------------------


class HelpDispatchDomainCredentialView(DeviceContextMixin, SingleObjectMixin[DeviceModel], RedirectView):
    """Redirects to the required help pages depending on the onboarding protocol.

    If no help page could be determined, it will redirect to the devices page.
    """

    http_method_names = ('get',)

    model: type[DeviceModel] = DeviceModel
    permanent = False

    def get_redirect_url(self, *args: Any, **kwargs: Any) -> str:
        """Gets the redirection URL (Domain Credentials) for the required help page.

        Args:
            *args: Positional arguments are discarded.
            **kwargs: Keyword arguments are discarded.

        Returns:
            The redirection URL.
        """
        del args
        del kwargs

        device: DeviceModel = self.get_object()

        if not device.domain_credential_onboarding and device.pki_protocol == device.PkiProtocol.EST_PASSWORD.value:
            return f'{reverse("devices:help-no-onboarding_est-username-password", kwargs={"pk": device.id})}'

        if device.onboarding_protocol == device.OnboardingProtocol.CMP_SHARED_SECRET.value:
            return f'{reverse("devices:help-onboarding_cmp-shared-secret", kwargs={"pk": device.id})}'

        if device.onboarding_protocol == device.OnboardingProtocol.CMP_IDEVID.value:
            return f'{reverse("devices:help-onboarding_cmp-idevid", kwargs={"pk": device.id})}'

        if device.onboarding_protocol == device.OnboardingProtocol.EST_PASSWORD.value:
            return f'{reverse("devices:help-onboarding_est-username-password", kwargs={"pk": device.id})}'

        if device.onboarding_protocol == device.OnboardingProtocol.EST_IDEVID.value:
            return f'{reverse("devices:help-onboarding_est-idevid", kwargs={"pk": device.id})}'

        return f'{reverse("devices:devices")}'

class HelpDispatchApplicationCredentialView(TemplateView):
    """Renders the application credential selection page for the given device."""

    template_name = 'devices/help/generic_details/application_credential_selection.html'

    def get_context_data(self, **kwargs: Any) -> dict[str, Any]:
        """Adds device-related context to the template.

        Args:
            **kwargs: Keyword arguments containing the device's primary key (`pk`).

        Returns:
            A dictionary with context variables for the template.
        """
        context = super().get_context_data(**kwargs)

        device = get_object_or_404(DeviceModel, pk=kwargs.get('pk'))
        context['device'] = device

        return context


class HelpDispatchApplicationCredentialTemplateView(DeviceContextMixin, SingleObjectMixin[DeviceModel], RedirectView):
    """Redirects to the required help pages depending on PKI protocol.

    If no help page could be determined, it will redirect to the devices page.
    """

    http_method_names = ('get',)

    model: type[DeviceModel] = DeviceModel
    permanent = False

    def get_redirect_url(self, *args: Any, **kwargs: Any) -> str:
        """Gets the redirection URL (Application Credentials) for the required help page.

        Args:
            *args: Positional arguments are discarded.
            **kwargs: Keyword arguments are discarded.

        Returns:
            The redirection URL.
        """
        del args

        device: DeviceModel = self.get_object()
        certificate_template = kwargs.get('certificate_template')

        if (
            not device.domain_credential_onboarding
            and device.pki_protocol == device.PkiProtocol.CMP_SHARED_SECRET.value
        ):
            return f'{reverse("devices:help_no-onboarding_cmp-shared-secret",
                              kwargs={"pk": device.id, "certificate_template": certificate_template})}'

        if device.onboarding_protocol in {
            device.OnboardingProtocol.CMP_SHARED_SECRET.value,
            device.OnboardingProtocol.CMP_IDEVID.value,
        }:
            return f'{reverse("devices:help-onboarding_cmp-application-credentials",
                              kwargs={"pk": device.id, "certificate_template": certificate_template})}'

        if (
                not device.domain_credential_onboarding
                and device.pki_protocol == device.PkiProtocol.EST_PASSWORD.value
                and device.device_type == DeviceModel.DeviceType.OPC_UA_GDS.value
        ):
            return f'{reverse("devices:help-no-onboarding_est-opcua-gds-username-password",
                              kwargs={"pk": device.id, "certificate_template": certificate_template})}'

        if (
                not device.domain_credential_onboarding
                and device.pki_protocol == device.PkiProtocol.EST_PASSWORD.value
                and device.device_type == DeviceModel.DeviceType.GENERIC_DEVICE.value
        ):
            return f'{reverse("devices:help-no-onboarding_est-username-password",
                              kwargs={"pk": device.id, "certificate_template": certificate_template})}'

        if device.onboarding_protocol in {
            device.OnboardingProtocol.EST_PASSWORD.value,
        }:
            return f'{reverse("devices:help-onboarding_est-application-credentials",
                              kwargs={"pk": device.id, "certificate_template": certificate_template})}'

        return f'{reverse("devices:devices")}'


class HelpDomainCredentialCmpContextView(DeviceContextMixin, DetailView[DeviceModel]):
    """Base view for CMP help views concerning the domain credential, not intended to be used directly."""

    http_method_names = ('get',)

    model = DeviceModel
    context_object_name = 'device'

    def get_context_data(self, **kwargs: Any) -> dict[str, Any]:
        """Adds information about the required OpenSSL commands to the context.

        Args:
            **kwargs: Keyword arguments passed to super().get_context_data.

        Returns:
            The context to render the page.
        """
        context = super().get_context_data(**kwargs)
        device: DeviceModel = self.object
        certificate_template = self.kwargs.get('certificate_template')
        context['certificate_template'] = certificate_template
        context['host'] = (
            f'{self.request.META.get("REMOTE_ADDR", "127.0.0.1")}:{self.request.META.get("SERVER_PORT", "443")}'
        )
        context['domain'] = device.domain
        context.update(self._get_domain_credential_cmp_context(device=device))

        if certificate_template is not None:
            number_of_issued_device_certificates = len(IssuedCredentialModel.objects.filter(device=device))
            camelcase_template = ''.join(word.capitalize() for word in certificate_template.split('-'))
            context['cn_entry'] = f'Trustpoint-{camelcase_template}-Credential-{number_of_issued_device_certificates}'

        return context

    @staticmethod
    def _get_domain_credential_cmp_context(device: DeviceModel) -> dict[str, Any]:
        """Provides the context for cmp commands using client based authentication.

        Args:
            device: The corresponding device model.

        Returns:
            The required context.
        """
        context = {}
        if device.public_key_info.public_key_algorithm_oid == oid.PublicKeyAlgorithmOid.RSA:
            domain_credential_key_gen_command = (
                f'openssl genrsa -out domain_credential_key.pem {device.public_key_info.key_size}'
            )
            key_gen_command = f'openssl genrsa -out key.pem {device.public_key_info.key_size}'
        elif device.public_key_info.public_key_algorithm_oid == oid.PublicKeyAlgorithmOid.ECC:
            domain_credential_key_gen_command = (
                f'openssl ecparam -name {device.public_key_info.named_curve.ossl_curve_name} '
                f'-genkey -noout -out domain_credential_key.pem'
            )
            key_gen_command = (
                f'openssl ecparam -name {device.public_key_info.named_curve.ossl_curve_name} '
                f'-genkey -noout -out key.pem'
            )
        else:
            err_msg = _('Unsupported public key algorithm')
            raise ValueError(err_msg)

        context['domain_credential_key_gen_command'] = domain_credential_key_gen_command
        context['key_gen_command'] = key_gen_command
        context['issuing_ca_pem'] = (
            device.domain.issuing_ca.credential.get_certificate()
            .public_bytes(encoding=serialization.Encoding.PEM)
            .decode()
        )
        return context


class HelpDomainCredentialEstContextView(DeviceContextMixin, DetailView[DeviceModel]):
    """Base view for CMP help views concerning the domain credential, not intended to be used directly."""

    http_method_names = ('get',)

    model = DeviceModel
    context_object_name = 'device'

    def get_context_data(self, **kwargs: Any) -> dict[str, Any]:
        """Adds information about the required OpenSSL commands to the context.

        Args:
            **kwargs: Keyword arguments passed to super().get_context_data.

        Returns:
            The context to render the page.
        """
        context = super().get_context_data(**kwargs)
        device: DeviceModel = self.object
        certificate_template = self.kwargs.get('certificate_template')
        context['certificate_template'] = certificate_template
        context['host'] = (
            f'{self.request.META.get("REMOTE_ADDR", "127.0.0.1")}:{self.request.META.get("SERVER_PORT", "443")}'
        )
        context['domain'] = device.domain

        context.update(self._get_domain_credential_est_context(device=device))

        if certificate_template is not None:
            number_of_issued_device_certificates = len(IssuedCredentialModel.objects.filter(device=device))
            camelcase_template = ''.join(word.capitalize() for word in certificate_template.split('-'))
            context['cn_entry'] = f'Trustpoint-{camelcase_template}-Credential-{number_of_issued_device_certificates}'

        return context

    @staticmethod
    def _get_domain_credential_est_context(device: DeviceModel) -> dict[str, Any]:
        """Provides the context for est commands using client based authentication.

        Args:
            device: The corresponding device model.

        Returns:
            The required context.
        """
        context = {}
        if device.public_key_info.public_key_algorithm_oid == oid.PublicKeyAlgorithmOid.RSA:
            domain_credential_key_gen_command = (
                f'openssl genrsa -out domain_credential_key.pem {device.public_key_info.key_size}'
            )
            key_gen_command = f'openssl genrsa -out key.pem {device.public_key_info.key_size}'
        elif device.public_key_info.public_key_algorithm_oid == oid.PublicKeyAlgorithmOid.ECC:
            domain_credential_key_gen_command = (
                f'openssl ecparam -name {device.public_key_info.named_curve.ossl_curve_name} '
                f'-genkey -noout -out domain_credential_key.pem'
            )
            key_gen_command = (
                f'openssl ecparam -name {device.public_key_info.named_curve.ossl_curve_name} '
                f'-genkey -noout -out key.pem'
            )
        else:
            err_msg = _('Unsupported public key algorithm')
            raise ValueError(err_msg)

        context['domain_credential_key_gen_command'] = domain_credential_key_gen_command
        context['key_gen_command'] = key_gen_command
        tls_cert = ActiveTrustpointTlsServerCredentialModel.objects.first()
        if tls_cert:
            context['trustpoint_server_certificate'] = (
                tls_cert.credential.certificate.get_certificate_serializer().as_pem().decode('utf-8')
            )

        domain = device.domain
        context.update(
            {
                'allow_app_certs_without_domain': domain.allow_app_certs_without_domain,
                'allow_username_password_registration': domain.allow_username_password_registration,
                'username_password_auth': domain.username_password_auth,
                'domain_credential_auth': domain.domain_credential_auth,
            }
        )

        context['domain_credential_cn'] = 'Trustpoint Domain Credential'

        return context


class NoOnboardingEstUsernamePasswordHelpView(HelpDomainCredentialEstContextView):
    """View to provide help information for EST username/password authentication with no onboarding."""

    template_name = 'devices/help/no_onboarding/est_username_password.html'

class NoOnboardingEstOpcUaGdsUsernamePasswordHelpView(HelpDomainCredentialEstContextView):
    """View to provide help information for EST username/password authentication with no onboarding and OPC UA GDS."""

    template_name = 'devices/help/no_onboarding/est_gds_username_password.html'


class OnboardingEstUsernamePasswordHelpView(HelpDomainCredentialEstContextView):
    """View to provide help information for EST username/password authentication for onboarding."""

    template_name = 'devices/help/onboarding/est_username_password.html'


class OnboardingEstApplicationCredentialsHelpView(HelpDomainCredentialEstContextView):
    """View to provide help information for EST domain credential authentication."""

    template_name = 'devices/help/onboarding/est_application_credentials.html'

class OnboardingEstIdevidHelpView(HelpDomainCredentialEstContextView):
    """View to provide help information for EST IDevID enrollment."""

    template_name = 'devices/help/onboarding/est_idevid.html'


class NoOnboardingCmpSharedSecretHelpView(DeviceContextMixin, DetailView[DeviceModel]):
    """Help view for the case of no onboarding using CMP shared-secret."""

    http_method_names = ('get',)

    model = DeviceModel
    template_name = 'devices/help/no_onboarding/cmp_shared_secret.html'
    context_object_name = 'device'

    def get_context_data(self, **kwargs: Any) -> dict[str, Any]:
        """Adds information about the required OpenSSL commands to the context.

        Args:
            **kwargs: Keyword arguments passed to super().get_context_data.

        Returns:
            The context to render the page.
        """
        context = super().get_context_data(**kwargs)
        device: DeviceModel = self.object
        certificate_template = self.kwargs.get('certificate_template')
        context['certificate_template'] = certificate_template

        if device.public_key_info.public_key_algorithm_oid == oid.PublicKeyAlgorithmOid.RSA:
            key_gen_command = f'openssl genrsa -out key.pem {device.public_key_info.key_size}'
        elif device.public_key_info.public_key_algorithm_oid == oid.PublicKeyAlgorithmOid.ECC:
            key_gen_command = (
                f'openssl ecparam -name {device.public_key_info.named_curve.ossl_curve_name} '
                f'-genkey -noout -out key.pem'
            )
        else:
            err_msg = _('Unsupported public key algorithm')
            raise ValueError(err_msg)

        context['host'] = (
            f'{self.request.META.get("REMOTE_ADDR", "127.0.0.1")}:{self.request.META.get("SERVER_PORT", "443")}'
        )
        context['domain'] = device.domain
        context['key_gen_command'] = key_gen_command
        number_of_issued_device_certificates = len(IssuedCredentialModel.objects.filter(device=device))
        camelcase_template = ''.join(word.capitalize() for word in certificate_template.split('-'))
        context['cn_entry'] = f'Trustpoint-{camelcase_template}-Credential-{number_of_issued_device_certificates}'
        return context


class OnboardingCmpSharedSecretHelpView(HelpDomainCredentialCmpContextView):
    """Help view for the onboarding cmp-shared secret case."""

    template_name = 'devices/help/onboarding/cmp_shared_secret.html'


class OnboardingCmpIdevidHelpView(HelpDomainCredentialCmpContextView):
    """Help view for the onboarding IDeviD case."""

    template_name = 'devices/help/onboarding/cmp_idevid.html'


class OnboardingCmpApplicationCredentialsHelpView(HelpDomainCredentialCmpContextView):
    """Help view for enrolling application credentials via CMP."""

    template_name = 'devices/help/onboarding/cmp_application_credentials.html'

class OnboardingMethodSelectIdevidHelpView(DeviceContextMixin, DetailView[DevIdRegistration]):
    """View to select the protocol for IDevID enrollment."""

    template_name = 'devices/help/onboarding/idevid_method_select.html'
    context_object_name = 'devid_registration'
    model = DevIdRegistration

    def get_context_data(self, **kwargs):
        """Add the required context for the template."""
        context = super().get_context_data(**kwargs)
        context['pk'] = self.object.pk

        return context

class OnboardingIdevidRegistrationHelpView(DeviceContextMixin, DetailView[DevIdRegistration]):
    """Help view for the IDevID Registration, which displays the required OpenSSL commands."""

    http_method_names = ('get',)

    model = DevIdRegistration
    context_object_name = 'devid_registration'

    def get_context_data(self, **kwargs: Any) -> dict[str, Any]:
        """Adds information about the required OpenSSL commands to the context.

        Args:
            **kwargs: Keyword arguments passed to super().get_context_data.

        Returns:
            The context to render the page.
        """
        context = super().get_context_data(**kwargs)
        context['pk'] = self.kwargs.get('pk')
        devid_registration: DevIdRegistration = self.object

        if devid_registration.domain.public_key_info.public_key_algorithm_oid == oid.PublicKeyAlgorithmOid.RSA:
            domain_credential_key_gen_command = (
                f'openssl genrsa -out domain_credential_key.pem {devid_registration.domain.public_key_info.key_size}'
            )
            key_gen_command = f'openssl genrsa -out key.pem {devid_registration.domain.public_key_info.key_size}'
        elif devid_registration.domain.public_key_info.public_key_algorithm_oid == oid.PublicKeyAlgorithmOid.ECC:
            domain_credential_key_gen_command = (
                f'openssl ecparam -name {devid_registration.domain.public_key_info.named_curve.ossl_curve_name} '
                f'-genkey -noout -out domain_credential_key.pem'
            )
            key_gen_command = (
                f'openssl ecparam -name {devid_registration.domain.public_key_info.named_curve.ossl_curve_name} '
                f'-genkey -noout -out key.pem'
            )
        else:
            err_msg = 'Unsupported public key algorithm'
            raise ValueError(err_msg)
        context['host'] = (
            f'{self.request.META.get("REMOTE_ADDR", "127.0.0.1")}:{self.request.META.get("SERVER_PORT", "443")}'
        )
        context['domain_credential_key_gen_command'] = domain_credential_key_gen_command
        context['key_gen_command'] = key_gen_command
        context['issuing_ca_pem'] = (
            devid_registration.domain.issuing_ca.credential.get_certificate()
            .public_bytes(encoding=serialization.Encoding.PEM)
            .decode()
        )
<<<<<<< HEAD
=======
        tls_cert = ActiveTrustpointTlsServerCredentialModel.objects.first()
        if tls_cert:
            context['trustpoint_server_certificate'] = (
                tls_cert.credential.certificate.get_certificate_serializer().as_pem().decode('utf-8')
            )
>>>>>>> ce7b9522
        context['public_key_info'] = devid_registration.domain.public_key_info
        context['domain'] = devid_registration.domain
        return context

class OnboardingCmpIdevidRegistrationHelpView(OnboardingIdevidRegistrationHelpView):
    """Help view for the CMP IDevID Registration, which displays the required OpenSSL commands."""

    template_name = 'devices/help/onboarding/cmp_idevid.html'


class OnboardingEstIdevidRegistrationHelpView(OnboardingIdevidRegistrationHelpView):
    """Help view for the EST IDevID Registration, which displays the required OpenSSL commands."""

    template_name = 'devices/help/onboarding/est_idevid.html'

#  ----------------------------------- Certificate Lifecycle Management - Downloads ------------------------------------


class DownloadPageDispatcherView(DeviceContextMixin, SingleObjectMixin[IssuedCredentialModel], RedirectView):
    """Redirects depending on the type of credential, that is if a private key is available or not."""

    http_method_names = ('get',)

    model: type[IssuedCredentialModel] = IssuedCredentialModel
    permanent = False

    def get_redirect_url(self, *args: Any, **kwargs: Any) -> str:
        """Gets the redirection URL depending on the type credential, that is if a private key is available or not.

        Args:
            *args: Positional arguments are discarded.
            **kwargs: Keyword arguments are discarded.

        Returns:
            The redirect URL.
        """
        del args
        del kwargs

        issued_credential: IssuedCredentialModel = self.get_object()
        if issued_credential.credential.private_key:
            return f'{reverse("devices:credential-download", kwargs={"pk": issued_credential.id})}'
        return f'{reverse("devices:certificate-download", kwargs={"pk": issued_credential.id})}'


class CertificateDownloadView(DeviceContextMixin, DetailView[IssuedCredentialModel]):
    """View for downloading certificates."""

    http_method_names = ('get',)

    model: type[IssuedCredentialModel] = IssuedCredentialModel
    template_name = 'devices/credentials/certificate_download.html'
    context_object_name = 'issued_credential'


class DeviceBaseCredentialDownloadView(
    DeviceContextMixin, DetailView[IssuedCredentialModel], FormView[CredentialDownloadForm]
):
    """View to download a password protected application credential in the desired format.

    Inherited by the domain and application credential download views. It is not intended for direct use.
    """

    http_method_names = ('get', 'post')

    model = IssuedCredentialModel
    template_name = 'devices/credentials/credential_download.html'
    form_class = CredentialDownloadForm
    context_object_name = 'credential'
    is_browser_download = False

    def get_context_data(self, **kwargs: Any) -> dict[str, Any]:
        """Adds information about the credential to the context.

        Args:
            **kwargs: Keyword arguments are passed to super().get_context_data(**kwargs).

        Returns:
            The context data for the view.
        """
        context = super().get_context_data(**kwargs)
        issued_credential = self.object
        credential = issued_credential.credential

        if credential.credential_type != CredentialModel.CredentialTypeChoice.ISSUED_CREDENTIAL:  # sanity check
            err_msg = 'Credential is not an issued credential'
            raise Http404(err_msg)

        credential_purpose = IssuedCredentialModel.IssuedCredentialPurpose(
            issued_credential.issued_credential_purpose
        ).label

        domain_credential_value = IssuedCredentialModel.IssuedCredentialType.DOMAIN_CREDENTIAL.value
        application_credential_value = IssuedCredentialModel.IssuedCredentialType.APPLICATION_CREDENTIAL.value

        if issued_credential.issued_credential_type == domain_credential_value:
            context['credential_type'] = credential_purpose

        elif issued_credential.issued_credential_type == application_credential_value:
            context['credential_type'] = credential_purpose + ' Credential'

        else:
            err_msg = 'Unknown IssuedCredentialType'
            raise Http404(err_msg)

        context['FileFormat'] = CredentialFileFormat.__members__
        context['is_browser_dl'] = self.is_browser_download
        context['show_browser_dl'] = not self.is_browser_download
        context['issued_credential'] = issued_credential
        return context

    # TODO(AlexHx8472): This needs to return a success url redirect and then download the file. # noqa: FIX002
    # TODO(AlexHx8472): The FileResponse must then be returned from a get or post method.       # noqa: FIX002
    def form_valid(self, form: CredentialDownloadForm) -> HttpResponse:
        """Processing the valid form data.

        This will use the contained form data to start the download process of the desired file.

        Args:
            form: The valid form including the cleaned data.

        Returns:
            If successful, this will start the file download. Otherwise, a Http404 will be raised and displayed.
        """
        issued_credential_model = self.get_object()
        password = form.cleaned_data['password'].encode()

        try:
            file_format = CredentialFileFormat(self.request.POST.get('file_format'))
        except ValueError as exception:
            err_msg = _('Unknown file format.')
            raise Http404(err_msg) from exception

        credential_model = issued_credential_model.credential
        credential_serializer = credential_model.get_credential_serializer()
        credential_purpose = IssuedCredentialModel.IssuedCredentialPurpose(
            issued_credential_model.issued_credential_purpose
        ).label
        credential_type_name = credential_purpose.replace(' ', '-').lower().replace('-credential', '')

        if file_format == CredentialFileFormat.PKCS12:
            file_stream_data = io.BytesIO(credential_serializer.as_pkcs12(password=password))

        elif file_format == CredentialFileFormat.PEM_ZIP:
            file_data = Archiver.archive_zip(
                data_to_archive = {
                    'private_key.pem': credential_serializer.get_private_key_serializer().as_pkcs8_pem(
                        password=password
                    ),
                    'certificate.pem': credential_serializer.get_certificate_serializer().as_pem(),
                    'certificate_chain.pem': credential_serializer.get_additional_certificates_serializer().as_pem(),
                }
            )
            file_stream_data = io.BytesIO(file_data)

        elif file_format == CredentialFileFormat.PEM_TAR_GZ:
            file_data = Archiver.archive_tar_gz(
                data_to_archive={
                    'private_key.pem': credential_serializer.get_private_key_serializer().as_pkcs8_pem(
                        password=password
                    ),
                    'certificate.pem': credential_serializer.get_certificate_serializer().as_pem(),
                    'certificate_chain.pem': credential_serializer.get_additional_certificates_serializer().as_pem(),
                }
            )
            file_stream_data = io.BytesIO(file_data)

        else:
            err_msg = _('Unknown file format.')
            raise Http404(err_msg)

        response = FileResponse(
            file_stream_data,
            content_type=file_format.mime_type,
            as_attachment=True,
            filename=f'trustpoint-{credential_type_name}-credential{file_format.file_extension}'
        )

        return cast('HttpResponse', response)


class DeviceManualCredentialDownloadView(DeviceBaseCredentialDownloadView):
    """View to download a password protected domain or application credential in the desired format."""


class DeviceBrowserOnboardingOTPView(DeviceContextMixin, DetailView[IssuedCredentialModel]):
    """View to display the OTP for remote credential download (aka. browser onboarding)."""

    http_method_names = ('get',)

    model = IssuedCredentialModel
    template_name = 'devices/credentials/onboarding/browser/otp_view.html'
    redirection_view = 'devices:devices'
    context_object_name = 'credential'

    def get_context_data(self, **kwargs: Any) -> dict[str, Any]:
        """Adds information about the credential and otp for the browser download process.

        Args:
            **kwargs: Keyword arguments passed to super().get_context_data.

        Returns:
            The context to render the page.
        """
        credential = self.get_object()
        device = credential.device
        context = super().get_context_data(**kwargs)

        try:
            cdm = RemoteDeviceCredentialDownloadModel.objects.get(issued_credential_model=credential, device=device)
            cdm.delete()
        except RemoteDeviceCredentialDownloadModel.DoesNotExist:
            pass

        cdm = RemoteDeviceCredentialDownloadModel(issued_credential_model=credential, device=device)
        cdm.save()

        context.update(
            {
                'device_name': device.common_name,
                'device_id': device.id,
                'credential_id': credential.id,
                'otp': cdm.get_otp_display(),
                'download_url': self.request.build_absolute_uri(reverse('devices:browser_login')),
            }
        )
        return context


@method_decorator(login_not_required, name='dispatch')
class DeviceOnboardingBrowserLoginView(FormView[BrowserLoginForm]):
    """View to handle certificate download requests."""

    http_method_names = ('get', 'post')

    template_name = 'devices/credentials/onboarding/browser/login.html'
    form_class = BrowserLoginForm

    cleaned_data: dict[str, Any]

    def get_success_url(self) -> str:
        """Gets the success url to redirect to after successful processing of the POST data following a form submit.

        Returns:
            The success url to redirect to after successful processing of the POST data following a form submit.
        """
        credential_id = cast('int', self.cleaned_data.get('credential_id'))
        credential_download = cast('RemoteDeviceCredentialDownloadModel', self.cleaned_data.get('credential_download'))
        token: str = credential_download.download_token
        return (
            f'{reverse_lazy("devices:browser_domain_credential_download", kwargs={"pk": credential_id})}?token={token}'
        )

    def form_invalid(self, form: BrowserLoginForm) -> HttpResponse:
        """Adds an error message in the case of an invalid OTP.

        Args:
            form: The corresponding form object.

        Returns:
            The Django HttpResponse object.
        """
        messages.error(self.request, _('The provided password is not valid.'))
        return super().form_invalid(form)

    def form_valid(self, form: BrowserLoginForm) -> HttpResponse:
        """Performed if the form was validated successfully and adds the cleaned data to the instance.

        Args:
            form: The corresponding form object.

        Returns:
            The Django HttpResponse object.
        """
        self.cleaned_data = form.cleaned_data
        return super().form_valid(form)


class DownloadTokenRequiredAuthenticationMixin(_DispatchableType):
    """Mixin which checks the token included in the URL for browser download views."""

    http_method_names = ('get', 'post')
    credential_download: RemoteDeviceCredentialDownloadModel

    def dispatch(self, request: HttpRequest, *args: Any, **kwargs: Any) -> HttpResponseBase:
        """Checks the validity of the token included in the URL for browser download views and redirects if invalid.

        Args:
            request: The django request object.
            *args: Positional arguments passed to super().dispatch().
            **kwargs: Keyword arguments passed to super().dispatch().

        Returns:
            A Django HttpResponseBase object.
        """
        token = request.GET.get('token')
        try:
            self.credential_download = RemoteDeviceCredentialDownloadModel.objects.get(
                issued_credential_model=kwargs.get('pk')
            )
        except RemoteDeviceCredentialDownloadModel.DoesNotExist:
            messages.warning(request, 'Invalid download token.')
            return redirect('devices:browser_login')

        if not token or not self.credential_download.check_token(token):
            messages.warning(request, 'Invalid download token.')
            return redirect('devices:browser_login')

        return super().dispatch(request, *args, **kwargs)


@method_decorator(login_not_required, name='dispatch')
class DeviceBrowserCredentialDownloadView(DownloadTokenRequiredAuthenticationMixin, DeviceBaseCredentialDownloadView):
    """View to download a password protected domain or app credential in the desired format from a remote client."""

    is_browser_download = True


class DeviceBrowserOnboardingCancelView(DeviceContextMixin, SingleObjectMixin[IssuedCredentialModel], RedirectView):
    """View to cancel the browser onboarding process and delete the associated RemoteDeviceCredentialDownloadModel."""

    http_method_names = ('get',)

    model = IssuedCredentialModel
    context_object_name = 'credential'
    object: IssuedCredentialModel
    permanent = False

    def get_redirect_url(self, *args: Any, **kwargs: Any) -> str:
        """Gets the redirection URL.

        Args:
            *args: Positional arguments are discarded.
            **kwargs: Keyword arguments are discarded.

        Returns:
            The redirect URL.
        """
        del args
        del kwargs

        return str(reverse_lazy('devices:credential-download', kwargs={'pk': self.object.id}))

    def get(self, request: HttpRequest, *args: Any, **kwargs: Any) -> HttpResponseBase:
        """Cancels the browser onboarding process and deletes the associated RemoteDeviceCredentialDownloadModel.

        Args:
            request: The Django request object.
            *args: Positional arguments passed to super().get().
            **kwargs: Keyword arguments passed to super().get().

        Returns:
            The HttpResponseBase object with the desired redirection URL.
        """
        self.object = self.get_object()
        try:
            cdm = RemoteDeviceCredentialDownloadModel.objects.get(
                issued_credential_model=self.object, device=self.object.device
            )
            cdm.delete()
            messages.info(request, 'The browser onboarding process was canceled.')
        except RemoteDeviceCredentialDownloadModel.DoesNotExist:
            pass

        return super().get(request, *args, **kwargs)


#  ---------------------------------------- Revocation Views ----------------------------------------


class DeviceRevocationView(DeviceContextMixin, FormMixin[CredentialRevocationForm], ListView[IssuedCredentialModel]):
    """Revokes all active credentials for a given device."""

    http_method_names = ('get', 'post')

    model = IssuedCredentialModel
    template_name = 'devices/revoke.html'
    context_object_name = 'credentials'
    form_class = CredentialRevocationForm
    success_url = reverse_lazy('devices:devices')
    device: DeviceModel

    def get_queryset(self) -> QuerySet[IssuedCredentialModel]:
        """Gets the queryset of all active credentials for the device."""
        self.device = get_object_or_404(DeviceModel, id=self.kwargs['pk'])
        qs = IssuedCredentialModel.objects.filter(device=self.device)
        for credential in qs:
            if credential.credential.certificate.certificate_status != CertificateModel.CertificateStatus.OK:
                qs = qs.exclude(pk=credential.pk)
        return qs

    def post(self, request: HttpRequest, *args: Any, **kwargs: Any) -> HttpResponse:
        """Handle POST request on form submission."""
        del args, kwargs, request
        form = self.get_form()
        if form.is_valid():
            return self.form_valid(form)
        return self.form_invalid(form)

    def form_valid(self, form: CredentialRevocationForm) -> HttpResponse:
        """Performed if the form was validated successfully and revokes the credentials.

        Args:
            form: The corresponding form object.

        Returns:
            The Django HttpResponse object.
        """
        n_revoked = 0
        credentials = self.get_queryset()
        for credential in credentials:
            revoked_successfully, _msg = DeviceCredentialRevocation.revoke_certificate(
                credential.id, form.cleaned_data['revocation_reason']
            )
            if revoked_successfully:
                n_revoked += 1

        if n_revoked > 0:
            msg = ngettext(
                'Successfully revoked one active credential.',
                'Successfully revoked %(count)d active credentials.',
                n_revoked,
            ) % {'count': n_revoked}

            messages.success(self.request, msg)
        else:
            messages.error(self.request, _('No credentials were revoked.'))

        return super().form_valid(form)


class DeviceCredentialRevocationView(
    DeviceContextMixin,
    DetailView[IssuedCredentialModel],
    FormView[CredentialRevocationForm],
):
    """Revokes a specific issued credential."""

    http_method_names = ('get', 'post')

    model = IssuedCredentialModel
    template_name = 'devices/revoke.html'
    context_object_name = 'credential'
    pk_url_kwarg = 'credential_pk'
    form_class = CredentialRevocationForm

    def get_context_data(self, **kwargs: Any) -> dict[str, Any]:
        """Adds the credential information to be revoked to the context.

        Args:
            **kwargs: Keyword arguments passed to super().get_context_data.

        Returns:
            The context to render the page.
        """
        context = super().get_context_data(**kwargs)
        context['credentials'] = [context['credential']]
        return context

    def get_success_url(self) -> str:
        """Gets the success url to redirect to after successful processing of the POST data following a form submit.

        Returns:
            The success url to redirect to after successful processing of the POST data following a form submit.
        """
        return str(reverse_lazy('devices:certificate_lifecycle_management', kwargs={'pk': self.get_object().device.id}))

    def form_valid(self, form: CredentialRevocationForm) -> HttpResponse:
        """Performed if the form was validated successfully and revokes the credential.

        Args:
            form: The corresponding form object.

        Returns:
            The Django HttpResponse object.
        """
        revoked_successfully, revocation_msg = DeviceCredentialRevocation.revoke_certificate(
            self.get_object().id, form.cleaned_data['revocation_reason']
        )

        if revoked_successfully:
            messages.success(self.request, revocation_msg)
        else:
            messages.error(self.request, revocation_msg)

        return super().form_valid(form)

class DeviceBulkDeleteView(LoggerMixin, DeviceContextMixin, BulkDeleteView):
    """View to confirm the deletion of multiple Domains."""

    model = DeviceModel
    success_url = reverse_lazy('devices:devices')
    ignore_url = reverse_lazy('devices:devices')
    template_name = 'devices/confirm_delete.html'
    context_object_name = 'devices'

    def form_valid(self, form: forms.Form) -> HttpResponse:
        """Attempt to delete devices if the form is valid."""
        queryset = self.get_queryset()
        deleted_count = queryset.count()

        try:
            response = super().form_valid(form)
        except ProtectedError as e:
            self.logger.exception('References prevent deletion:', exc_info=e)
            messages.error(
                self.request, _('Cannot delete the selected device(s) because they are referenced by other objects.')
            )
            return HttpResponseRedirect(self.success_url)
        except ValidationError as exc:
            messages.error(self.request, exc.message)
            return HttpResponseRedirect(self.success_url)

        messages.success(self.request, _('Successfully deleted {count} devices.').format(count=deleted_count))

        return response<|MERGE_RESOLUTION|>--- conflicted
+++ resolved
@@ -56,9 +56,9 @@
 )
 from devices.models import DeviceModel, IssuedCredentialModel, RemoteDeviceCredentialDownloadModel
 from devices.revocation import DeviceCredentialRevocation
-from trustpoint.logger import LoggerMixin
 from trustpoint.settings import UIConfig
 from trustpoint.views.base import BulkDeleteView, ListInDetailView, SortableTableMixin
+from trustpoint.logger import LoggerMixin
 
 if TYPE_CHECKING:
     import ipaddress
@@ -1024,14 +1024,11 @@
             .public_bytes(encoding=serialization.Encoding.PEM)
             .decode()
         )
-<<<<<<< HEAD
-=======
         tls_cert = ActiveTrustpointTlsServerCredentialModel.objects.first()
         if tls_cert:
             context['trustpoint_server_certificate'] = (
                 tls_cert.credential.certificate.get_certificate_serializer().as_pem().decode('utf-8')
             )
->>>>>>> ce7b9522
         context['public_key_info'] = devid_registration.domain.public_key_info
         context['domain'] = devid_registration.domain
         return context
