"""This module contains all views concerning the devices application."""

from __future__ import annotations

import datetime
import io
from abc import abstractmethod
from typing import TYPE_CHECKING, Generic, TypeVar, cast

from cryptography.hazmat.primitives import serialization
<<<<<<< HEAD

from trustpoint_core.file_builder.enum import ArchiveFormat
from trustpoint_core.serializer import CredentialSerializer

from pki.models.truststore import ActiveTrustpointTlsServerCredentialModel
from util.field import UniqueNameValidator
=======
>>>>>>> a81bbf40
from django.contrib import messages
from django.core.paginator import Paginator
from django.db.models import Q
from django.forms import BaseModelForm
from django.http import FileResponse, Http404, HttpResponse, HttpResponseBase
from django.shortcuts import redirect
from django.urls import reverse, reverse_lazy
from django.utils.html import format_html
from django.utils.translation import gettext_lazy as _
from django.utils.translation import ngettext
from django.views.generic.base import RedirectView, View
from django.views.generic.detail import DetailView, SingleObjectMixin
from django.views.generic.edit import CreateView, FormMixin, FormView
from django.views.generic.list import ListView
from pki.models.certificate import CertificateModel
from pki.models.credential import CredentialModel
from pki.models.devid_registration import DevIdRegistration
from trustpoint_core import oid  # type: ignore[import-untyped]
from trustpoint_core.file_builder.enum import ArchiveFormat  # type: ignore[import-untyped]
from trustpoint_core.serializer import CredentialSerializer  # type: ignore[import-untyped]

from devices.forms import (
    BrowserLoginForm,
    CreateDeviceForm,
    CredentialDownloadForm,
    CredentialRevocationForm,
    IssueOpcUaClientCredentialForm,
    IssueOpcUaServerCredentialForm,
    IssueTlsClientCredentialForm,
    IssueTlsServerCredentialForm,
)
from devices.issuer import (
    LocalTlsClientCredentialIssuer,
    LocalTlsServerCredentialIssuer,
    OpcUaClientCredentialIssuer,
    OpcUaServerCredentialIssuer,
)
from devices.models import DeviceModel, IssuedCredentialModel, RemoteDeviceCredentialDownloadModel
from devices.revocation import DeviceCredentialRevocation
from trustpoint.settings import UIConfig
from trustpoint.views.base import ListInDetailView, SortableTableMixin

if TYPE_CHECKING:
    import ipaddress
    from typing import Any, ClassVar

    from django.http.request import HttpRequest
    from django.utils.safestring import SafeString

    # noinspection PyUnresolvedReferences
    from devices.forms import BaseCredentialForm

    # noinspection PyUnresolvedReferences
    from devices.issuer import BaseTlsCredentialIssuer

    _DispatchableType = View

else:
    _DispatchableType = object

CredentialFormClass = TypeVar('CredentialFormClass', bound='BaseCredentialForm')
TlsCredentialIssuerClass = TypeVar('TlsCredentialIssuerClass', bound='BaseTlsCredentialIssuer')

# TODO(AlexHx8472): Derived CBVs must only derive from one Django view which must be the last one.  # noqa: FIX002


# --------------------------------------------------- Device Mixins ----------------------------------------------------


class DeviceContextMixin:
    """Mixin which adds data to the context for the devices application."""

    extra_context: ClassVar = {'page_category': 'devices', 'page_name': 'devices'}


# ----------------------------------------------------- Main Pages -----------------------------------------------------


class DeviceTableView(DeviceContextMixin, SortableTableMixin, ListView[DeviceModel]):
    """Device Table View."""

    http_method_names = ('get',)

    model = DeviceModel
    template_name = 'devices/devices.html'
    context_object_name = 'devices'
    paginate_by = UIConfig.paginate_by
    default_sort_param = 'unique_name'

    def get_context_data(self, **kwargs: Any) -> dict[str, Any]:
        """Adds the clm and revoke buttons to the context.

        Args:
            **kwargs: Keyword arguments passed to super().get_context_data.

        Returns:
            The context to use for rendering the devices page.
        """
        context = super().get_context_data(**kwargs)

        for device in context['devices']:
            device.clm_button = self._get_clm_button_html(device)
            device.revoke_button = self._get_revoke_button_html(device)

        return context

    @staticmethod
    def _get_clm_button_html(record: DeviceModel) -> SafeString:
        """Gets the HTML for the CLM button in the devices table.

        Args:
            record: The corresponding DeviceModel.

        Returns:
            The HTML of the hyperlink for the CLM button.
        """
        # noinspection PyDeprecation
        return format_html(
            '<a href="certificate-lifecycle-management/{}/" class="btn btn-primary tp-table-btn w-100">Manage</a>',
            record.pk,
        )

    @staticmethod
    def _get_revoke_button_html(record: DeviceModel) -> SafeString:
        """Gets the HTML for the revoke button in the devices table.

        Args:
            record: The corresponding DeviceModel.

        Returns:
            the HTML of the hyperlink for the revoke button.
        """
        qs = IssuedCredentialModel.objects.filter(device=record)
        for credential in qs:
            if credential.credential.certificate.certificate_status == CertificateModel.CertificateStatus.OK:
                # noinspection PyDeprecation
                return format_html(
                    '<a href="revoke/{}/" class="btn btn-danger tp-table-btn w-100">{}</a>', record.pk, _('Revoke')
                )
        # noinspection PyDeprecation
        return format_html('<a class="btn btn-danger tp-table-btn w-100 disabled">{}</a>', _('Revoke'))


class CreateDeviceView(DeviceContextMixin, CreateView[DeviceModel, BaseModelForm[DeviceModel]]):
    """Device Create View."""

    http_method_names = ('get', 'post')

    model = DeviceModel
    form_class = CreateDeviceForm
    template_name = 'devices/add.html'

    def get_success_url(self) -> str:
        """Gets the success url to redirect to after successful processing of the POST data following a form submit.

        Returns:
            The success url to redirect to after successful processing of the POST data following a form submit.
        """
        if self.object is None:
            err_msg = 'Unexpected error occurred. The object was likely not created and saved.'
            raise Http404(err_msg)
        return str(reverse_lazy('devices:help_dispatch', kwargs={'pk': self.object.id}))


class DeviceDetailsView(DeviceContextMixin, DetailView[DeviceModel]):
    """Device Details View."""

    http_method_names = ('get',)

    model = DeviceModel
    success_url = reverse_lazy('devices:devices')
    template_name = 'devices/details.html'
    context_object_name = 'device'


# ------------------------------------------ Certificate Lifecycle Management ------------------------------------------


class DeviceCertificateLifecycleManagementSummaryView(DeviceContextMixin, SortableTableMixin, ListInDetailView):
    """This is the CLM summary view in the devices section."""

    http_method_names = ('get',)

    detail_model = DeviceModel
    template_name = 'devices/credentials/certificate_lifecycle_management.html'
    detail_context_object_name = 'device'
    model = IssuedCredentialModel
    context_object_name = 'issued_credentials'
    default_sort_param = 'common_name'

    def get_context_data(self, **kwargs: Any) -> dict[str, Any]:
        """Adds the paginator and credential details to the context.

<<<<<<< HEAD
class NoOnboardingEstUsernamePasswordHelpView(DeviceContextMixin, TpLoginRequiredMixin, Detail404RedirectView[DeviceModel]):

    model = DeviceModel
    template_name = 'devices/help/no_onboarding/est_username_password.html'
    context_object_name = 'device'

    def get_context_data(self, **kwargs) -> dict[str, Any]:
        context = super().get_context_data()
        device: DeviceModel = self.object

        if device.public_key_info.public_key_algorithm_oid == oid.PublicKeyAlgorithmOid.RSA:
            key_gen_command = f'openssl genrsa -out key.pem {device.public_key_info.key_size}'
        elif device.public_key_info.public_key_algorithm_oid == oid.PublicKeyAlgorithmOid.ECC:
            key_gen_command = (
                f'openssl ecparam -name {device.public_key_info.named_curve.ossl_curve_name} '
                f'-genkey -noout -out key.pem')
        else:
            raise ValueError('Unsupported public key algorithm')
        context['host'] = self.request.META.get('REMOTE_ADDR') + ':' + self.request.META.get('SERVER_PORT')
        context['key_gen_command'] = key_gen_command

        tls_cert = ActiveTrustpointTlsServerCredentialModel.objects.first()

        print(tls_cert)
        context['trustpoint_server_certificate'] = tls_cert.credential.certificate.public_key_pem

        number_of_issued_device_certificates = len(IssuedCredentialModel.objects.filter(device=device))
        context['tls_client_cn'] = f'Trustpoint-TLS-Client-Credential-{number_of_issued_device_certificates}'
        context['tls_server_cn'] = f'Trustpoint-TLS-Server-Credential-{number_of_issued_device_certificates}'
        return context


class OnboardingCmpSharedSecretHelpView(DeviceContextMixin, TpLoginRequiredMixin, Detail404RedirectView[DeviceModel]):
=======
        Args:
            **kwargs: Keyword arguments passed to super().get_context_data.
>>>>>>> a81bbf40

        Returns:
            The context to use for rendering the clm summary page.
        """
        context = super().get_context_data(**kwargs)

        device = self.get_object()
        qs = super().get_queryset()  # inherited from SortableTableMixin, sorted query

        domain_credentials = qs.filter(
            Q(device=device)
            & Q(issued_credential_type=IssuedCredentialModel.IssuedCredentialType.DOMAIN_CREDENTIAL.value)
        )

        application_credentials = qs.filter(
            Q(device=device)
            & Q(issued_credential_type=IssuedCredentialModel.IssuedCredentialType.APPLICATION_CREDENTIAL.value)
        )

        context['domain_credentials'] = domain_credentials
        context['application_credentials'] = application_credentials

        paginator_domain = Paginator(domain_credentials, UIConfig.paginate_by)
        page_number_domain = self.request.GET.get('page', 1)
        context['domain_credentials'] = paginator_domain.get_page(page_number_domain)
        context['is_paginated'] = paginator_domain.num_pages > 1

        paginator_application = Paginator(application_credentials, UIConfig.paginate_by)
        page_number_application = self.request.GET.get('page-a', 1)
        context['application_credentials'] = paginator_application.get_page(page_number_application)
        context['is_paginated_a'] = paginator_application.num_pages > 1

        for cred in context['domain_credentials']:
            cred.expires_in = self._get_expires_in(cred)
            cred.expiration_date = cast(datetime.datetime, cred.credential.certificate.not_valid_after)
            cred.revoke = self._get_revoke_button_html(cred)

        for cred in context['application_credentials']:
            cred.expires_in = self._get_expires_in(cred)
            cred.expiration_date = cast(datetime.datetime, cred.credential.certificate.not_valid_after)
            cred.revoke = self._get_revoke_button_html(cred)

        return context

    @staticmethod
    def _get_expires_in(record: IssuedCredentialModel) -> str:
        """Gets the remaining time until the credential expires as human-readable string.

        Args:
            record: The corresponding IssuedCredentialModel.

        Returns:
            The remaining time until the credential expires as human-readable string.
        """
        if record.credential.certificate.certificate_status != CertificateModel.CertificateStatus.OK:
            return str(record.credential.certificate.certificate_status.label)
        now = datetime.datetime.now(datetime.UTC)
        expire_timedelta = record.credential.certificate.not_valid_after - now
        days = expire_timedelta.days
        hours, remainder = divmod(expire_timedelta.seconds, 3600)
        minutes, seconds = divmod(remainder, 60)
        return f'{days} days, {hours}:{minutes:02d}:{seconds:02d}'

    @staticmethod
    def _get_revoke_button_html(record: IssuedCredentialModel) -> str:
        """Gets the HTML for the revoke button in the devices table.

        Args:
            record: The corresponding DeviceModel.

        Returns:
            the HTML of the hyperlink for the revoke button.
        """
        if record.credential.certificate.certificate_status == CertificateModel.CertificateStatus.REVOKED:
            # noinspection PyDeprecation
            return format_html('<a class="btn btn-danger tp-table-btn w-100 disabled">{}</a>', _('Revoked'))
        # noinspection PyDeprecation
        return format_html(
            '<a href="revoke/{}/" class="btn btn-danger tp-table-btn w-100">{}</a>', record.pk, _('Revoke')
        )


#  ------------------------------ Certificate Lifecycle Management - Credential Issuance -------------------------------


class DeviceIssueCredentialView(
    DeviceContextMixin,
    SingleObjectMixin[DeviceModel],
    FormView[CredentialFormClass],
    Generic[CredentialFormClass, TlsCredentialIssuerClass],
):
    """Base view to issue device credentials."""

    http_method_names = ('get', 'post')

    model = DeviceModel
    context_object_name = 'device'
    template_name = 'devices/credentials/issue_application_credential.html'
    form_class: type[CredentialFormClass]
    issuer_class: type[TlsCredentialIssuerClass]
    friendly_name: str
    object: DeviceModel

    def get_initial(self) -> dict[str, Any]:
        """Gets the initial data for the corresponding form.

        Returns:
            The initial data for the corresponding form.
        """
        initial = super().get_initial()
        if self.issuer_class:
            initial.update(self.issuer_class.get_fixed_values(device=self.object, domain=self.object.domain))
        return initial

    def get_form_kwargs(self) -> dict[str, Any]:
        """This method ads the concerning device model to the form kwargs and returns them.

        Returns:
            The form kwargs including the concerning device model.
        """
        form_kwargs = super().get_form_kwargs()
        form_kwargs.update({'device': self.object})
        return form_kwargs

    def get_success_url(self) -> str:
        """Gets the success url to redirect to after successful processing of the POST data following a form submit.

        Returns:
            The success url to redirect to after successful processing of the POST data following a form submit.
        """
        return cast(str, reverse_lazy('devices:certificate_lifecycle_management', kwargs={'pk': self.get_object().id}))

    def form_valid(self, form: CredentialFormClass) -> HttpResponse:
        """This method is executed if the form submit data was valid.

        Args:
            form: The form that was used to validate the data.

        Returns:
            The HTTP Response object after successful validation of the form data.
        """
        credential = self.issue_credential(device=self.object, cleaned_data=form.cleaned_data)
        messages.success(
            self.request, f'Successfully issued {self.friendly_name} for device {credential.device.unique_name}'
        )
        return super().form_valid(form)

    @abstractmethod
    def issue_credential(self, device: DeviceModel, cleaned_data: dict[str, Any]) -> IssuedCredentialModel:
        """Abstract method to issue a credential.

        Args:
            device: The device to be associated with the new credential.
            cleaned_data: The validated form data.

        Returns:
            The IssuedCredentialModel object that was created and saved.
        """

    def post(self, request: HttpRequest, *args: Any, **kwargs: Any) -> HttpResponse:
        """Adds the object model to the instance and forwards to super().post().

        Args:
            request: The Django request object.
            *args: Positional arguments passed to super().post().
            **kwargs: Keyword arguments passed to super().post().

        Returns:
            The HttpResponseBase object returned by super().post().
        """
        self.object = self.get_object()
        return super().post(request, *args, **kwargs)

    def get(self, request: HttpRequest, *args: Any, **kwargs: Any) -> HttpResponse:
        """Adds the object model to the instance and forwards to super().get().

        Args:
            request: The Django request object.
            *args: Positional arguments passed to super().get().
            **kwargs: Keyword arguments passed to super().get().

        Returns:
            The HttpResponseBase object returned by super().get().
        """
        self.object = self.get_object()
        return super().get(request, *args, **kwargs)


class DeviceIssueTlsClientCredential(
    DeviceIssueCredentialView[IssueTlsClientCredentialForm, LocalTlsClientCredentialIssuer]
):
    """View to issue a new TLS client credential."""

    form_class = IssueTlsClientCredentialForm
    issuer_class = LocalTlsClientCredentialIssuer
    friendly_name = 'TLS client credential'

    def issue_credential(self, device: DeviceModel, cleaned_data: dict[str, Any]) -> IssuedCredentialModel:
        """Issues an TLS client credential.

        Args:
            device: The device to be associated with the new credential.
            cleaned_data: The validated form data.

        Returns:
            The IssuedCredentialModel object that was created and saved.
        """
        common_name = cast(str, cleaned_data.get('common_name'))
        validity = cast(int, cleaned_data.get('validity'))
        issuer = self.issuer_class(device=device, domain=device.domain)

        return issuer.issue_tls_client_credential(common_name=common_name, validity_days=validity)


class DeviceIssueTlsServerCredential(
    DeviceIssueCredentialView[IssueTlsServerCredentialForm, LocalTlsServerCredentialIssuer]
):
    """View to issue a new TLS server credential."""

    form_class = IssueTlsServerCredentialForm
    issuer_class = LocalTlsServerCredentialIssuer
    friendly_name = 'TLS server credential'

    def issue_credential(self, device: DeviceModel, cleaned_data: dict[str, Any]) -> IssuedCredentialModel:
        """Issues an TLS server credential.

        Args:
            device: The device to be associated with the new credential.
            cleaned_data: The validated form data.

        Returns:
            The IssuedCredentialModel object that was created and saved.
        """
        common_name = cast(str, cleaned_data.get('common_name'))
        if not common_name:
            raise Http404
        issuer = self.issuer_class(device=device, domain=device.domain)
        return issuer.issue_tls_server_credential(
            common_name=common_name,
            ipv4_addresses=cast('list[ipaddress.IPv4Address]', cleaned_data.get('ipv4_addresses')),
            ipv6_addresses=cast('list[ipaddress.IPv6Address]', cleaned_data.get('ipv6_addresses')),
            domain_names=cast(list[str], cleaned_data.get('domain_names')),
            san_critical=False,
            validity_days=cast(int, cleaned_data.get('validity')),
        )


class DeviceIssueOpcUaClientCredential(
    DeviceIssueCredentialView[IssueOpcUaClientCredentialForm, OpcUaClientCredentialIssuer]
):
    """View to issue a new OPC UA client credential."""

    form_class = IssueOpcUaClientCredentialForm
    issuer_class = OpcUaClientCredentialIssuer
    friendly_name = 'OPC UA client credential'

    def issue_credential(self, device: DeviceModel, cleaned_data: dict[str, Any]) -> IssuedCredentialModel:
        """Issues an OPC UA client credential.

        Args:
            device: The device to be associated with the new credential.
            cleaned_data: The validated form data.

        Returns:
            The IssuedCredentialModel object that was created and saved.
        """
        issuer = self.issuer_class(device=device, domain=device.domain)
        return issuer.issue_opcua_client_credential(
            common_name=cast(str, cleaned_data.get('common_name')),
            application_uri=cast(str, cleaned_data.get('application_uri')),
            validity_days=cast(int, cleaned_data.get('validity')),
        )


class DeviceIssueOpcUaServerCredential(
    DeviceIssueCredentialView[IssueOpcUaServerCredentialForm, OpcUaServerCredentialIssuer]
):
    """View to issue a new OPC UA server credential."""

    form_class = IssueOpcUaServerCredentialForm
    issuer_class = OpcUaServerCredentialIssuer
    friendly_name = 'OPC UA server credential'

    def issue_credential(self, device: DeviceModel, cleaned_data: dict[str, Any]) -> IssuedCredentialModel:
        """Issues an OPC UA server credential.

        Args:
            device: The device to be associated with the new credential.
            cleaned_data: The validated form data.

        Returns:
            The IssuedCredentialModel object that was created and saved.
        """
        common_name = cast(str, cleaned_data.get('common_name'))
        if not common_name:
            raise Http404
        issuer = self.issuer_class(device=device, domain=device.domain)

        ipv4_addresses: list[ipaddress.IPv4Address] = cleaned_data.get('ipv4_addresses', [])
        ipv6_addresses: list[ipaddress.IPv6Address] = cleaned_data.get('ipv6_addresses', [])
        domain_names: list[str] = cleaned_data.get('domain_names', [])
        validity_days: int = cleaned_data.get('validity', 0)

        return issuer.issue_opcua_server_credential(
            common_name=common_name,
            application_uri=cast(str, cleaned_data.get('application_uri')),
            ipv4_addresses=ipv4_addresses,
            ipv6_addresses=ipv6_addresses,
            domain_names=domain_names,
            validity_days=validity_days,
        )


#  ----------------------------------- Certificate Lifecycle Management - Help Pages -----------------------------------


class HelpDispatchView(DeviceContextMixin, SingleObjectMixin[DeviceModel], RedirectView):
    """Redirects to the required help pages depending on the onboarding protocol.

    If no help page could be determined, it will redirect to the devices page.
    """

    http_method_names = ('get',)

    model: type[DeviceModel] = DeviceModel
    permanent = False

    def get_redirect_url(self, *args: Any, **kwargs: Any) -> str:
        """Gets the redirection URL for the required help page.

        Args:
            *args: Positional arguments are discarded.
            **kwargs: Keyword arguments are discarded.

        Returns:
            The redirection URL.
        """
        del args
        del kwargs

        device: DeviceModel = self.get_object()
        if (
            not device.domain_credential_onboarding
            and device.pki_protocol == device.PkiProtocol.CMP_SHARED_SECRET.value
        ):
            return f'{reverse("devices:help_no-onboarding_cmp-shared-secret", kwargs={"pk": device.id})}'

        if device.onboarding_protocol == device.OnboardingProtocol.CMP_SHARED_SECRET.value:
            return f'{reverse("devices:help-onboarding_cmp-shared-secret", kwargs={"pk": device.id})}'

        if device.onboarding_protocol == device.OnboardingProtocol.CMP_IDEVID.value:
            return f'{reverse("devices:help-onboarding_cmp-idevid", kwargs={"pk": device.id})}'

        return f'{reverse("devices:devices")}'


class HelpDomainCredentialCmpContextView(DeviceContextMixin, DetailView[DeviceModel]):
    """Base view for CMP help views concerning the domain credential, not intended to be used directly."""

    http_method_names = ('get',)

    model = DeviceModel
    context_object_name = 'device'

    def get_context_data(self, **kwargs: Any) -> dict[str, Any]:
        """Adds information about the required OpenSSL commands to the context.

        Args:
            **kwargs: Keyword arguments passed to super().get_context_data.

        Returns:
            The context to render the page.
        """
        context = super().get_context_data(**kwargs)
        device: DeviceModel = self.object
        context['host'] = (
            self.request.META.get('REMOTE_ADDR', '127.0.0.1') + ':' + self.request.META.get('SERVER_PORT', '443')
        )
        context.update(self._get_domain_credential_cmp_context(device=device))
        return context

    @staticmethod
    def _get_domain_credential_cmp_context(device: DeviceModel) -> dict[str, Any]:
        """Provides the context for cmp commands using client based authentication.

        Args:
            device: The corresponding device model.

        Returns:
            The required context.
        """
        context = {}
        if device.public_key_info.public_key_algorithm_oid == oid.PublicKeyAlgorithmOid.RSA:
            domain_credential_key_gen_command = (
                f'openssl genrsa -out domain_credential_key.pem {device.public_key_info.key_size}'
            )
            key_gen_command = f'openssl genrsa -out key.pem {device.public_key_info.key_size}'
        elif device.public_key_info.public_key_algorithm_oid == oid.PublicKeyAlgorithmOid.ECC:
            domain_credential_key_gen_command = (
                f'openssl ecparam -name {device.public_key_info.named_curve.ossl_curve_name} '
                f'-genkey -noout -out domain_credential_key.pem'
            )
            key_gen_command = (
                f'openssl ecparam -name {device.public_key_info.named_curve.ossl_curve_name} '
                f'-genkey -noout -out key.pem'
            )
        else:
            err_msg = _('Unsupported public key algorithm')
            raise ValueError(err_msg)

        context['domain_credential_key_gen_command'] = domain_credential_key_gen_command
        context['key_gen_command'] = key_gen_command
        context['issuing_ca_pem'] = (
            device.domain.issuing_ca.credential.get_certificate()
            .public_bytes(encoding=serialization.Encoding.PEM)
            .decode()
        )
        number_of_issued_device_certificates = len(IssuedCredentialModel.objects.filter(device=device))
        context['tls_client_cn'] = f'Trustpoint-TLS-Client-Credential-{number_of_issued_device_certificates}'
        context['tls_server_cn'] = f'Trustpoint-TLS-Server-Credential-{number_of_issued_device_certificates}'

        return context


class NoOnboardingCmpSharedSecretHelpView(DeviceContextMixin, DetailView[DeviceModel]):
    """Help view for the case of no onboarding using CMP shared-secret."""

    http_method_names = ('get',)

    model = DeviceModel
    template_name = 'devices/help/no_onboarding/cmp_shared_secret.html'
    context_object_name = 'device'

    def get_context_data(self, **kwargs: Any) -> dict[str, Any]:
        """Adds information about the required OpenSSL commands to the context.

        Args:
            **kwargs: Keyword arguments passed to super().get_context_data.

        Returns:
            The context to render the page.
        """
        context = super().get_context_data(**kwargs)
        device: DeviceModel = self.object

        if device.public_key_info.public_key_algorithm_oid == oid.PublicKeyAlgorithmOid.RSA:
            key_gen_command = f'openssl genrsa -out key.pem {device.public_key_info.key_size}'
        elif device.public_key_info.public_key_algorithm_oid == oid.PublicKeyAlgorithmOid.ECC:
            key_gen_command = (
                f'openssl ecparam -name {device.public_key_info.named_curve.ossl_curve_name} '
                f'-genkey -noout -out key.pem'
            )
        else:
            err_msg = _('Unsupported public key algorithm')
            raise ValueError(err_msg)
        context['host'] = (
            self.request.META.get('REMOTE_ADDR', '127.0.0.1') + ':' + self.request.META.get('SERVER_PORT'),
            '443',
        )
        context['key_gen_command'] = key_gen_command
        number_of_issued_device_certificates = len(IssuedCredentialModel.objects.filter(device=device))
        context['tls_client_cn'] = f'Trustpoint-TLS-Client-Credential-{number_of_issued_device_certificates}'
        context['tls_server_cn'] = f'Trustpoint-TLS-Server-Credential-{number_of_issued_device_certificates}'
        return context


class OnboardingCmpSharedSecretHelpView(HelpDomainCredentialCmpContextView):
    """Help view for the onboarding cmp-shared secret case."""

    template_name = 'devices/help/onboarding/cmp_shared_secret.html'


class OnboardingCmpIdevidHelpView(HelpDomainCredentialCmpContextView):
    """Help view for the onboarding IDeviD case."""

    template_name = 'devices/help/onboarding/cmp_idevid.html'


class OnboardingIdevidRegistrationHelpView(DeviceContextMixin, DetailView[DevIdRegistration]):
    """Help view for the IDevID Registration, which displays the required OpenSSL commands."""

    http_method_names = ('get',)

    model = DevIdRegistration
    template_name = 'devices/help/onboarding/cmp_idevid_registration.html'
    context_object_name = 'devid_registration'

    def get_context_data(self, **kwargs: Any) -> dict[str, Any]:
        """Adds information about the required OpenSSL commands to the context.

        Args:
            **kwargs: Keyword arguments passed to super().get_context_data.

        Returns:
            The context to render the page.
        """
        context = super().get_context_data(**kwargs)
        devid_registration: DevIdRegistration = self.object

        if devid_registration.domain.public_key_info.public_key_algorithm_oid == oid.PublicKeyAlgorithmOid.RSA:
            domain_credential_key_gen_command = (
                f'openssl genrsa -out domain_credential_key.pem {devid_registration.domain.public_key_info.key_size}'
            )
            key_gen_command = f'openssl genrsa -out key.pem {devid_registration.domain.public_key_info.key_size}'
        elif devid_registration.domain.public_key_info.public_key_algorithm_oid == oid.PublicKeyAlgorithmOid.ECC:
            domain_credential_key_gen_command = (
                f'openssl ecparam -name {devid_registration.domain.public_key_info.named_curve.ossl_curve_name} '
                f'-genkey -noout -out domain_credential_key.pem'
            )
            key_gen_command = (
                f'openssl ecparam -name {devid_registration.domain.public_key_info.named_curve.ossl_curve_name} '
                f'-genkey -noout -out key.pem'
            )
        else:
            err_msg = 'Unsupported public key algorithm'
            raise ValueError(err_msg)
        context['host'] = (
            self.request.META.get('REMOTE_ADDR', '127.0.0.1') + ':' + self.request.META.get('SERVER_PORT', '443')
        )
        context['domain_credential_key_gen_command'] = domain_credential_key_gen_command
        context['key_gen_command'] = key_gen_command
        context['issuing_ca_pem'] = (
            devid_registration.domain.issuing_ca.credential.get_certificate()
            .public_bytes(encoding=serialization.Encoding.PEM)
            .decode()
        )
        number_of_issued_device_certificates = 0
        context['tls_client_cn'] = f'Trustpoint-TLS-Client-Credential-{number_of_issued_device_certificates}'
        context['tls_server_cn'] = f'Trustpoint-TLS-Server-Credential-{number_of_issued_device_certificates}'
        context['public_key_info'] = devid_registration.domain.public_key_info
        context['domain'] = devid_registration.domain
        return context


#  ----------------------------------- Certificate Lifecycle Management - Downloads ------------------------------------


class DownloadPageDispatcherView(DeviceContextMixin, SingleObjectMixin[IssuedCredentialModel], RedirectView):
    """Redirects depending on the type of credential, that is if a private key is available or not."""

    http_method_names = ('get',)

    model: type[IssuedCredentialModel] = IssuedCredentialModel
    permanent = False

    def get_redirect_url(self, *args: Any, **kwargs: Any) -> str:
        """Gets the redirection URL depending on the type credential, that is if a private key is available or not.

        Args:
            *args: Positional arguments are discarded.
            **kwargs: Keyword arguments are discarded.

        Returns:
            The redirect URL.
        """
        del args
        del kwargs

        issued_credential: IssuedCredentialModel = self.get_object()
        if issued_credential.credential.private_key:
            return f'{reverse("devices:credential-download", kwargs={"pk": issued_credential.id})}'
        return f'{reverse("devices:certificate-download", kwargs={"pk": issued_credential.id})}'


class CertificateDownloadView(DeviceContextMixin, DetailView[IssuedCredentialModel]):
    """View for downloading certificates."""

    http_method_names = ('get',)

    model: type[IssuedCredentialModel] = IssuedCredentialModel
    template_name = 'devices/credentials/certificate_download.html'
    context_object_name = 'issued_credential'


class DeviceBaseCredentialDownloadView(
    DeviceContextMixin, DetailView[IssuedCredentialModel], FormView[CredentialDownloadForm]
):
    """View to download a password protected application credential in the desired format.

    Inherited by the domain and application credential download views. It is not intended for direct use.
    """

    http_method_names = ('get', 'post')

    model = IssuedCredentialModel
    template_name = 'devices/credentials/credential_download.html'
    form_class = CredentialDownloadForm
    context_object_name = 'credential'
    is_browser_download = False

    def get_context_data(self, **kwargs: Any) -> dict[str, Any]:
        """Adds information about the credential to the context.

        Args:
            **kwargs: Keyword arguments are passed to super().get_context_data(**kwargs).

        Returns:
            The context data for the view.
        """
        context = super().get_context_data(**kwargs)
        issued_credential = self.object
        credential = issued_credential.credential

        if credential.credential_type != CredentialModel.CredentialTypeChoice.ISSUED_CREDENTIAL:  # sanity check
            err_msg = 'Credential is not an issued credential'
            raise Http404(err_msg)

        credential_purpose = IssuedCredentialModel.IssuedCredentialPurpose(
            issued_credential.issued_credential_purpose
        ).label

        domain_credential_value = IssuedCredentialModel.IssuedCredentialType.DOMAIN_CREDENTIAL.value
        application_credential_value = IssuedCredentialModel.IssuedCredentialType.APPLICATION_CREDENTIAL.value

        if issued_credential.issued_credential_type == domain_credential_value:
            context['credential_type'] = credential_purpose

        elif issued_credential.issued_credential_type == application_credential_value:
            context['credential_type'] = credential_purpose + ' Credential'

        else:
            err_msg = 'Unknown IssuedCredentialType'
            raise Http404(err_msg)

        context['FileFormat'] = CredentialSerializer.FileFormat.__members__
        context['is_browser_dl'] = self.is_browser_download
        context['show_browser_dl'] = not self.is_browser_download
        context['issued_credential'] = issued_credential
        return context

    # TODO(AlexHx8472): This needs to return a success url redirect and then download the file. # noqa: FIX002
    # TODO(AlexHx8472): The FileResponse must then be returned from a get or post method.       # noqa: FIX002
    def form_valid(self, form: CredentialDownloadForm) -> HttpResponse:
        """Processing the valid form data.

        This will use the contained form data to start the download process of the desired file.

        Args:
            form: The valid form including the cleaned data.

        Returns:
            If successful, this will start the file download. Otherwise, a Http404 will be raised and displayed.
        """
        issued_credential_model = self.get_object()
        password = form.cleaned_data['password'].encode()

        try:
            file_format = CredentialSerializer.FileFormat(self.request.POST.get('file_format'))
        except ValueError as exception:
            err_msg = _('Unknown file format.')
            raise Http404(err_msg) from exception

        credential_model = issued_credential_model.credential
        credential_serializer = credential_model.get_credential_serializer()
        credential_purpose = IssuedCredentialModel.IssuedCredentialPurpose(
            issued_credential_model.issued_credential_purpose
        ).label
        credential_type_name = credential_purpose.replace(' ', '-').lower().replace('-credential', '')

        if file_format == CredentialSerializer.FileFormat.PKCS12:
            response = FileResponse(
                io.BytesIO(credential_serializer.as_pkcs12(password=password)),
                content_type='application/pkcs12',
                as_attachment=True,
                filename=f'trustpoint-{credential_type_name}-credential.p12',
            )

        elif file_format == CredentialSerializer.FileFormat.PEM_ZIP:
            response = FileResponse(
                io.BytesIO(credential_serializer.as_pem_zip(password=password)),
                content_type=ArchiveFormat.ZIP.mime_type,
                as_attachment=True,
                filename=f'trustpoint-{credential_type_name}-credential{ArchiveFormat.ZIP.file_extension}',
            )

        elif file_format == CredentialSerializer.FileFormat.PEM_TAR_GZ:
            response = FileResponse(
                io.BytesIO(credential_serializer.as_pem_tar_gz(password=password)),
                content_type=ArchiveFormat.TAR_GZ.mime_type,
                as_attachment=True,
                filename=f'trustpoint-{credential_type_name}-credential{ArchiveFormat.TAR_GZ.file_extension}',
            )

        else:
            err_msg = _('Unknown file format.')
            raise Http404(err_msg)

        return cast('HttpResponse', response)


class DeviceManualCredentialDownloadView(DeviceBaseCredentialDownloadView):
    """View to download a password protected domain or application credential in the desired format."""


class DeviceBrowserOnboardingOTPView(DeviceContextMixin, DetailView[IssuedCredentialModel]):
    """View to display the OTP for remote credential download (aka. browser onboarding)."""

    http_method_names = ('get',)

    model = IssuedCredentialModel
    template_name = 'devices/credentials/onboarding/browser/otp_view.html'
    redirection_view = 'devices:devices'
    context_object_name = 'credential'

    def get_context_data(self, **kwargs: Any) -> dict[str, Any]:
        """Adds information about the credential and otp for the browser download process.

        Args:
            **kwargs: Keyword arguments passed to super().get_context_data.

        Returns:
            The context to render the page.
        """
        credential = self.get_object()
        device = credential.device
        context = super().get_context_data(**kwargs)

        try:
            cdm = RemoteDeviceCredentialDownloadModel.objects.get(issued_credential_model=credential, device=device)
            cdm.delete()
        except RemoteDeviceCredentialDownloadModel.DoesNotExist:
            pass

        cdm = RemoteDeviceCredentialDownloadModel(issued_credential_model=credential, device=device)
        cdm.save()

        context.update(
            {
                'device_name': device.unique_name,
                'device_id': device.id,
                'credential_id': credential.id,
                'otp': cdm.get_otp_display(),
                'download_url': self.request.build_absolute_uri(reverse('devices:browser_login')),
            }
        )
        return context


class DeviceOnboardingBrowserLoginView(FormView[BrowserLoginForm]):
    """View to handle certificate download requests."""

    http_method_names = ('get', 'post')

    template_name = 'devices/credentials/onboarding/browser/login.html'
    form_class = BrowserLoginForm

    cleaned_data: dict[str, Any]

    def get_success_url(self) -> str:
        """Gets the success url to redirect to after successful processing of the POST data following a form submit.

        Returns:
            The success url to redirect to after successful processing of the POST data following a form submit.
        """
        credential_id = cast(int, self.cleaned_data.get('credential_id'))
        credential_download = cast(RemoteDeviceCredentialDownloadModel, self.cleaned_data.get('credential_download'))
        token: str = credential_download.download_token
        return (
            f'{reverse_lazy("devices:browser_domain_credential_download", kwargs={"pk": credential_id})}?token={token}'
        )

    def form_invalid(self, form: BrowserLoginForm) -> HttpResponse:
        """Adds an error message in the case of an invalid OTP.

        Args:
            form: The corresponding form object.

        Returns:
            The Django HttpResponse object.
        """
        messages.error(self.request, _('The provided password is not valid.'))
        return super().form_invalid(form)

    def form_valid(self, form: BrowserLoginForm) -> HttpResponse:
        """Performed if the form was validated successfully and adds the cleaned data to the instance.

        Args:
            form: The corresponding form object.

        Returns:
            The Django HttpResponse object.
        """
        self.cleaned_data = form.cleaned_data
        return super().form_valid(form)


class DownloadTokenRequiredAuthenticationMixin(_DispatchableType):
    """Mixin which checks the token included in the URL for browser download views."""

    http_method_names = ('get', 'post')
    credential_download: RemoteDeviceCredentialDownloadModel

    def dispatch(self, request: HttpRequest, *args: Any, **kwargs: Any) -> HttpResponseBase:
        """Checks the validity of the token included in the URL for browser download views and redirects if invalid.

        Args:
            request: The django request object.
            *args: Positional arguments passed to super().dispatch().
            **kwargs: Keyword arguments passed to super().dispatch().

        Returns:
            A Django HttpResponseBase object.
        """
        token = request.GET.get('token')
        try:
            self.credential_download = RemoteDeviceCredentialDownloadModel.objects.get(
                issued_credential_model=kwargs.get('pk')
            )
        except RemoteDeviceCredentialDownloadModel.DoesNotExist:
            messages.warning(request, 'Invalid download token.')
            return redirect('devices:browser_login')

        if not token or not self.credential_download.check_token(token):
            messages.warning(request, 'Invalid download token.')
            return redirect('devices:browser_login')

        return super().dispatch(request, *args, **kwargs)


class DeviceBrowserCredentialDownloadView(DownloadTokenRequiredAuthenticationMixin, DeviceBaseCredentialDownloadView):
    """View to download a password protected domain or app credential in the desired format from a remote client."""

    is_browser_download = True


class DeviceBrowserOnboardingCancelView(DeviceContextMixin, SingleObjectMixin[IssuedCredentialModel], RedirectView):
    """View to cancel the browser onboarding process and delete the associated RemoteDeviceCredentialDownloadModel."""

    http_method_names = ('get',)

    model = IssuedCredentialModel
    context_object_name = 'credential'
    object: IssuedCredentialModel
    permanent = False

    def get_redirect_url(self, *args: Any, **kwargs: Any) -> str:
        """Gets the redirection URL.

        Args:
            *args: Positional arguments are discarded.
            **kwargs: Keyword arguments are discarded.

        Returns:
            The redirect URL.
        """
        del args
        del kwargs

        return str(reverse_lazy('devices:credential-download', kwargs={'pk': self.object.id}))

    def get(self, request: HttpRequest, *args: Any, **kwargs: Any) -> HttpResponseBase:
        """Cancels the browser onboarding process and deletes the associated RemoteDeviceCredentialDownloadModel.

        Args:
            request: The Django request object.
            *args: Positional arguments passed to super().get().
            **kwargs: Keyword arguments passed to super().get().

        Returns:
            The HttpResponseBase object with the desired redirection URL.
        """
        self.object = self.get_object()
        try:
            cdm = RemoteDeviceCredentialDownloadModel.objects.get(
                issued_credential_model=self.object, device=self.object.device
            )
            cdm.delete()
            messages.info(request, 'The browser onboarding process was canceled.')
        except RemoteDeviceCredentialDownloadModel.DoesNotExist:
            pass

        return super().get(request, *args, **kwargs)


#  ---------------------------------------- Revocation Views ----------------------------------------


class DeviceRevocationView(DeviceContextMixin, FormMixin[CredentialRevocationForm], ListView[DeviceModel]):
    """Revokes all active credentials for a given device."""

    http_method_names = ('get', 'post')

    model = DeviceModel
    template_name = 'devices/revoke.html'
    context_object_name = 'credentials'
    form_class = CredentialRevocationForm
    success_url = reverse_lazy('devices:devices')
    device: DeviceModel

    def form_valid(self, form: CredentialRevocationForm) -> HttpResponse:
        """Performed if the form was validated successfully and revokes the credentials.

        Args:
            form: The corresponding form object.

        Returns:
            The Django HttpResponse object.
        """
        n_revoked = 0
        credentials = self.get_queryset()
        for credential in credentials:
            revoked_successfully, _msg = DeviceCredentialRevocation.revoke_certificate(
                credential.id, form.cleaned_data['revocation_reason']
            )
            if revoked_successfully:
                n_revoked += 1

        if n_revoked > 0:
            msg = ngettext(
                'Successfully revoked one active credential.',
                'Successfully revoked %(count)d active credentials.',
                n_revoked,
            ) % {'count': n_revoked}

            messages.success(self.request, msg)
        else:
            messages.error(self.request, _('No credentials were revoked.'))

        return super().form_valid(form)


class DeviceCredentialRevocationView(
    DeviceContextMixin,
    DetailView[IssuedCredentialModel],
    FormView[CredentialRevocationForm],
):
    """Revokes a specific issued credential."""

    http_method_names = ('get', 'post')

    model = IssuedCredentialModel
    template_name = 'devices/revoke.html'
    context_object_name = 'credential'
    pk_url_kwarg = 'credential_pk'
    form_class = CredentialRevocationForm

    def get_context_data(self, **kwargs: Any) -> dict[str, Any]:
        """Adds the credential information to be revoked to the context.

        Args:
            **kwargs: Keyword arguments passed to super().get_context_data.

        Returns:
            The context to render the page.
        """
        context = super().get_context_data(**kwargs)
        context['credentials'] = [context['credential']]
        return context

    def get_success_url(self) -> str:
        """Gets the success url to redirect to after successful processing of the POST data following a form submit.

        Returns:
            The success url to redirect to after successful processing of the POST data following a form submit.
        """
        return str(reverse_lazy('devices:certificate_lifecycle_management', {'pk': self.get_object().device.id}))

    def form_valid(self, form: CredentialRevocationForm) -> HttpResponse:
        """Performed if the form was validated successfully and revokes the credential.

        Args:
            form: The corresponding form object.

        Returns:
            The Django HttpResponse object.
        """
        revoked_successfully, revocation_msg = DeviceCredentialRevocation.revoke_certificate(
            self.get_object().id, form.cleaned_data['revocation_reason']
        )

        if revoked_successfully:
            messages.success(self.request, revocation_msg)
        else:
            messages.error(self.request, revocation_msg)

<<<<<<< HEAD
        return super().form_valid(form)


class DeviceBrowserOnboardingOTPView(DeviceContextMixin, TpLoginRequiredMixin, Detail404RedirectView, RedirectView):
    """View to display the OTP for remote credential download (aka. browser onboarding)."""

    model = IssuedCredentialModel
    template_name = 'devices/credentials/onboarding/browser/otp_view.html'
    redirection_view = 'devices:devices'
    context_object_name = 'credential'

    def get(self, request: HttpRequest, *args: dict, **kwargs: dict) -> HttpResponse:  # noqa: ARG002
        """Renders a template view for displaying the OTP."""
        credential = self.get_object()
        device = credential.device
        try: # remove a potential previous download model for this credential
            cdm = RemoteDeviceCredentialDownloadModel.objects.get(issued_credential_model=credential, device=device)
            cdm.delete()
        except RemoteDeviceCredentialDownloadModel.DoesNotExist:
            pass
        cdm = RemoteDeviceCredentialDownloadModel(issued_credential_model=credential, device=device)
        cdm.save()

        context = {
            'device_name': device.unique_name,
            'device_id': device.id,
            'credential_id': credential.id,
            'otp': cdm.get_otp_display(),
            'download_url': request.build_absolute_uri(reverse('devices:browser_login')),
        }

        return render(request, self.template_name, context)


class DeviceBrowserOnboardingCancelView(DeviceContextMixin, TpLoginRequiredMixin, Detail404RedirectView, RedirectView):
    """View to cancel the browser onboarding process and delete the associated RemoteDeviceCredentialDownloadModel."""

    model = IssuedCredentialModel
    redirection_view = 'devices:credential-download'
    context_object_name = 'credential'

    def get_redirect_url(self, *args: tuple, **kwargs: dict) -> str:  # noqa: ARG002
        """Returns the URL to redirect to after the browser onboarding process was canceled."""
        pk = self.kwargs.get('pk')
        return reverse(self.redirection_view, kwargs={'pk': pk})

    def get(self, request: HttpRequest, *args: tuple, **kwargs: dict) -> HttpResponse:  # noqa: ARG002
        """Cancels the browser onboarding process and deletes the associated RemoteDeviceCredentialDownloadModel."""
        credential = self.get_object()
        device = credential.device
        try:
            cdm = RemoteDeviceCredentialDownloadModel.objects.get(issued_credential_model=credential, device=device)
            cdm.delete()
            messages.info(request, 'The browser onboarding process was canceled.')
        except RemoteDeviceCredentialDownloadModel.DoesNotExist:
            messages.error(request, 'The browser onboarding process was not found.')

        return redirect(self.get_redirect_url())


class DeviceOnboardingBrowserLoginView(FormView):
    """View to handle certificate download requests."""

    template_name = 'devices/credentials/onboarding/browser/login.html'
    form_class = BrowserLoginForm

    def fail_redirect(self) -> HttpResponse:
        """On login failure, redirect back to the login page with an error message."""
        messages.error(self.request, _('The provided password is not valid.'))
        return redirect(self.request.path)

    def post(self, request: HttpRequest, *args: tuple, **kwargs: dict) -> HttpResponse:  # noqa: ARG002
        """Handles POST request for browser login form submission."""
        form = BrowserLoginForm(request.POST)
        if not form.is_valid():
            return self.fail_redirect()

        cred_id = form.cleaned_data['cred_id']
        otp = form.cleaned_data['otp']
        try:
            credential_download = RemoteDeviceCredentialDownloadModel.objects.get(issued_credential_model=cred_id)
        except RemoteDeviceCredentialDownloadModel.DoesNotExist:
            return self.fail_redirect()

        if not credential_download.check_otp(otp):
            return self.fail_redirect()

        token = credential_download.download_token
        url = f"{reverse('devices:browser_domain_credential_download', kwargs={'pk': cred_id})}?token={token}"
        return redirect(url)


class HelpDispatchView(DeviceContextMixin, TpLoginRequiredMixin, SingleObjectMixin, RedirectView):

    model: type[DeviceModel] = DeviceModel
    permanent = False

    def get_redirect_url(self, *args: tuple, **kwargs: dict) -> str:

        device: DeviceModel = self.get_object()
        if not device.domain_credential_onboarding:
            if device.pki_protocol == device.PkiProtocol.CMP_SHARED_SECRET.value:
                return f'{reverse("devices:help_no-onboarding_cmp-shared-secret", kwargs={"pk": device.id})}'

            if device.pki_protocol == device.PkiProtocol.EST_PASSWORD.value:
                return f'{reverse("devices:help_no-onboarding_est-username-password", kwargs={"pk": device.id})}'

        if device.onboarding_protocol == device.OnboardingProtocol.CMP_SHARED_SECRET.value:
            return f'{reverse("devices:help-onboarding_cmp-shared-secret", kwargs={"pk": device.id})}'

        if device.onboarding_protocol == device.OnboardingProtocol.CMP_IDEVID.value:
            return f'{reverse("devices:help-onboarding_cmp-idevid", kwargs={"pk": device.id})}'



        return f"{reverse('devices:devices')}"


class DownloadPageDispatcherView(DeviceContextMixin, TpLoginRequiredMixin, SingleObjectMixin, RedirectView):

    model: type[IssuedCredentialModel] = IssuedCredentialModel
    permanent = False

    def get_redirect_url(self, *args: tuple, **kwargs: dict) -> str:
        issued_credential: IssuedCredentialModel = self.get_object()
        if issued_credential.credential.private_key:
            return f'{reverse("devices:credential-download", kwargs={"pk": issued_credential.id})}'
        return f'{reverse("devices:certificate-download", kwargs={"pk": issued_credential.id})}'


class CertificateDownloadView(DeviceContextMixin, TpLoginRequiredMixin, DetailView):

    http_method_names = ('get',)

    model: type[IssuedCredentialModel] = IssuedCredentialModel
    template_name = 'devices/credentials/certificate_download.html'
    context_object_name = 'issued_credential'


class OnboardingIdevidRegistrationHelpView(DeviceContextMixin, TpLoginRequiredMixin, Detail404RedirectView[DevIdRegistration]):

    model = DevIdRegistration
    template_name = 'devices/help/onboarding/cmp_idevid_registration.html'
    context_object_name = 'devid_registration'

    def get_context_data(self, **kwargs) -> dict[str, Any]:
        context = super().get_context_data()
        devid_registration: DevIdRegistration = self.object

        if devid_registration.domain.public_key_info.public_key_algorithm_oid == oid.PublicKeyAlgorithmOid.RSA:
            domain_credential_key_gen_command = f'openssl genrsa -out domain_credential_key.pem {devid_registration.domain.public_key_info.key_size}'
            key_gen_command = f'openssl genrsa -out key.pem {devid_registration.domain.public_key_info.key_size}'
        elif devid_registration.domain.public_key_info.public_key_algorithm_oid == oid.PublicKeyAlgorithmOid.ECC:
            domain_credential_key_gen_command = (
                f'openssl ecparam -name {devid_registration.domain.public_key_info.named_curve.ossl_curve_name} '
                f'-genkey -noout -out domain_credential_key.pem')
            key_gen_command = (
                f'openssl ecparam -name {devid_registration.domain.public_key_info.named_curve.ossl_curve_name} '
                f'-genkey -noout -out key.pem')
        else:
            raise ValueError('Unsupported public key algorithm')
        context['host'] = self.request.META.get('REMOTE_ADDR') + ':' + self.request.META.get('SERVER_PORT')
        context['domain_credential_key_gen_command'] = domain_credential_key_gen_command
        context['key_gen_command'] = key_gen_command
        context['issuing_ca_pem'] = devid_registration.domain.issuing_ca.credential.get_certificate().public_bytes(
            encoding=serialization.Encoding.PEM).decode()
        number_of_issued_device_certificates = 0
        context['tls_client_cn'] = f'Trustpoint-TLS-Client-Credential-{number_of_issued_device_certificates}'
        context['tls_server_cn'] = f'Trustpoint-TLS-Server-Credential-{number_of_issued_device_certificates}'
        context['public_key_info'] = devid_registration.domain.public_key_info
        context['domain'] = devid_registration.domain
        return context
=======
        return super().form_valid(form)
>>>>>>> a81bbf40
<|MERGE_RESOLUTION|>--- conflicted
+++ resolved
@@ -8,15 +8,6 @@
 from typing import TYPE_CHECKING, Generic, TypeVar, cast
 
 from cryptography.hazmat.primitives import serialization
-<<<<<<< HEAD
-
-from trustpoint_core.file_builder.enum import ArchiveFormat
-from trustpoint_core.serializer import CredentialSerializer
-
-from pki.models.truststore import ActiveTrustpointTlsServerCredentialModel
-from util.field import UniqueNameValidator
-=======
->>>>>>> a81bbf40
 from django.contrib import messages
 from django.core.paginator import Paginator
 from django.db.models import Q
@@ -37,6 +28,7 @@
 from trustpoint_core import oid  # type: ignore[import-untyped]
 from trustpoint_core.file_builder.enum import ArchiveFormat  # type: ignore[import-untyped]
 from trustpoint_core.serializer import CredentialSerializer  # type: ignore[import-untyped]
+from pki.models.truststore import ActiveTrustpointTlsServerCredentialModel
 
 from devices.forms import (
     BrowserLoginForm,
@@ -210,44 +202,8 @@
     def get_context_data(self, **kwargs: Any) -> dict[str, Any]:
         """Adds the paginator and credential details to the context.
 
-<<<<<<< HEAD
-class NoOnboardingEstUsernamePasswordHelpView(DeviceContextMixin, TpLoginRequiredMixin, Detail404RedirectView[DeviceModel]):
-
-    model = DeviceModel
-    template_name = 'devices/help/no_onboarding/est_username_password.html'
-    context_object_name = 'device'
-
-    def get_context_data(self, **kwargs) -> dict[str, Any]:
-        context = super().get_context_data()
-        device: DeviceModel = self.object
-
-        if device.public_key_info.public_key_algorithm_oid == oid.PublicKeyAlgorithmOid.RSA:
-            key_gen_command = f'openssl genrsa -out key.pem {device.public_key_info.key_size}'
-        elif device.public_key_info.public_key_algorithm_oid == oid.PublicKeyAlgorithmOid.ECC:
-            key_gen_command = (
-                f'openssl ecparam -name {device.public_key_info.named_curve.ossl_curve_name} '
-                f'-genkey -noout -out key.pem')
-        else:
-            raise ValueError('Unsupported public key algorithm')
-        context['host'] = self.request.META.get('REMOTE_ADDR') + ':' + self.request.META.get('SERVER_PORT')
-        context['key_gen_command'] = key_gen_command
-
-        tls_cert = ActiveTrustpointTlsServerCredentialModel.objects.first()
-
-        print(tls_cert)
-        context['trustpoint_server_certificate'] = tls_cert.credential.certificate.public_key_pem
-
-        number_of_issued_device_certificates = len(IssuedCredentialModel.objects.filter(device=device))
-        context['tls_client_cn'] = f'Trustpoint-TLS-Client-Credential-{number_of_issued_device_certificates}'
-        context['tls_server_cn'] = f'Trustpoint-TLS-Server-Credential-{number_of_issued_device_certificates}'
-        return context
-
-
-class OnboardingCmpSharedSecretHelpView(DeviceContextMixin, TpLoginRequiredMixin, Detail404RedirectView[DeviceModel]):
-=======
         Args:
             **kwargs: Keyword arguments passed to super().get_context_data.
->>>>>>> a81bbf40
 
         Returns:
             The context to use for rendering the clm summary page.
@@ -595,11 +551,20 @@
         ):
             return f'{reverse("devices:help_no-onboarding_cmp-shared-secret", kwargs={"pk": device.id})}'
 
+        if (
+            not device.domain_credential_onboarding
+            and device.pki_protocol == device.PkiProtocol.EST_PASSWORD.value
+        ):
+            return f'{reverse("devices:help-no-onboarding_est-username-password", kwargs={"pk": device.id})}'
+
         if device.onboarding_protocol == device.OnboardingProtocol.CMP_SHARED_SECRET.value:
             return f'{reverse("devices:help-onboarding_cmp-shared-secret", kwargs={"pk": device.id})}'
 
         if device.onboarding_protocol == device.OnboardingProtocol.CMP_IDEVID.value:
             return f'{reverse("devices:help-onboarding_cmp-idevid", kwargs={"pk": device.id})}'
+
+        if device.onboarding_protocol == device.OnboardingProtocol.EST_PASSWORD.value:
+            return f'{reverse("devices:help-onboarding_est-username-password", kwargs={"pk": device.id})}'
 
         return f'{reverse("devices:devices")}'
 
@@ -671,6 +636,63 @@
 
         return context
 
+class NoOnboardingEstUsernamePasswordHelpView(DeviceContextMixin, DetailView[DeviceModel]):
+
+    model = DeviceModel
+    template_name = 'devices/help/no_onboarding/est_username_password.html'
+    context_object_name = 'device'
+
+    def get_context_data(self, **kwargs) -> dict[str, Any]:
+        context = super().get_context_data()
+        device: DeviceModel = self.object
+
+        if device.public_key_info.public_key_algorithm_oid == oid.PublicKeyAlgorithmOid.RSA:
+            key_gen_command = f'openssl genrsa -out key.pem {device.public_key_info.key_size}'
+        elif device.public_key_info.public_key_algorithm_oid == oid.PublicKeyAlgorithmOid.ECC:
+            key_gen_command = (
+                f'openssl ecparam -name {device.public_key_info.named_curve.ossl_curve_name} '
+                f'-genkey -noout -out key.pem')
+        else:
+            raise ValueError('Unsupported public key algorithm')
+        context['host'] = self.request.META.get('REMOTE_ADDR') + ':' + self.request.META.get('SERVER_PORT')
+        context['key_gen_command'] = key_gen_command
+
+        tls_cert = ActiveTrustpointTlsServerCredentialModel.objects.first()
+        if tls_cert:
+            print(type(tls_cert.credential.certificate.get_certificate_serializer().as_pem()))
+            context['trustpoint_server_certificate'] = (
+                tls_cert.credential.certificate.get_certificate_serializer().as_pem().decode('utf-8'))
+
+        number_of_issued_device_certificates = len(IssuedCredentialModel.objects.filter(device=device))
+        context['tls_client_cn'] = f'Trustpoint-TLS-Client-Credential-{number_of_issued_device_certificates}'
+        context['tls_server_cn'] = f'Trustpoint-TLS-Server-Credential-{number_of_issued_device_certificates}'
+        return context
+
+class OnboardingEstUsernamePasswordHelpView(DeviceContextMixin, DetailView[DeviceModel]):
+
+    model = DeviceModel
+    template_name = 'devices/help/onboarding/est_username_password.html'
+    context_object_name = 'device'
+
+    def get_context_data(self, **kwargs) -> dict[str, Any]:
+        context = super().get_context_data()
+        device: DeviceModel = self.object
+
+        if device.public_key_info.public_key_algorithm_oid == oid.PublicKeyAlgorithmOid.RSA:
+            key_gen_command = f'openssl genrsa -out key.pem {device.public_key_info.key_size}'
+        elif device.public_key_info.public_key_algorithm_oid == oid.PublicKeyAlgorithmOid.ECC:
+            key_gen_command = (
+                f'openssl ecparam -name {device.public_key_info.named_curve.ossl_curve_name} '
+                f'-genkey -noout -out key.pem')
+        else:
+            raise ValueError('Unsupported public key algorithm')
+        context['host'] = self.request.META.get('REMOTE_ADDR') + ':' + self.request.META.get('SERVER_PORT')
+        context['key_gen_command'] = key_gen_command
+        tls_cert = ActiveTrustpointTlsServerCredentialModel.objects.first()
+        if tls_cert:
+            context['trustpoint_server_certificate'] = tls_cert.credential.certificate.public_key_pem
+        context['domain_credential_cn'] = f'Trustpoint Domain Credential'
+        return context
 
 class NoOnboardingCmpSharedSecretHelpView(DeviceContextMixin, DetailView[DeviceModel]):
     """Help view for the case of no onboarding using CMP shared-secret."""
@@ -1223,179 +1245,4 @@
         else:
             messages.error(self.request, revocation_msg)
 
-<<<<<<< HEAD
-        return super().form_valid(form)
-
-
-class DeviceBrowserOnboardingOTPView(DeviceContextMixin, TpLoginRequiredMixin, Detail404RedirectView, RedirectView):
-    """View to display the OTP for remote credential download (aka. browser onboarding)."""
-
-    model = IssuedCredentialModel
-    template_name = 'devices/credentials/onboarding/browser/otp_view.html'
-    redirection_view = 'devices:devices'
-    context_object_name = 'credential'
-
-    def get(self, request: HttpRequest, *args: dict, **kwargs: dict) -> HttpResponse:  # noqa: ARG002
-        """Renders a template view for displaying the OTP."""
-        credential = self.get_object()
-        device = credential.device
-        try: # remove a potential previous download model for this credential
-            cdm = RemoteDeviceCredentialDownloadModel.objects.get(issued_credential_model=credential, device=device)
-            cdm.delete()
-        except RemoteDeviceCredentialDownloadModel.DoesNotExist:
-            pass
-        cdm = RemoteDeviceCredentialDownloadModel(issued_credential_model=credential, device=device)
-        cdm.save()
-
-        context = {
-            'device_name': device.unique_name,
-            'device_id': device.id,
-            'credential_id': credential.id,
-            'otp': cdm.get_otp_display(),
-            'download_url': request.build_absolute_uri(reverse('devices:browser_login')),
-        }
-
-        return render(request, self.template_name, context)
-
-
-class DeviceBrowserOnboardingCancelView(DeviceContextMixin, TpLoginRequiredMixin, Detail404RedirectView, RedirectView):
-    """View to cancel the browser onboarding process and delete the associated RemoteDeviceCredentialDownloadModel."""
-
-    model = IssuedCredentialModel
-    redirection_view = 'devices:credential-download'
-    context_object_name = 'credential'
-
-    def get_redirect_url(self, *args: tuple, **kwargs: dict) -> str:  # noqa: ARG002
-        """Returns the URL to redirect to after the browser onboarding process was canceled."""
-        pk = self.kwargs.get('pk')
-        return reverse(self.redirection_view, kwargs={'pk': pk})
-
-    def get(self, request: HttpRequest, *args: tuple, **kwargs: dict) -> HttpResponse:  # noqa: ARG002
-        """Cancels the browser onboarding process and deletes the associated RemoteDeviceCredentialDownloadModel."""
-        credential = self.get_object()
-        device = credential.device
-        try:
-            cdm = RemoteDeviceCredentialDownloadModel.objects.get(issued_credential_model=credential, device=device)
-            cdm.delete()
-            messages.info(request, 'The browser onboarding process was canceled.')
-        except RemoteDeviceCredentialDownloadModel.DoesNotExist:
-            messages.error(request, 'The browser onboarding process was not found.')
-
-        return redirect(self.get_redirect_url())
-
-
-class DeviceOnboardingBrowserLoginView(FormView):
-    """View to handle certificate download requests."""
-
-    template_name = 'devices/credentials/onboarding/browser/login.html'
-    form_class = BrowserLoginForm
-
-    def fail_redirect(self) -> HttpResponse:
-        """On login failure, redirect back to the login page with an error message."""
-        messages.error(self.request, _('The provided password is not valid.'))
-        return redirect(self.request.path)
-
-    def post(self, request: HttpRequest, *args: tuple, **kwargs: dict) -> HttpResponse:  # noqa: ARG002
-        """Handles POST request for browser login form submission."""
-        form = BrowserLoginForm(request.POST)
-        if not form.is_valid():
-            return self.fail_redirect()
-
-        cred_id = form.cleaned_data['cred_id']
-        otp = form.cleaned_data['otp']
-        try:
-            credential_download = RemoteDeviceCredentialDownloadModel.objects.get(issued_credential_model=cred_id)
-        except RemoteDeviceCredentialDownloadModel.DoesNotExist:
-            return self.fail_redirect()
-
-        if not credential_download.check_otp(otp):
-            return self.fail_redirect()
-
-        token = credential_download.download_token
-        url = f"{reverse('devices:browser_domain_credential_download', kwargs={'pk': cred_id})}?token={token}"
-        return redirect(url)
-
-
-class HelpDispatchView(DeviceContextMixin, TpLoginRequiredMixin, SingleObjectMixin, RedirectView):
-
-    model: type[DeviceModel] = DeviceModel
-    permanent = False
-
-    def get_redirect_url(self, *args: tuple, **kwargs: dict) -> str:
-
-        device: DeviceModel = self.get_object()
-        if not device.domain_credential_onboarding:
-            if device.pki_protocol == device.PkiProtocol.CMP_SHARED_SECRET.value:
-                return f'{reverse("devices:help_no-onboarding_cmp-shared-secret", kwargs={"pk": device.id})}'
-
-            if device.pki_protocol == device.PkiProtocol.EST_PASSWORD.value:
-                return f'{reverse("devices:help_no-onboarding_est-username-password", kwargs={"pk": device.id})}'
-
-        if device.onboarding_protocol == device.OnboardingProtocol.CMP_SHARED_SECRET.value:
-            return f'{reverse("devices:help-onboarding_cmp-shared-secret", kwargs={"pk": device.id})}'
-
-        if device.onboarding_protocol == device.OnboardingProtocol.CMP_IDEVID.value:
-            return f'{reverse("devices:help-onboarding_cmp-idevid", kwargs={"pk": device.id})}'
-
-
-
-        return f"{reverse('devices:devices')}"
-
-
-class DownloadPageDispatcherView(DeviceContextMixin, TpLoginRequiredMixin, SingleObjectMixin, RedirectView):
-
-    model: type[IssuedCredentialModel] = IssuedCredentialModel
-    permanent = False
-
-    def get_redirect_url(self, *args: tuple, **kwargs: dict) -> str:
-        issued_credential: IssuedCredentialModel = self.get_object()
-        if issued_credential.credential.private_key:
-            return f'{reverse("devices:credential-download", kwargs={"pk": issued_credential.id})}'
-        return f'{reverse("devices:certificate-download", kwargs={"pk": issued_credential.id})}'
-
-
-class CertificateDownloadView(DeviceContextMixin, TpLoginRequiredMixin, DetailView):
-
-    http_method_names = ('get',)
-
-    model: type[IssuedCredentialModel] = IssuedCredentialModel
-    template_name = 'devices/credentials/certificate_download.html'
-    context_object_name = 'issued_credential'
-
-
-class OnboardingIdevidRegistrationHelpView(DeviceContextMixin, TpLoginRequiredMixin, Detail404RedirectView[DevIdRegistration]):
-
-    model = DevIdRegistration
-    template_name = 'devices/help/onboarding/cmp_idevid_registration.html'
-    context_object_name = 'devid_registration'
-
-    def get_context_data(self, **kwargs) -> dict[str, Any]:
-        context = super().get_context_data()
-        devid_registration: DevIdRegistration = self.object
-
-        if devid_registration.domain.public_key_info.public_key_algorithm_oid == oid.PublicKeyAlgorithmOid.RSA:
-            domain_credential_key_gen_command = f'openssl genrsa -out domain_credential_key.pem {devid_registration.domain.public_key_info.key_size}'
-            key_gen_command = f'openssl genrsa -out key.pem {devid_registration.domain.public_key_info.key_size}'
-        elif devid_registration.domain.public_key_info.public_key_algorithm_oid == oid.PublicKeyAlgorithmOid.ECC:
-            domain_credential_key_gen_command = (
-                f'openssl ecparam -name {devid_registration.domain.public_key_info.named_curve.ossl_curve_name} '
-                f'-genkey -noout -out domain_credential_key.pem')
-            key_gen_command = (
-                f'openssl ecparam -name {devid_registration.domain.public_key_info.named_curve.ossl_curve_name} '
-                f'-genkey -noout -out key.pem')
-        else:
-            raise ValueError('Unsupported public key algorithm')
-        context['host'] = self.request.META.get('REMOTE_ADDR') + ':' + self.request.META.get('SERVER_PORT')
-        context['domain_credential_key_gen_command'] = domain_credential_key_gen_command
-        context['key_gen_command'] = key_gen_command
-        context['issuing_ca_pem'] = devid_registration.domain.issuing_ca.credential.get_certificate().public_bytes(
-            encoding=serialization.Encoding.PEM).decode()
-        number_of_issued_device_certificates = 0
-        context['tls_client_cn'] = f'Trustpoint-TLS-Client-Credential-{number_of_issued_device_certificates}'
-        context['tls_server_cn'] = f'Trustpoint-TLS-Server-Credential-{number_of_issued_device_certificates}'
-        context['public_key_info'] = devid_registration.domain.public_key_info
-        context['domain'] = devid_registration.domain
-        return context
-=======
-        return super().form_valid(form)
->>>>>>> a81bbf40
+        return super().form_valid(form)