--- conflicted
+++ resolved
@@ -41,7 +41,8 @@
     IssueOpcUaClientCredentialForm,
     IssueOpcUaServerCredentialForm,
     IssueTlsClientCredentialForm,
-    IssueTlsServerCredentialForm, CreateOpcUaGdsForm,
+    IssueTlsServerCredentialForm,
+    CreateOpcUaGdsForm,
 )
 from devices.issuer import (
     LocalTlsClientCredentialIssuer,
@@ -654,7 +655,6 @@
         }:
             return f'{reverse("devices:help-onboarding_cmp-application-credentials", kwargs={"pk": device.id})}'
 
-<<<<<<< HEAD
 
         if (
                 not device.domain_credential_onboarding
@@ -668,9 +668,6 @@
                 and device.pki_protocol == device.PkiProtocol.EST_PASSWORD.value
                 and device.device_type == DeviceModel.DeviceType.GENERIC_DEVICE.value
         ):
-=======
-        if not device.domain_credential_onboarding and device.pki_protocol == device.PkiProtocol.EST_PASSWORD.value:
->>>>>>> c28db67f
             return f'{reverse("devices:help-no-onboarding_est-username-password", kwargs={"pk": device.id})}'
 
         if device.onboarding_protocol in {
