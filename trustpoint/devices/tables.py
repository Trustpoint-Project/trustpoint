"""Module that contains all tables corresponding to the devices application."""


from __future__ import annotations

from typing import TYPE_CHECKING

import django_tables2 as tables
from django.urls import reverse
from django.utils.html import format_html
from django.utils.translation import gettext_lazy as _

from .exceptions import UnknownOnboardingProtocolError, UnknownOnboardingStatusError
from .models import Device

if TYPE_CHECKING:
    from django.utils.safestring import SafeString


CHECKBOX_ATTRS: dict[str, dict[str, str]] = {'th': {'id': 'checkbox-column'}, 'td': {'class': 'row_checkbox'}}


class DeviceTable(tables.Table):
    """Table representation of the Device model."""

    class Meta:
        """Table meta class configurations."""

        model = Device
        template_name = 'django_tables2/bootstrap5.html'
        order_by = '-created_at'
        empty_values = ()
        _msg = _('There are no Devices available.')
        empty_text = format_html('<div class="text-center">{}</div>', _msg)
        fields = (
            'row_checkbox',
            'device_name',
            'device_serial_number',
            'domain',
            'onboarding_protocol',
            'device_onboarding_status',
            'onboarding_action',
            'details',
            'edit',
            'delete',
        )

    row_checkbox = tables.CheckBoxColumn(empty_values=(), accessor='pk', attrs=CHECKBOX_ATTRS)
    device_name = tables.Column(empty_values=(), orderable=True, verbose_name=_('Device Name'))
    device_serial_number = tables.Column(empty_values=(), orderable=True, verbose_name=_('Serial Number'))
    onboarding_protocol = tables.Column(empty_values=(), orderable=True, verbose_name=_('Onboarding Protocol'))
    device_onboarding_status = tables.Column(empty_values=(), orderable=True, verbose_name=_('Onboarding Status'))
    domain = tables.Column(
        empty_values=(None, ''),
        orderable=True,
        accessor='domain.unique_name',
        verbose_name=_('Domain'),
    )
    onboarding_action = tables.Column(empty_values=(), orderable=False, verbose_name=_('Onboarding Action'))
    details = tables.Column(empty_values=(), orderable=False, verbose_name=_('Details'))
    edit = tables.Column(empty_values=(), orderable=False, verbose_name=_('Edit'))
    delete = tables.Column(empty_values=(), orderable=False, verbose_name=_('Delete'))

    @staticmethod
    def render_device_onboarding_status(record: Device) -> str:
        """Creates the html hyperlink for the details-view.

        Args:
            record (Device): The current record of the Device model.

        Returns:
            str: The html hyperlink for the details-view.
        """
        if not record.domain:
            return format_html('<span class="text-danger">' + _('Select Domain') + '</span>')
        return format_html(
            f'<span class="text-{Device.DeviceOnboardingStatus.get_color(record.device_onboarding_status)}">'
            f'{record.get_device_onboarding_status_display()}'
            '</span>'
        )

    def render_onboarding_action(self: DeviceTable, record: Device) -> str:
<<<<<<< HEAD
        """Creates the html hyperlink for the details-view.

        Args:
            record (Device): The current record of the Device model.

        Returns:
            str: The html hyperlink for the details-view.

        Raises:
            UnknownOnboardingProtocolError:
                Raised when an unknown onboarding protocol was found and thus cannot be rendered appropriately.
        """
        if not record.domain:
            return ''

        if record.device_onboarding_status == Device.DeviceOnboardingStatus.ONBOARDED:
            return format_html(
                '<a href="{}" class="btn btn-danger tp-onboarding-btn">{}</a>',
                reverse('onboarding:revoke', kwargs={'device_id': record.pk}),
                _('Revoke Certificate')
            )
        if record.device_onboarding_status == Device.DeviceOnboardingStatus.ONBOARDING_RUNNING:
            return format_html(
                '<a href="{}" class="btn btn-danger tp-onboarding-btn">{}</a>',
                reverse('onboarding:exit', kwargs={'device_id': record.pk}),
                _('Cancel Onboarding')
            )

        is_manual = record.onboarding_protocol == Device.OnboardingProtocol.MANUAL
        is_cli = record.onboarding_protocol == Device.OnboardingProtocol.CLI
        is_client = record.onboarding_protocol == Device.OnboardingProtocol.TP_CLIENT
        is_browser = record.onboarding_protocol == Device.OnboardingProtocol.BROWSER
        if is_cli or is_client or is_manual or is_browser:
            return self._render_manual_onboarding_action(record)

        is_brski = record.onboarding_protocol == Device.OnboardingProtocol.BRSKI
        if is_brski:
            return self._render_zero_touch_onboarding_action(record)

        #raise UnknownOnboardingProtocolError(record.onboarding_protocol)
        return format_html('<span class="text-danger">' + _('Unknown onboarding protocol!') + '</span>')
=======
        """Returns devices html hyperlink button for onboarding action for detail-view."""
        return record.render_onboarding_action()
>>>>>>> 84bc36ba

    @staticmethod
    def render_details(record: Device) -> SafeString:
        """Creates the html hyperlink for the details-view.

        Args:
            record (Device): The current record of the Device model.

        Returns:
            SafeString: The html hyperlink for the details-view.
        """
        return format_html('<a href="details/{}/" class="btn btn-primary tp-table-btn"">{}</a>',
                           record.pk, _('Details'))

    @staticmethod
    def render_edit(record: Device) -> SafeString:
        """Creates the html hyperlink for the edit-view.

        Args:
            record (Device): The current record of the Device model.

        Returns:
            SafeString: The html hyperlink for the edit-view.
        """
        return format_html('<a href="edit/{}/" class="btn btn-primary tp-table-btn">{}</a>', record.pk, _('Edit'))

    @staticmethod
    def render_delete(record: Device) -> SafeString:
        """Creates the html hyperlink for the delete-view.

        Args:
            record (Device): The current record of the Device model.

        Returns:
            SafeString: The html hyperlink for the delete-view.
        """
        return format_html('<a href="delete/{}/" class="btn btn-secondary tp-table-btn">{}</a>',
                           record.pk, _('Delete'))<|MERGE_RESOLUTION|>--- conflicted
+++ resolved
@@ -80,7 +80,6 @@
         )
 
     def render_onboarding_action(self: DeviceTable, record: Device) -> str:
-<<<<<<< HEAD
         """Creates the html hyperlink for the details-view.
 
         Args:
@@ -117,15 +116,12 @@
             return self._render_manual_onboarding_action(record)
 
         is_brski = record.onboarding_protocol == Device.OnboardingProtocol.BRSKI
-        if is_brski:
+        is_aoki = record.onboarding_protocol == Device.OnboardingProtocol.AOKI
+        if is_brski or is_aoki:
             return self._render_zero_touch_onboarding_action(record)
 
         #raise UnknownOnboardingProtocolError(record.onboarding_protocol)
         return format_html('<span class="text-danger">' + _('Unknown onboarding protocol!') + '</span>')
-=======
-        """Returns devices html hyperlink button for onboarding action for detail-view."""
-        return record.render_onboarding_action()
->>>>>>> 84bc36ba
 
     @staticmethod
     def render_details(record: Device) -> SafeString:
