"""Module that contains all tables corresponding to the devices application."""


from __future__ import annotations

from typing import TYPE_CHECKING

import django_tables2 as tables
from django.urls import reverse
from django.utils.html import format_html
from django.utils.translation import gettext_lazy as _

from .exceptions import UnknownOnboardingProtocolError, UnknownOnboardingStatusError
from .models import Device

if TYPE_CHECKING:
    from django.utils.safestring import SafeString


CHECKBOX_ATTRS: dict[str, dict[str, str]] = {'th': {'id': 'checkbox-column'}, 'td': {'class': 'row_checkbox'}}


class DeviceTable(tables.Table):
    """Table representation of the Device model."""

    class Meta:
        """Table meta class configurations."""

        model = Device
        template_name = 'django_tables2/bootstrap5.html'
        order_by = '-created_at'
        empty_values = ()
        _msg = _('There are no Devices available.')
        empty_text = format_html('<div class="text-center">{}</div>', _msg)
        fields = (
            'row_checkbox',
            'device_name',
            'device_serial_number',
            'endpoint_profile',
            'onboarding_protocol',
            'device_onboarding_status',
            'onboarding_action',
            'details',
            'update',
            'delete',
        )

    row_checkbox = tables.CheckBoxColumn(empty_values=(), accessor='pk', attrs=CHECKBOX_ATTRS)
    device_name = tables.Column(empty_values=(), orderable=True, verbose_name=_('Device Name'))
    serial_number = tables.Column(empty_values=(), orderable=True, verbose_name=_('Serial Number'))
    onboarding_protocol = tables.Column(empty_values=(), orderable=True, verbose_name=_('Onboarding Protocol'))
    device_onboarding_status = tables.Column(empty_values=(), orderable=True, verbose_name=_('Onboarding Status'))
    endpoint_profile = tables.Column(
        empty_values=(None, ''),
        orderable=True,
        accessor='endpoint_profile.unique_endpoint',
        verbose_name=_('Endpoint Profile'),
    )
    onboarding_action = tables.Column(empty_values=(), orderable=False, verbose_name=_('Onboarding Action'))
    details = tables.Column(empty_values=(), orderable=False, verbose_name=_('Details'))
    update = tables.Column(empty_values=(), orderable=False, verbose_name=_('Update'))
    delete = tables.Column(empty_values=(), orderable=False, verbose_name=_('Delete'))

    @staticmethod
    def render_device_onboarding_status(record: Device) -> str:
        """Creates the html hyperlink for the details-view.

        Args:
            record (Device): The current record of the Device model.

        Returns:
            str: The html hyperlink for the details-view.
        """
        if not record.endpoint_profile:
            return format_html('<span class="text-danger">' + _('Select Endpoint Profile') + '</span>')
        return format_html(
            f'<span class="text-{Device.DeviceOnboardingStatus.get_color(record.device_onboarding_status)}">'
            f'{record.get_device_onboarding_status_display()}'
            '</span>'
        )

    @staticmethod
    def _render_manual_onboarding_action(record: Device) -> str:
        """Renders the device onboarding section for the manual onboarding cases.

        Args:
            record (Device):
                Record / instance of the device model.

        Returns:
            str:
                The html hyperlink for the details-view.

        Raises:
            UnknownOnboardingStatusError:
                Raised when an unknown onboarding status was found and thus cannot be rendered appropriately.
        """
        if record.device_onboarding_status == Device.DeviceOnboardingStatus.NOT_ONBOARDED:
            return format_html(
                '<a href="{}" class="btn btn-success tp-onboarding-btn">{}</a>',
                reverse('onboarding:manual-client', kwargs={'device_id': record.pk}),
                _('Start Onboarding')
            )
        if record.device_onboarding_status == Device.DeviceOnboardingStatus.ONBOARDING_FAILED:
            return format_html(
                '<a href="{}" class="btn btn-warning tp-onboarding-btn">{}</a>',
                reverse('onboarding:manual-client', kwargs={'device_id': record.pk}),
                _('Retry Onboarding')
            )
        if record.device_onboarding_status == Device.DeviceOnboardingStatus.REVOKED:
            return format_html(
                '<a href="{}" class="btn btn btn-info tp-onboarding-btn">Revoked</a>',
                reverse('onboarding:revoke', kwargs={'device_id': record.pk}),
            )
        raise UnknownOnboardingStatusError

    @staticmethod
    def _render_zero_touch_onboarding_action(record: Device) -> str:
        """Renders the device onboarding section for the manual onboarding cases.

        Args:
            record (Device):
                Record / instance of the device model.

        Returns:
            str: The html hyperlink for the details-view.

        Raises:
            UnknownOnboardingStatusError:
                Raised when an unknown onboarding status was found and thus cannot be rendered appropriately.
        """
        if record.device_onboarding_status == Device.DeviceOnboardingStatus.NOT_ONBOARDED:
            return format_html(
                '<button class="btn btn-success tp-onboarding-btn" disabled>{}</a>',
                _('Zero-Touch Pending')
            )
        if record.device_onboarding_status == Device.DeviceOnboardingStatus.ONBOARDING_FAILED:
            return format_html(
                '<a href="onboarding/reset/{}/" class="btn btn-warning tp-onboarding-btn">{}</a>',
                record.pk, _('Reset Context')
            )
        raise UnknownOnboardingStatusError

    def render_onboarding_action(self: DeviceTable, record: Device) -> str:
        """Creates the html hyperlink for the details-view.

        Args:
            record (Device): The current record of the Device model.

        Returns:
            str: The html hyperlink for the details-view.

        Raises:
            UnknownOnboardingProtocolError:
                Raised when an unknown onboarding protocol was found and thus cannot be rendered appropriately.
        """
        if not record.endpoint_profile:
            return ''

        if record.device_onboarding_status == Device.DeviceOnboardingStatus.ONBOARDED:
            return format_html(
<<<<<<< HEAD
                '<a href="{}" class="btn btn-danger tp-onboarding-btn">Revoke Certificate</a>',
=======
                '<a href="{}" class="btn btn-danger tp-onboarding-btn">{}</a>',
>>>>>>> ea3a554d
                reverse('onboarding:revoke', kwargs={'device_id': record.pk}),
                _('Revoke Certificates')
            )
        if record.device_onboarding_status == Device.DeviceOnboardingStatus.ONBOARDING_RUNNING:
            return format_html(
                '<a href="{}" class="btn btn-danger tp-onboarding-btn">{}</a>',
                reverse('onboarding:exit', kwargs={'device_id': record.pk}),
                _('Cancel Onboarding')
            )

        is_manual = record.onboarding_protocol == Device.OnboardingProtocol.MANUAL
        is_cli = record.onboarding_protocol == Device.OnboardingProtocol.CLI
        is_client = record.onboarding_protocol == Device.OnboardingProtocol.TP_CLIENT
        if is_cli or is_client or is_manual:
            return self._render_manual_onboarding_action(record)

        is_brski = record.onboarding_protocol == Device.OnboardingProtocol.BRSKI
        is_fido = record.onboarding_protocol == Device.OnboardingProtocol.FIDO
        if is_brski or is_fido:
            return self._render_zero_touch_onboarding_action(record)

        raise UnknownOnboardingProtocolError

    @staticmethod
    def render_details(record: Device) -> SafeString:
        """Creates the html hyperlink for the details-view.

        Args:
            record (Device): The current record of the Device model.

        Returns:
            SafeString: The html hyperlink for the details-view.
        """
        return format_html('<a href="details/{}/" class="btn btn-primary tp-table-btn"">{}</a>',
                           record.pk, _('Details'))

    @staticmethod
    def render_update(record: Device) -> SafeString:
        """Creates the html hyperlink for the update-view.

        Args:
            record (Device): The current record of the Device model.

        Returns:
            SafeString: The html hyperlink for the update-view.
        """
        return format_html('<a href="update/{}/" class="btn btn-primary tp-table-btn">{}</a>', record.pk, _('Update'))

    @staticmethod
    def render_delete(record: Device) -> SafeString:
        """Creates the html hyperlink for the delete-view.

        Args:
            record (Device): The current record of the Device model.

        Returns:
            SafeString: The html hyperlink for the delete-view.
        """
        return format_html('<a href="delete/{}/" class="btn btn-secondary tp-table-btn">{}</a>',
                           record.pk, _('Delete'))<|MERGE_RESOLUTION|>--- conflicted
+++ resolved
@@ -159,11 +159,7 @@
 
         if record.device_onboarding_status == Device.DeviceOnboardingStatus.ONBOARDED:
             return format_html(
-<<<<<<< HEAD
-                '<a href="{}" class="btn btn-danger tp-onboarding-btn">Revoke Certificate</a>',
-=======
                 '<a href="{}" class="btn btn-danger tp-onboarding-btn">{}</a>',
->>>>>>> ea3a554d
                 reverse('onboarding:revoke', kwargs={'device_id': record.pk}),
                 _('Revoke Certificates')
             )
@@ -221,6 +217,6 @@
 
         Returns:
             SafeString: The html hyperlink for the delete-view.
-        """
+        # """
         return format_html('<a href="delete/{}/" class="btn btn-secondary tp-table-btn">{}</a>',
                            record.pk, _('Delete'))