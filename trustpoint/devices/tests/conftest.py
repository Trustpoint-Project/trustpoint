--- conflicted
+++ resolved
@@ -12,17 +12,14 @@
 def enable_db_access_for_all_tests(db: None) -> None:
     """Fixture to enable database access for all tests."""
 
-<<<<<<< HEAD
-def create_mock_models() -> dict:
-    root_1, root_1_key = CertificateCreationCommandMixin.create_root_ca('Test Root CA')
-    issuing_1, issuing_1_key = CertificateCreationCommandMixin.create_issuing_ca(
-=======
 @pytest.fixture
 def mock_models() -> dict:
+    return create_mock_models()
+
+def create_mock_models() -> dict:
     """Fixture to create mock CA, domain, device, and credential models for testing."""
     root_1, root_1_key = CertificateGenerator.create_root_ca('Test Root CA')
     issuing_1, issuing_1_key = CertificateGenerator.create_issuing_ca(
->>>>>>> f10a8b39
                                     root_1_key, 'Root CA', 'Issuing CA A')
 
     CertificateGenerator.save_issuing_ca(
@@ -59,8 +56,4 @@
         'ca': mock_ca,
         'issued_credential': mock_issued_credential,
         'remote_credential_download': mock_remote_credential_download
-    }
-
-@pytest.fixture
-def mock_models() -> dict:
-    return create_mock_models()+    }