"""This modules contains all models specific to the device abstractions."""

from __future__ import annotations

import datetime
import secrets
from typing import TYPE_CHECKING

from cryptography.hazmat.primitives import hashes
from django.core.exceptions import ValidationError
from django.db import models
from django.utils import timezone
from django.utils.translation import gettext_lazy as _
from django_stubs_ext.db.models import TypedModelMeta
from pki.models.certificate import CertificateModel, RevokedCertificateModel
from pki.models.credential import CredentialModel
from pki.models.domain import DomainModel
from pki.models.issuing_ca import IssuingCaModel
from pki.models.truststore import TruststoreModel
from pyasn1_modules.rfc3280 import common_name  # type: ignore[import-untyped]
from trustpoint_core import oid
from util.db import CustomDeleteActionModel

if TYPE_CHECKING:
    from typing import Any

    from cryptography import x509


__all__ = [
    'DeviceModel',
    'IssuedCredentialModel',
    'RemoteDeviceCredentialDownloadModel',
]


class OnboardingStatus(models.IntegerChoices):
    """The onboarding status."""

    PENDING = 1, _('Pending')
    ONBOARDED = 2, _('Onboarded')


class OnboardingProtocol(models.IntegerChoices):
    """Choices of onboarding protocols."""

    MANUAL = 0, _('Manual Onboarding')
    CMP_IDEVID = 1, _('CMP - IDevID')
    CMP_SHARED_SECRET = 2, _('CMP - Shared Secret')
    EST_IDEVID = 3, _('EST - IDevID')
    EST_USERNAME_PASSWORD = 4, _('EST - Username & Password')
    AOKI = 5, _('AOKI')
    BRSKI = 6, _('BRSKI')


class OnboardingPkiProtocol(models.IntegerChoices):
    """Choices for onboarding pki protocols."""

    # Bitmask: Only use powers of 2: 1, 2, 4, 8, 16 ...
    CMP = 1, _('CMP')
    EST = 2, _('EST')


class NoOnboardingPkiProtocol(models.IntegerChoices):
    """Choices for no onboarding pki protocols."""

    # Bitmask: Only use powers of 2: 1, 2, 4, 8, 16 ...
    CMP_SHARED_SECRET = 1, _('CMP - Shared Secret (HMAC)')
    # 2 reserved for CMP Client Certificate
    EST_USERNAME_PASSWORD = 4, _('EST - Username & Password')
    # 8 reserved for EST Client Certificate
    MANUAL = 16, _('Manual')


class AbstractPkiProtocolModel[T: models.IntegerChoices]:
    """Extends a model for IntegerChoices stored as bitwise flags."""

    pki_protocol_class: type[T]

    def add_pki_protocol(self, pki_protocol: T) -> None:
        """Adds the provided PkiProtocol to the allowed protocols for onboarded devices.

        Args:
            pki_protocol: The PkiProtocol to allow.
        """
        self.pki_protocols |= pki_protocol.value

    def remove_pki_protocol(self, pki_protocol: T) -> None:
        """Removes the provided PkiProtocol from the allowed protocols if it is allowed..

        Args:
            pki_protocol: The PkiProtocol to forbid.
        """
        self.pki_protocols &= ~pki_protocol

    def clear_pki_protocols(self) -> None:
        """Clears all allowed PkiProtocols, that is, it deactivates application certificate issuance."""
        self.pki_protocols = 0

    def has_pki_protocol(self, pki_protocol: T) -> bool:
        """Checks if the provided PkiProtocol is allowed.

        Args:
            pki_protocol: The PkiProtocol that is checked against the allowed ones.

        Returns:
            Returns True if the provided PkiProtocol is allowed, False otherwise.
        """
        return (self.pki_protocols & pki_protocol) == pki_protocol

    def get_pki_protocols(self) -> list[T]:
        """Gets all allowed PkiProtocols.

        Returns:
            Retruns the allowed PkiProtocols as list.
        """
        return [pki_protocol for pki_protocol in self.pki_protocol_class if self.has_pki_protocol(pki_protocol)]

    def set_pki_protocols(self, pki_protocols: list[T]) -> None:
        """Sets all allowed PkiProtocols exactly matching the provided list."""
        self.clear_pki_protocols()
        for pki_protocol in pki_protocols:
            self.add_pki_protocol(pki_protocol)


class OnboardingConfigModel(AbstractPkiProtocolModel[OnboardingPkiProtocol], models.Model):
    """Onboarding Configuration Model."""

    pki_protocol_class = OnboardingPkiProtocol

    pki_protocols = models.PositiveIntegerField(verbose_name=_('Pki Protocol Bitwise Flag'), null=False, blank=False)

    onboarding_status = models.IntegerField(
        choices=OnboardingStatus,
        verbose_name=_('Onboarding Status'),
        null=False,
        blank=False,
    )

    onboarding_protocol = models.PositiveIntegerField(
        choices=OnboardingProtocol,
        verbose_name=_('Onboarding Protocol'),
        null=False,
        blank=False,
    )

    # these will be dropped after successfull onboarding
    onboarding_est_password = models.CharField(verbose_name=_('EST Password'), max_length=128, blank=True, default='')
    onboarding_cmp_shared_secret = models.CharField(
        verbose_name=_('CMP Shared Secret'), max_length=128, blank=True, default=''
    )
<<<<<<< HEAD
    idevid_trust_store = models.ForeignKey(
        TruststoreModel,
        verbose_name=_('IDevID Manufacturer Truststore'),
        null=True,
        blank=True,
        on_delete=models.SET_NULL,
    )

    def __str__(self) -> str:
        """Gets the model instance as human-readable string."""
        return 'OnboardingConfigModel()'

    def save(self, *args: Any, **kwargs: Any) -> None:
        """Executes full_clean() before saving.

        Args:
            *args: Positional arguments are passed to super().save().
            **kwargs: Keyword arguments are passed to super().save().
        """
        self.full_clean()
        super().save(*args, **kwargs)

    def clean(self) -> None:
        """Validation before saving the model."""
        error_messages = None

        match self.onboarding_protocol:
            case OnboardingProtocol.MANUAL:
                error_messages = self._validate_case_manual_onboarding()
            case OnboardingProtocol.CMP_IDEVID:
                error_messages = self._validate_case_cmp_idevid_onboarding()
            case OnboardingProtocol.CMP_SHARED_SECRET:
                error_messages = self._validate_case_cmp_shared_secret_onboarding()
            case OnboardingProtocol.EST_IDEVID:
                error_messages = self._validate_case_est_idevid_onboarding()
            case OnboardingProtocol.EST_USERNAME_PASSWORD:
                error_messages = self._validate_case_est_username_password_onboarding()
            case OnboardingProtocol.AOKI:
                err_msg = 'AOKI is not yet supported as onboarding protocol.'
                raise ValidationError(err_msg)
            case OnboardingProtocol.BRSKI:
                err_msg = 'BRSKI is not yet supported as onboarding protocol.'
                raise ValidationError(err_msg)
            case _:
                err_msg = f'Unknwon onboarding protocol found: {self.onboarding_protocol}.'
                raise ValidationError(err_msg)

        if error_messages:
            raise ValidationError(error_messages)

    def _validate_case_manual_onboarding(self) -> dict[str, str]:
        """Validates case OnboardingProtocol.MANUAL.

        Args:
            error_messages: The container that gathers all error messages.

        Returns:
            The error_messages gathered.
        """
        error_messages = {}

        if self.onboarding_est_password != '':
            error_messages['onboarding_est_password'] = 'EST password must not be set for manual onboarding.'  # noqa: S105

        if self.onboarding_cmp_shared_secret != '':
            error_messages['onboarding_cmp_shared_secret'] = 'CMP shared-secret must not be set for manual onboarding.'  # noqa: S105

        if self.idevid_trust_store is not None:
            error_messages['idevid_trust_store'] = 'IDevID truststore must not be set for manual onboarding.'

        return error_messages

    def _validate_case_cmp_idevid_onboarding(self) -> dict[str, str]:
        """Validates case OnboardingProtocol.CMP_IDEVID.

        Args:
            error_messages: The container that gathers all error messages.

        Returns:
            The error_messages gathered.
        """
        error_messages = {}

        if self.onboarding_est_password != '':
            error_messages['onboarding_est_password'] = 'EST password must not be set for CMP IDevID onboarding.'  # noqa: S105

        if self.onboarding_cmp_shared_secret != '':
            error_messages['onboarding_cmp_shared_secret'] = (
                'CMP shared-secret must not be set for CMP IDevID onboarding.'  # noqa: S105
            )

        # idevid_trust_store can be left blank while this would ofcourse mean no onboarding is possible.

        return error_messages

    def _validate_case_cmp_shared_secret_onboarding(self) -> dict[str, str]:
        """Validates case OnboardingProtocol.CMP_SHARED_SECRET.

        Args:
            error_messages: The container that gathers all error messages.

        Returns:
            The error_messages gathered.
        """
        error_messages = {}

        if self.onboarding_est_password != '':
            error_messages['onboarding_est_password'] = 'EST password must not be set for CMP shared-secret onboarding.'  # noqa: S105

        if self.onboarding_status == OnboardingStatus.PENDING:
            if self.onboarding_cmp_shared_secret == '':
                error_messages['onboarding_cmp_shared_secret'] = (
                    'CMP shared-secret must be set for CMP shared-secret onboarding '  # noqa: S105
                    'for net yet onboarded devices.'
                )

        elif self.onboarding_cmp_shared_secret != '':
            error_messages['onboarding_cmp_shared_secret'] = (
                'CMP shared-secret must not be set for CMP shared-secret onboarding '  # noqa: S105
                'for already onboarded devices'
            )

        if self.idevid_trust_store is not None:
            error_messages['idevid_trust_store'] = 'IDevID truststore must not be set for CMP shared-secret onboarding.'

        return error_messages

    def _validate_case_est_idevid_onboarding(self) -> dict[str, str]:
        """Validates case OnboardingProtocol.EST_IDEVID.

        Args:
            error_messages: The container that gathers all error messages.

        Returns:
            The error_messages gathered.
        """
        error_messages = {}

        if self.onboarding_est_password != '':
            error_messages['onboarding_est_password'] = 'EST password must not be set for EST IDevID onboarding.'  # noqa: S105

        if self.onboarding_cmp_shared_secret != '':
            error_messages['onboarding_cmp_shared_secret'] = (
                'CMP shared-secret must not be set for EST IDevID onboarding.'  # noqa: S105
            )

        # idevid_trust_store can be left blank while this would ofcourse mean no onboarding is possible.

        return error_messages

    def _validate_case_est_username_password_onboarding(self) -> dict[str, str]:
        """Validates case OnboardingProtocol.EST_USERNAME_PASSWORD.

        Args:
            error_messages: The container that gathers all error messages.

        Returns:
            The error_messages gathered.
        """
        error_messages = {}

        if self.pki_protocols == 0:
            error_messages['pki_protocols'] = 'At least one pki protocol has to be enabled.'

        if self.onboarding_status == OnboardingStatus.PENDING:
            if self.onboarding_est_password == '':
                error_messages['onboarding_est_password'] = (
                    'EST password must be set for EST username / password onboarding '  # noqa: S105
                    'for net yet onboarded devices.'
                )
        elif self.onboarding_est_password != '':
            error_messages['onboarding_est_password'] = (
                'EST password must not be set for EST username / password onboarding '  # noqa: S105
                'for already onboarded devices.'
            )

        if self.onboarding_cmp_shared_secret != '':
            error_messages['onboarding_cmp_shared_secret'] = (
                'CMP shared-secret must not be set for EST username / password onboarding.'  # noqa: S105
            )

        if self.idevid_trust_store is not None:
            error_messages['idevid_trust_store'] = (
                'IDevID truststore must not be set for EST username / password onboarding.'
            )

        return error_messages


class NoOnboardingConfigModel(AbstractPkiProtocolModel[NoOnboardingPkiProtocol], models.Model):
    """No Onboarding Configuration Model."""

    pki_protocol_class = NoOnboardingPkiProtocol

    pki_protocols = models.PositiveIntegerField(
        verbose_name=_('Pki Protocol Bitwise Flag'), null=False, blank=True, default=0
    )
    est_username_password = models.CharField(verbose_name=_('EST Password'), max_length=128, blank=True, default='')
    cmp_shared_secret = models.CharField(verbose_name=_('CMP Shared Secret'), max_length=128, blank=True, default='')

    def __str__(self) -> str:
        """Gets the model instance as human-readable string."""
        return 'NoOnboardingConfigModel()'

    def save(self, *args: Any, **kwargs: Any) -> None:
        """Executes full_clean() before saving.

        Args:
            *args: Positional arguments are passed to super().save().
            **kwargs: Keyword arguments are passed to super().save().
        """
        self.full_clean()
        super().save(*args, **kwargs)

    def clean(self) -> None:
        """Validation before saving the model."""
        error_messages = {}

        if self.pki_protocols == 0:
            error_messages['pki_protocols'] = 'At least one pki protocol has to be enabled.'

        if self.cmp_shared_secret != '' and not self.has_pki_protocol(NoOnboardingPkiProtocol.CMP_SHARED_SECRET):
            error_messages['cmp_shared_secret'] = (
                'CMP shared-secret must not be set if EST_USERNAME_PASSWORD is not enabled.'  # noqa: S105
            )

        if self.cmp_shared_secret == '' and self.has_pki_protocol(NoOnboardingPkiProtocol.CMP_SHARED_SECRET):
            error_messages['cmp_shared_secret'] = 'CMP shared-secret must be set if EST_USERNAME_PASSWORD is enabled.'  # noqa: S105

        if self.est_username_password != '' and not self.has_pki_protocol(
            NoOnboardingPkiProtocol.EST_USERNAME_PASSWORD
        ):
            error_messages['est_password'] = 'EST password must not be set if EST_USERNAME_PASSWORD is not enabled.'  # noqa: S105

        if self.est_username_password == '' and self.has_pki_protocol(NoOnboardingPkiProtocol.EST_USERNAME_PASSWORD):
            error_messages['est_password'] = 'EST password must be set if EST_USERNAME_PASSWORD is enabled.'  # noqa: S105


class DeviceModel(CustomDeleteActionModel):
    """The DeviceModel."""

    common_name = models.CharField(_('Device'), max_length=100, default='', unique=True)
    serial_number = models.CharField(_('Serial-Number'), max_length=100, default='', blank=True, null=False)
    domain = models.ForeignKey(
        DomainModel, verbose_name=_('Domain'), related_name='devices', blank=True, null=True, on_delete=models.PROTECT
    )

    onboarding_config = models.ForeignKey(
        OnboardingConfigModel,
        verbose_name=_('Onboarding Config'),
        related_name='device',
        blank=True,
        null=True,
        on_delete=models.PROTECT,
    )
    no_onboarding_config = models.ForeignKey(
        NoOnboardingConfigModel,
        verbose_name=_('No Onboarding Config'),
        related_name='device',
        blank=True,
        null=True,
        on_delete=models.PROTECT,
    )

=======

    est_password = models.CharField(verbose_name=_('EST Password'), max_length=128, blank=True, default='')
    cmp_shared_secret = models.CharField(verbose_name=_('CMP Shared Secret'), max_length=128, blank=True, default='')

>>>>>>> e9a98623
    class DeviceType(models.IntegerChoices):
        """Enum for device type."""

        GENERIC_DEVICE = 0, _('Generic Device')
        OPC_UA_GDS = 1, _('OPC UA GDS')

    device_type = models.IntegerField(
        choices=DeviceType,
        verbose_name=_('Device Type'),
        default=DeviceType.GENERIC_DEVICE,
    )

    created_at = models.DateTimeField(verbose_name=_('Created'), auto_now_add=True)

    def __str__(self) -> str:
        """Returns a human-readable string representation."""
        return f'DeviceModel(common_name={self.common_name})'

    def pre_delete(self) -> None:
        """Delete all issued credentials for this device before deleting the device itself."""
        self.issued_credentials.all().delete()

    @property
    def est_username(self) -> str:
        """Gets the EST username."""
        return self.common_name

    @property
    def signature_suite(self) -> oid.SignatureSuite | None:
        """Gets the corresponding SignatureSuite object."""
        if self.domain is None:
            return None
        return oid.SignatureSuite.from_certificate(
            self.domain.get_issuing_ca_or_value_error().credential.get_certificate_serializer().as_crypto()
        )

    @property
    def public_key_info(self) -> oid.PublicKeyInfo | None:
        """Gets the corresponding PublicKeyInfo object."""
        if self.signature_suite is None:
            return None
        return self.signature_suite.public_key_info

    def clean(self) -> None:
        """Validation before saving the model."""
        if not (self.onboarding_config or self.no_onboarding_config):
            err_msg = 'Either onboarding or no-onboarding has to be configured.'
            raise ValidationError(err_msg)

        if self.onboarding_config and self.no_onboarding_config:
            err_msg = 'Only one of onboarding or no-onboarding can be configured.'
            raise ValidationError(err_msg)


class IssuedCredentialModel(CustomDeleteActionModel):
    """Model for all credentials and certificates that have been issued or requested by the Trustpoint."""

    class IssuedCredentialType(models.IntegerChoices):
        """The type of the credential."""

        DOMAIN_CREDENTIAL = 0, _('Domain Credential')
        APPLICATION_CREDENTIAL = 1, _('Application Credential')

    class IssuedCredentialPurpose(models.IntegerChoices):
        """The purpose of the issued credential."""

        DOMAIN_CREDENTIAL = 0, _('Domain Credential')
        GENERIC = 1, _('Generic')
        TLS_CLIENT = 2, _('TLS-Client')
        TLS_SERVER = 3, _('TLS-Server')
        OPCUA_CLIENT = 4, _('OpcUa-Client')
        OPCUA_SERVER = 5, _('OpcUa-Server')

    id = models.AutoField(primary_key=True)

    common_name = models.CharField(verbose_name=_('Common Name'), max_length=255)
    issued_credential_type = models.IntegerField(choices=IssuedCredentialType, verbose_name=_('Credential Type'))
    issued_credential_purpose = models.IntegerField(
        choices=IssuedCredentialPurpose, verbose_name=_('Credential Purpose')
    )
    credential = models.OneToOneField(
        CredentialModel,
        verbose_name=_('Credential'),
        on_delete=models.CASCADE,
        related_name='issued_credential',
        null=False,
        blank=False,
    )
    device = models.ForeignKey(
        DeviceModel, verbose_name=_('Device'), on_delete=models.PROTECT, related_name='issued_credentials'
    )
    domain = models.ForeignKey(
        DomainModel, verbose_name=_('Domain'), on_delete=models.PROTECT, related_name='issued_credentials'
    )

    created_at = models.DateTimeField(verbose_name=_('Created'), auto_now_add=True)

    class Meta(TypedModelMeta):
        """Meta class configuration."""

    def __str__(self) -> str:
        """Returns a human-readable string representation."""
        return f'IssuedCredentialModel(common_name={common_name})'

    def revoke(self) -> None:
        """Revokes all active certificates associated with this credential."""
        cert: CertificateModel
        for cert in self.credential.certificates.all():
            status = cert.certificate_status
            if status in (CertificateModel.CertificateStatus.REVOKED, CertificateModel.CertificateStatus.EXPIRED):
                continue
            try:
                ca = IssuingCaModel.objects.get(credential__certificate__subject_public_bytes=cert.issuer_public_bytes)
            except IssuingCaModel.DoesNotExist:
                continue
            except IssuingCaModel.MultipleObjectsReturned:
                continue
            RevokedCertificateModel.objects.create(
                certificate=cert, revocation_reason=RevokedCertificateModel.ReasonCode.CESSATION, ca=ca
            )

    def pre_delete(self) -> None:
        """Revoke all active certificates and delete the credential."""
        self.revoke()
        self.credential.delete()  # this will also delete the IssuedCredentialModel via cascade

    def is_valid_domain_credential(self) -> tuple[bool, str]:
        """Determines if this issued credential is valid for enrolling new application credentials.

        This method performs the following checks:
          1. The IssuedCredentialModel type must be of type DOMAIN_CREDENTIAL.
          2. The credential must be of type ISSUED_CREDENTIAL.
          3. A primary certificate must exist.
          4. The certificate's status must be 'OK'.

        Returns:
            tuple[bool, str]: A tuple where:
                          - The first value is True if the credential meets all criteria, False otherwise.
                          - The second value is a reason string explaining why the credential is invalid.
        """
        if self.issued_credential_type != IssuedCredentialModel.IssuedCredentialType.DOMAIN_CREDENTIAL:
            return False, 'Invalid issued credential type: Must be DOMAIN_CREDENTIAL.'

        result, reason = self.credential.is_valid_issued_credential()
        if not result:
            return False, reason

        return True, 'Valid domain credential.'

    @staticmethod
    def get_credential_for_certificate(cert: x509.Certificate) -> IssuedCredentialModel:
        """Retrieve an IssuedCredentialModel instance for the given certificate.

        :param cert: x509.Certificate to search for.
        :return: The corresponding IssuedCredentialModel instance.
        :raises ClientCertificateAuthenticationError: if no matching issued credential is found.
        """
        cert_fingerprint = cert.fingerprint(hashes.SHA256()).hex().upper()
        credential = CredentialModel.objects.filter(certificates__sha256_fingerprint=cert_fingerprint).first()
        if not credential:
            error_message = f'No credential found for certificate with fingerprint {cert_fingerprint}'
            raise IssuedCredentialModel.DoesNotExist(error_message)

        try:
            issued_credential = IssuedCredentialModel.objects.get(credential=credential)
        except IssuedCredentialModel.DoesNotExist:
            error_message = f'No issued credential found for certificate with fingerprint {cert_fingerprint}'
            raise IssuedCredentialModel.DoesNotExist(error_message) from None

        return issued_credential


class RemoteDeviceCredentialDownloadModel(models.Model):
    """Model to associate a credential model with an OTP and token for unauthenticated remoted download."""

    BROWSER_MAX_OTP_ATTEMPTS = 3
    TOKEN_VALIDITY = datetime.timedelta(minutes=3)

    issued_credential_model = models.OneToOneField(IssuedCredentialModel, on_delete=models.CASCADE)
    otp = models.CharField(_('OTP'), max_length=32, default='')
    device = models.ForeignKey(DeviceModel, on_delete=models.CASCADE)
    attempts = models.IntegerField(_('Attempts'), default=0)
    download_token = models.CharField(_('Download Token'), max_length=64, default='')
    token_created_at = models.DateTimeField(_('Token Created'), null=True)

    class Meta(TypedModelMeta):
        """Meta class configuration."""

    def __str__(self) -> str:
        """Return a string representation of the model."""
        return f'RemoteDeviceCredentialDownloadModel(credential={self.issued_credential_model.id})'

    def save(self, *args: Any, **kwargs: Any) -> None:
        """Generates a new random OTP on initial save of the model."""
        if not self.otp:
            self.otp = secrets.token_urlsafe(8)
        super().save(*args, **kwargs)

    def get_otp_display(self) -> str:
        """Return the OTP in the format 'credential_id.otp' for display within the admin view.

        Returns:
            The str to display.
        """
        if not self.otp or self.otp == '-':
            return 'OTP no longer valid'
        return f'{self.issued_credential_model.id}.{self.otp}'

    def check_otp(self, otp: str) -> bool:
        """Check if the provided OTP matches the stored OTP.

        Args:
            otp: The OTP to check.

        Returns:
            True if the OTP is valid, False otherwise.
        """
        if not self.otp or self.otp == '-':
            return False
        matches = otp == self.otp
        if not matches:
            self.attempts += 1
            if self.attempts >= self.BROWSER_MAX_OTP_ATTEMPTS:
                self.otp = '-'
                self.delete()
            else:
                self.save()
            return False
        self.otp = '-'
        self.download_token = secrets.token_urlsafe(32)
        self.token_created_at = timezone.now()
        self.save()
        return True

    def check_token(self, token: str) -> bool:
        """Check if the provided token matches the stored token and whether it is still valid.

        Args:
            token: The token to check.

        Returns:
            True if the token is valid, false otherwise.
        """
        if not self.download_token or not self.token_created_at:
            return False
        if timezone.now() - self.token_created_at > self.TOKEN_VALIDITY:
            self.delete()
            return False

        return token == self.download_token<|MERGE_RESOLUTION|>--- conflicted
+++ resolved
@@ -149,7 +149,7 @@
     onboarding_cmp_shared_secret = models.CharField(
         verbose_name=_('CMP Shared Secret'), max_length=128, blank=True, default=''
     )
-<<<<<<< HEAD
+
     idevid_trust_store = models.ForeignKey(
         TruststoreModel,
         verbose_name=_('IDevID Manufacturer Truststore'),
@@ -414,12 +414,6 @@
         on_delete=models.PROTECT,
     )
 
-=======
-
-    est_password = models.CharField(verbose_name=_('EST Password'), max_length=128, blank=True, default='')
-    cmp_shared_secret = models.CharField(verbose_name=_('CMP Shared Secret'), max_length=128, blank=True, default='')
-
->>>>>>> e9a98623
     class DeviceType(models.IntegerChoices):
         """Enum for device type."""
 
