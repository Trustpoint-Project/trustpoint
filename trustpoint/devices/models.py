--- conflicted
+++ resolved
@@ -32,18 +32,10 @@
 
         NO_ONBOARDING = 0, _('No Onboarding')
         MANUAL = 1, _('Manual download')
-<<<<<<< HEAD
         CLI = 2, _('Device CLI')
-        TP_CLIENT_PW = 3, _('Trustpoint Client')
+        TP_CLIENT = 3, _('Trustpoint Client')
         AOKI = 4, _('AOKI')
         BRSKI = 5, _('BRSKI')
-=======
-        BROWSER = 2, _('Browser download')
-        CLI = 3, _('Device CLI')
-        TP_CLIENT = 4, _('Trustpoint Client')
-        AOKI = 5, _('AOKI')
-        BRSKI = 6, _('BRSKI')
->>>>>>> 7c4a032f
 
 
     class OnboardingStatus(models.IntegerChoices):
@@ -149,7 +141,6 @@
         super().save(*args, **kwargs)
 
 
-<<<<<<< HEAD
 class RemoteDeviceCredentialDownloadModel(models.Model):
     """Model to associate a credential model with an OTP and token for unauthenticated remoted download."""
     BROWSER_MAX_OTP_ATTEMPTS = 3
@@ -218,7 +209,8 @@
             return False
 
         return token == self.download_token
-=======
+
+
 class TrustpointClientOnboardingProcessModel(models.Model):
     """Holds all current Trustpoint-Client onboarding processes."""
 
@@ -232,4 +224,3 @@
     auth_method = models.IntegerField(verbose_name=_('Authentication Method'), choices=AuthenticationMethod)
     device = models.ForeignKey(DeviceModel, verbose_name=_('Device'), on_delete=models.PROTECT)
     password = models.CharField(max_length=64, verbose_name=_('Password'), null=True, blank=True)
->>>>>>> 7c4a032f
