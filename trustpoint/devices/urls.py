"""URL configuration for the devices' application."""

from django.urls import path

from . import views

app_name = 'devices'

urlpatterns = [
    # Main Pages
    path('', views.DeviceTableView.as_view(), name='devices'),
    path('add/', views.CreateDeviceView.as_view(), name='add'),
    path('details/<int:pk>/', views.DeviceDetailsView.as_view(), name='details'),
    # Certificate Lifecycle Management
    path(
        'certificate-lifecycle-management/<int:pk>/',
        views.DeviceCertificateLifecycleManagementSummaryView.as_view(),
        name='certificate_lifecycle_management',
    ),
    # Certificate Lifecycle Management - Credential Issuance
    path(
        'certificate-lifecycle-management/<int:pk>/issue-tls-client-credential/',
        views.DeviceIssueTlsClientCredential.as_view(),
        name='certificate_lifecycle_management-issue_tls_client_credential',
    ),
    path(
        'certificate-lifecycle-management/<int:pk>/issue-tls-server-credential/',
        views.DeviceIssueTlsServerCredential.as_view(),
        name='certificate_lifecycle_management-issue_tls_server_credential',
    ),
    path(
        'certificate-lifecycle-management/<int:pk>/issue-opcua-client-credential/',
        views.DeviceIssueOpcUaClientCredential.as_view(),
        name='certificate_lifecycle_management-issue_opcua_client_credential',
    ),
    path(
<<<<<<< HEAD
        'help/dispatchDomain/<int:pk>/',
        views.HelpDispatchDomainView.as_view(),
        name='help_dispatch_domain'
    ),
    path(
        'help/dispatchApplication/<int:pk>/',
        views.HelpDispatchApplicationView.as_view(),
        name='help_dispatch_application'
=======
        'certificate-lifecycle-management/<int:pk>/issue-opcua-server-credential/',
        views.DeviceIssueOpcUaServerCredential.as_view(),
        name='certificate_lifecycle_management-issue_opcua_server_credential',
>>>>>>> 5df3e627
    ),
    # Certificate Lifecycle Management - Help Pages
    path('help/dispatch/<int:pk>/', views.HelpDispatchView.as_view(), name='help_dispatch'),
    path(
        'help/no-onboarding/cmp-shared-secret/<int:pk>/',
        views.NoOnboardingCmpSharedSecretHelpView.as_view(),
        name='help_no-onboarding_cmp-shared-secret',
    ),
    path(
<<<<<<< HEAD
        'help/onboarding/cmp-shared-secret-domain/<int:pk>/',
        views.OnboardingCmpSharedSecretDomainHelpView.as_view(),
        name='help-onboarding_cmp-shared-secret-domain'),
    path(
        'help/onboarding/cmp-idevid-domain/<int:pk>/',
        views.OnboardingCmpIdevidDomainHelpView.as_view(),
        name='help-onboarding_cmp-idevid-domain'),
    path(
        'help/onboarding/cmp-shared-secret-application/<int:pk>/',
        views.OnboardingCmpSharedSecretApplicationHelpView.as_view(),
        name='help-onboarding_cmp-shared-secret-application'),
    path(
        'help/onboarding/cmp-idevid-application/<int:pk>/',
        views.OnboardingCmpIdevidApplicationHelpView.as_view(),
        name='help-onboarding_cmp-idevid-application'),
=======
        'help/onboarding/cmp-shared-secret/<int:pk>/',
        views.OnboardingCmpSharedSecretHelpView.as_view(),
        name='help-onboarding_cmp-shared-secret',
    ),
    path(
        'help/onboarding/cmp-idevid/<int:pk>/',
        views.OnboardingCmpIdevidHelpView.as_view(),
        name='help-onboarding_cmp-idevid',
    ),
>>>>>>> 5df3e627
    path(
        'help/onboarding/cmp-idevid-registration/<int:pk>/',
        views.OnboardingIdevidRegistrationHelpView.as_view(),
        name='help-onboarding_cmp-idevid-registration',
    ),
    # Certificate Lifecycle Management - Downloads
    path('download/<int:pk>/', views.DownloadPageDispatcherView.as_view(), name='download'),
    path('certificate/download/<int:pk>/', views.CertificateDownloadView.as_view(), name='certificate-download'),
    path(
        'credential/download/<int:pk>/', views.DeviceManualCredentialDownloadView.as_view(), name='credential-download'
    ),
    path(
        'credential-download/browser/<int:pk>/', views.DeviceBrowserOnboardingOTPView.as_view(), name='browser_otp_view'
    ),
    path('browser/', views.DeviceOnboardingBrowserLoginView.as_view(), name='browser_login'),
    # Revoke Views
    path('browser/', views.DeviceOnboardingBrowserLoginView.as_view(), name='browser_login'),
    path(
        'browser/credential-download/<int:pk>/',
        views.DeviceBrowserCredentialDownloadView.as_view(),
        name='browser_domain_credential_download',
    ),
    path(
        'credential-download/browser/<int:pk>/cancel',
        views.DeviceBrowserOnboardingCancelView.as_view(),
        name='browser_cancel',
    ),
    path(
        'certificate-lifecycle-management/<int:pk>/revoke/<int:credential_pk>/',
        views.DeviceCredentialRevocationView.as_view(),
        name='credential_revocation',
    ),
    path('revoke/<int:pk>/', views.DeviceRevocationView.as_view(), name='device_revocation'),
]<|MERGE_RESOLUTION|>--- conflicted
+++ resolved
@@ -34,46 +34,27 @@
         name='certificate_lifecycle_management-issue_opcua_client_credential',
     ),
     path(
-<<<<<<< HEAD
+        'certificate-lifecycle-management/<int:pk>/issue-opcua-server-credential/',
+        views.DeviceIssueOpcUaServerCredential.as_view(),
+        name='certificate_lifecycle_management-issue_opcua_server_credential',
+    ),
+    # Certificate Lifecycle Management - Help Pages
+    path(
         'help/dispatchDomain/<int:pk>/',
-        views.HelpDispatchDomainView.as_view(),
+        views.HelpDispatchDomainCredentialView.as_view(),
         name='help_dispatch_domain'
     ),
     path(
         'help/dispatchApplication/<int:pk>/',
-        views.HelpDispatchApplicationView.as_view(),
+        views.HelpDispatchApplicationCredentialView.as_view(),
         name='help_dispatch_application'
-=======
-        'certificate-lifecycle-management/<int:pk>/issue-opcua-server-credential/',
-        views.DeviceIssueOpcUaServerCredential.as_view(),
-        name='certificate_lifecycle_management-issue_opcua_server_credential',
->>>>>>> 5df3e627
     ),
-    # Certificate Lifecycle Management - Help Pages
-    path('help/dispatch/<int:pk>/', views.HelpDispatchView.as_view(), name='help_dispatch'),
     path(
         'help/no-onboarding/cmp-shared-secret/<int:pk>/',
         views.NoOnboardingCmpSharedSecretHelpView.as_view(),
         name='help_no-onboarding_cmp-shared-secret',
     ),
     path(
-<<<<<<< HEAD
-        'help/onboarding/cmp-shared-secret-domain/<int:pk>/',
-        views.OnboardingCmpSharedSecretDomainHelpView.as_view(),
-        name='help-onboarding_cmp-shared-secret-domain'),
-    path(
-        'help/onboarding/cmp-idevid-domain/<int:pk>/',
-        views.OnboardingCmpIdevidDomainHelpView.as_view(),
-        name='help-onboarding_cmp-idevid-domain'),
-    path(
-        'help/onboarding/cmp-shared-secret-application/<int:pk>/',
-        views.OnboardingCmpSharedSecretApplicationHelpView.as_view(),
-        name='help-onboarding_cmp-shared-secret-application'),
-    path(
-        'help/onboarding/cmp-idevid-application/<int:pk>/',
-        views.OnboardingCmpIdevidApplicationHelpView.as_view(),
-        name='help-onboarding_cmp-idevid-application'),
-=======
         'help/onboarding/cmp-shared-secret/<int:pk>/',
         views.OnboardingCmpSharedSecretHelpView.as_view(),
         name='help-onboarding_cmp-shared-secret',
@@ -83,11 +64,15 @@
         views.OnboardingCmpIdevidHelpView.as_view(),
         name='help-onboarding_cmp-idevid',
     ),
->>>>>>> 5df3e627
     path(
         'help/onboarding/cmp-idevid-registration/<int:pk>/',
         views.OnboardingIdevidRegistrationHelpView.as_view(),
         name='help-onboarding_cmp-idevid-registration',
+    ),
+    path(
+        'help/onboarding/cmp-application-credentials/<int:pk>/',
+        views.OnboardingCmpApplicationCredentialsHelpView.as_view(),
+        name='help-onboarding_cmp-application-credentials',
     ),
     # Certificate Lifecycle Management - Downloads
     path('download/<int:pk>/', views.DownloadPageDispatcherView.as_view(), name='download'),
