--- conflicted
+++ resolved
@@ -70,7 +70,11 @@
         name='help-onboarding_cmp-idevid-registration',
     ),
     path(
-<<<<<<< HEAD
+        'help/onboarding/cmp-application-credentials/<int:pk>/',
+        views.OnboardingCmpApplicationCredentialsHelpView.as_view(),
+        name='help-onboarding_cmp-application-credentials',
+    ),
+    path(
         'help/no-onboarding/est-username-password/<int:pk>/',
         views.NoOnboardingEstUsernamePasswordHelpView.as_view(),
         name='help-no-onboarding_est-username-password'
@@ -81,14 +85,14 @@
         name='help-onboarding_est-username-password'
     ),
     path(
+        'help/onboarding/est-application-credentials/<int:pk>/',
+        views.OnboardingEstApplicationCredentialsHelpView.as_view(),
+        name='help-onboarding_est-application-credentials',
+    ),
+    path(
         'help/onboarding/ldevid/<int:pk>/',
-        views.OnboardingEstLDevIdHelpView.as_view(),
+        views.OnboardingEstApplicationCredentialsHelpView.as_view(),
         name='help-onboarding_est-ldevid'
-=======
-        'help/onboarding/cmp-application-credentials/<int:pk>/',
-        views.OnboardingCmpApplicationCredentialsHelpView.as_view(),
-        name='help-onboarding_cmp-application-credentials',
->>>>>>> e89f9cfc
     ),
     # Certificate Lifecycle Management - Downloads
     path('download/<int:pk>/', views.DownloadPageDispatcherView.as_view(), name='download'),
