--- conflicted
+++ resolved
@@ -58,14 +58,17 @@
     path(
         'help/onboarding/cmp-idevid-registration/<int:pk>/',
         views.OnboardingIdevidRegistrationHelpView.as_view(),
-<<<<<<< HEAD
-        name='help-onboarding_cmp-idevid-registration'),
+        name='help-onboarding_cmp-idevid-registration',
+    ),
     path(
         'help/no-onboarding/est-username-password/<int:pk>/',
         views.NoOnboardingEstUsernamePasswordHelpView.as_view(),
-        name='help_no-onboarding_est-username-password'),
-=======
-        name='help-onboarding_cmp-idevid-registration',
+        name='help-no-onboarding_est-username-password'
+    ),
+    path(
+        'help/onboarding/est-username-password/<int:pk>/',
+        views.OnboardingEstUsernamePasswordHelpView.as_view(),
+        name='help-onboarding_est-username-password'
     ),
     # Certificate Lifecycle Management - Downloads
     path('download/<int:pk>/', views.DownloadPageDispatcherView.as_view(), name='download'),
@@ -95,5 +98,4 @@
         name='credential_revocation',
     ),
     path('revoke/<int:pk>/', views.DeviceRevocationView.as_view(), name='device_revocation'),
->>>>>>> a81bbf40
 ]