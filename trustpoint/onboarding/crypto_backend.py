"""This module provides cryptographic operations for use during the onboarding process.

This implementation is in testing stage and shall not be regarded as secure.
"""
from __future__ import annotations

import hashlib
import hmac
import logging
import secrets
from datetime import datetime, timedelta, timezone
from pathlib import Path
from typing import TYPE_CHECKING

from cryptography import x509
from cryptography.hazmat.primitives import hashes
from cryptography.hazmat.primitives import serialization
from cryptography.hazmat.primitives.asymmetric import ec
from pki.models import CertificateModel
from pki.pki.request.handler.factory import CaRequestHandlerFactory
from pki.pki.request.message.rest import PkiRestCsrRequestMessage, PkiRestPkcs12RequestMessage
from util.strings import StringValidator

if TYPE_CHECKING:
    from cryptography.hazmat.primitives.asymmetric.types import CertificatePublicKeyTypes, PrivateKeyTypes
    from cryptography.x509 import Certificate as X509Certificate
    from devices.models import Device

PBKDF2_ITERATIONS = 1000000
PBKDF2_DKLEN = 32

log = logging.getLogger('tp.onboarding')

HTTPS_SERVER_CERT_PATH = Path(__file__).parent.parent.parent / 'tests/data/x509/https_server.crt'

class OnboardingError(Exception):
    """Exception raised for errors in the onboarding process."""

    def __init__(self, message: str = 'An error occurred during onboarding.') -> None:
        """Initializes a new OnboardingError with a given message."""
        self.message = message
        super().__init__(self.message)
        log.exception(self.message, exc_info=True)

class VerificationError(Exception):
    """Exception raised for errors in signature verification."""
    
    def __init__(self, message: str = 'An error occurred during signature verification.') -> None:
        """Initializes a new VerificationError with a given message."""
        self.message = message
        super().__init__(self.message)
        log.exception(self.message, exc_info=True)

class CryptoBackend:
    """Provides cryptographic operations for use during the onboarding process."""

    @staticmethod
    def pbkdf2_hmac_sha256(
            hexpass: str,
            hexsalt: str,
            message: bytes = b'',
            iterations: int = PBKDF2_ITERATIONS,
            dklen: int = PBKDF2_DKLEN) -> str:
        """Calculates the HMAC signature of the trust store.

        Returns:
            HMAC_SHA256(PBKDF2_SHA256(hexpass, hexsalt, iterations, dklen), message)
        """
        pkey = hashlib.pbkdf2_hmac('sha256', hexpass.encode(), hexsalt.encode(), iterations, dklen)
        h = hmac.new(pkey, message, hashlib.sha256)
        return h.hexdigest()
    
    @staticmethod
    def get_server_tls_cert() -> str:
        """Returns the TLS certificate used by the Trustpoint server.

        TODO: Make location and included certificates configurable and verify that they are valid

        Returns:
            PEM string of the TLS  server certificate.

        Raises:
            FileNotFoundError: If the TLS certificate file is not found.
        """
        with Path('../tests/data/x509/https_server.crt').open() as certfile:
            return certfile.read()

    @staticmethod
    def get_trust_store() -> str:
        """Returns the trust store.

        TODO: Make location and included certificates configurable and verify that they are valid

        Returns:
            PEM string of the trust store (currently just a single HTTPS server certificate for testing purposes).

        Raises:
            FileNotFoundError: If the trust store file is not found.
        """
<<<<<<< HEAD
        with HTTPS_SERVER_CERT_PATH.open() as certfile:
            return certfile.read()
=======
        return CryptoBackend.get_server_tls_cert()
>>>>>>> 65bce5ae

    @staticmethod
    def _get_ca(device: Device) -> CertificateModel:
        """Returns the CA private key, certificate and the CA certificate chain for a given device.

        Args:
            device (Device):
                The Device, whose domain profile to obtain the CA from.

        Returns:
            Certificate:
                The CA certificate, incl. private key, certificate and the CA certificate chain.
        """
        log.debug('Accessing CA for device %s', device.device_name)
        if not device.domain:
            msg = 'No domain profile configured for device.'
            raise OnboardingError(msg)

        try:
            signing_ca = device.domain.issuing_ca
        except AttributeError as e:
            msg = 'Could not obtain issuing CA from domain profile.'
            raise OnboardingError(msg) from e

        if not signing_ca:
            msg = 'No CA configured in domain profile.'
            raise OnboardingError(msg)

        if not signing_ca.issuing_ca_certificate:
            msg = 'CA does not have issuing CA certificate.'
            raise OnboardingError(msg)

        return signing_ca.issuing_ca_certificate

    @staticmethod
    def sign_ldevid_from_csr(csr_pem: bytes, device: Device) -> bytes:
        """Signs a certificate signing request (CSR) with the onboarding CA.

        Args:
            csr_pem (bytes):
                The certificate signing request as bytes in PEM format.
            device (Device):
                The Device to associate the signed certificate with.

        Returns: The signed certificate as bytes in PEM format.

        Raises:
            OnboardingError: If the onboarding CA is not configured or not available.
        """
        log.debug('Received CSR for device %s', device.device_name)
        csr = x509.load_pem_x509_csr(csr_pem)

        try:
            csr_serial = csr.subject.get_attributes_for_oid(x509.NameOID.SERIAL_NUMBER)[0].value
        except (x509.ExtensionNotFound, IndexError):
            csr_serial = None

        if not device.device_serial_number and not csr_serial:
            log.warning('No serial number provided in CSR for device %s', device.device_name)
            serial = 'tp_' + secrets.token_urlsafe(12)
            device.device_serial_number = serial
        if csr_serial and not StringValidator.is_urlsafe(csr_serial):
            exc_msg = 'Invalid serial number in CSR.'
            raise OnboardingError(exc_msg)
        if device.device_serial_number and csr_serial and device.device_serial_number != csr_serial:
            exc_msg = 'CSR serial number does not match device serial number.'
            raise OnboardingError(exc_msg)
        serial_no = device.device_serial_number or csr_serial
        device.device_serial_number = serial_no

        log.debug('Issuing LDevID for device %s', device.device_name)

        pki_request = PkiRestCsrRequestMessage(
            domain_unique_name=device.domain.unique_name, csr=csr, serial_number=serial_no
        )
        request_handler = CaRequestHandlerFactory.get_request_handler(pki_request)
        pki_response = request_handler.process_request()
        cert_model = pki_response.cert_model
        if (not isinstance(cert_model, CertificateModel)):
            exc_msg = 'PKI response error: not a certificate: %s' % cert_model
            raise OnboardingError(exc_msg)

        device.ldevid = cert_model
        device.save()
        log.info('Issued and stored LDevID for device %s', device.device_name)
        return pki_response.raw_response

    @staticmethod
    def get_cert_chain(device: Device) -> bytes:
        """Returns the certificate chain of the onboarding CA.

        Returns: The certificate chain as bytes in PEM format.

        Raises:
            OnboardingError: If the onboarding CA is not configured or not available.
        """
        ca_certificate = CryptoBackend._get_ca(device)

        return ca_certificate.get_certificate_chain_serializers()[0].as_pem()

    @staticmethod
    def _gen_private_key() -> PrivateKeyTypes:
        """Generates a keypair for the device.

        Returns: The keypair as PrivateKeyType.
        """
        log.debug('Generating new private key for manual device')
        # TODO (Air): Need to add configurable key type and size here
        private_key = ec.generate_private_key(
            ec.SECP256R1()
        )
        return private_key

    @staticmethod
    def gen_keypair_and_ldevid(device: Device) -> bytes:
        """Generates a keypair and LDevID certificate for the device.

        Returns: The keypair and LDevID certificate as PKCS12 bytes.

        Raises:
            OnboardingError: If the keypair generation or LDevID signing fails.
        """
        log.debug('Generating PKCS12 for device %s', device.device_name)

        if not device.device_serial_number:
            exc_msg = f'No serial number provided in CSR for device {device.device_name}'
            raise OnboardingError(exc_msg)
        serial_no = device.device_serial_number

        log.debug('Issuing LDevID for device %s', device.device_name)

        subject = x509.Name([
            x509.NameAttribute(x509.NameOID.COMMON_NAME, 'ldevid.trustpoint.local'),
            x509.NameAttribute(x509.NameOID.SERIAL_NUMBER, serial_no)
        ])

        pki_request = PkiRestPkcs12RequestMessage(
            domain_unique_name=device.domain.unique_name, subject=subject
        )
        request_handler = CaRequestHandlerFactory.get_request_handler(pki_request)
        pki_response = request_handler.process_request()
        cert_model = pki_response.cert_model
        if (not isinstance(cert_model, CertificateModel)):
            exc_msg = 'PKI response error: not a certificate: %s' % cert_model
            raise OnboardingError(exc_msg)

        device.ldevid = cert_model
        device.save()
        log.info('Issued and stored LDevID for device %s', device.device_name)
        return pki_response.raw_response
    
    @staticmethod
    def get_nonce(nbytes: int = 16) -> str:
        """Generates a new nonce for use in the onboarding process."""
        return secrets.token_urlsafe(nbytes)


    @staticmethod
    def verify_signature(message: bytes, cert: bytes, signature: bytes) -> None:
        """Verifies the message was signed by the cert provided (e.g. IDevID).
        
        Raises: VerificationError if certificate could not be loaded.
                InvalidSignature if signature does not match.
        """

        log.debug('Verifying (client) signature...')
        hash = hashes.Hash(hashes.SHA256())
        hash.update(message)
        log.debug(f'SHA-256 hash of message: {hash.finalize().hex()}')

        try:
            cert = x509.load_pem_x509_certificate(cert)
            signer_public_key = cert.public_key()
            print(f'Signer public key: {signer_public_key.public_bytes(serialization.Encoding.PEM, serialization.PublicFormat.SubjectPublicKeyInfo).decode()}')
        except Exception as e:
            exc_msg = 'Failed to load public key from certificate.'
            raise VerificationError(exc_msg) from e
        
        # print(f'signature: {signature}')
        signer_public_key.verify(signature=signature, data=message, signature_algorithm=ec.ECDSA(hashes.SHA256()))<|MERGE_RESOLUTION|>--- conflicted
+++ resolved
@@ -44,7 +44,7 @@
 
 class VerificationError(Exception):
     """Exception raised for errors in signature verification."""
-    
+
     def __init__(self, message: str = 'An error occurred during signature verification.') -> None:
         """Initializes a new VerificationError with a given message."""
         self.message = message
@@ -69,21 +69,6 @@
         pkey = hashlib.pbkdf2_hmac('sha256', hexpass.encode(), hexsalt.encode(), iterations, dklen)
         h = hmac.new(pkey, message, hashlib.sha256)
         return h.hexdigest()
-    
-    @staticmethod
-    def get_server_tls_cert() -> str:
-        """Returns the TLS certificate used by the Trustpoint server.
-
-        TODO: Make location and included certificates configurable and verify that they are valid
-
-        Returns:
-            PEM string of the TLS  server certificate.
-
-        Raises:
-            FileNotFoundError: If the TLS certificate file is not found.
-        """
-        with Path('../tests/data/x509/https_server.crt').open() as certfile:
-            return certfile.read()
 
     @staticmethod
     def get_trust_store() -> str:
@@ -97,12 +82,8 @@
         Raises:
             FileNotFoundError: If the trust store file is not found.
         """
-<<<<<<< HEAD
         with HTTPS_SERVER_CERT_PATH.open() as certfile:
             return certfile.read()
-=======
-        return CryptoBackend.get_server_tls_cert()
->>>>>>> 65bce5ae
 
     @staticmethod
     def _get_ca(device: Device) -> CertificateModel:
@@ -253,7 +234,7 @@
         device.save()
         log.info('Issued and stored LDevID for device %s', device.device_name)
         return pki_response.raw_response
-    
+
     @staticmethod
     def get_nonce(nbytes: int = 16) -> str:
         """Generates a new nonce for use in the onboarding process."""
@@ -263,7 +244,7 @@
     @staticmethod
     def verify_signature(message: bytes, cert: bytes, signature: bytes) -> None:
         """Verifies the message was signed by the cert provided (e.g. IDevID).
-        
+
         Raises: VerificationError if certificate could not be loaded.
                 InvalidSignature if signature does not match.
         """
@@ -280,6 +261,6 @@
         except Exception as e:
             exc_msg = 'Failed to load public key from certificate.'
             raise VerificationError(exc_msg) from e
-        
+
         # print(f'signature: {signature}')
         signer_public_key.verify(signature=signature, data=message, signature_algorithm=ec.ECDSA(hashes.SHA256()))