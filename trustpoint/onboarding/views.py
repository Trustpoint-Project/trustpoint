"""Module that implements all views corresponding to the Onboarding application."""

from __future__ import annotations

import base64
<<<<<<< HEAD
from typing import TYPE_CHECKING, Any

from django.http.request import HttpRequest as HttpRequest
=======
import functools
from typing import TYPE_CHECKING
>>>>>>> 8bd65232

from devices.models import Device
from django.contrib import messages
from django.http import HttpResponse, Http404
from django.shortcuts import redirect, render
from django.views.generic import View, TemplateView, DetailView, RedirectView
from django.views.decorators.csrf import csrf_exempt
from django.contrib.auth.decorators import login_required
from trustpoint.views import TpLoginRequiredMixin
from django.contrib.auth.mixins import LoginRequiredMixin
from django.urls import reverse
from django.utils.decorators import method_decorator

from .cli_builder import CliCommandBuilder
from .crypto_backend import CryptoBackend as Crypt
from .models import OnboardingProcess, OnboardingProcessState, onboarding_processes

if TYPE_CHECKING:
    from typing import Any

    from django.http import HttpRequest


<<<<<<< HEAD
class ManualOnboardingView(TpLoginRequiredMixin, DetailView):
=======
def tp_login_required(view_func):
    @functools.wraps(view_func)
    def wrapper(request: HttpRequest, *args: Any, **kwargs: Any) -> HttpResponse:
        if not request.user.is_authenticated:
            messages.warning(request, 'Login required!')
            return redirect('users:login')
        return view_func(request, *args, **kwargs)

    return wrapper

def get_onboarding_process_by_url_ext(view_func):
    @functools.wraps(view_func)
    def wrapper(request: HttpRequest, *args: Any, **kwargs: Any) -> HttpResponse:
        onboarding_process = OnboardingProcess.get_by_url_ext(kwargs['url_ext'])
        if not onboarding_process or not onboarding_process.active:
            return HttpResponse('Invalid URI extension.', status=404)
        return view_func(request, onboarding_process, *args, **kwargs)

    return wrapper


@tp_login_required
def onboarding_manual(request: HttpRequest, device_id: int) -> HttpResponse:
>>>>>>> 8bd65232
    """View for the manual onboarding with Trustpoint client (cli command and status display) page."""

    template_name = 'onboarding/manual/client.html'
    model = Device
    category = 'Onboarding'
    redirection_view = 'devices:devices'
    context_object_name = 'device'
    pk_url_kwarg = 'device_id'

    def get(self, request: HttpRequest, *args: Any, **kwargs: Any) -> HttpResponse:
        """View for the manual onboarding with Trustpoint client (cli command and status display) page."""
        device = self.get_object()

        if not device:
            messages.error(request, f'Onboarding: Device with ID {kwargs["device_id"]} not found.')
            return redirect(self.redirection_view)

        # choose the onboarding method for this device
        if device.onboarding_protocol not in {Device.OnboardingProtocol.CLIENT, Device.OnboardingProtocol.MANUAL}:
            try:
                label = Device.OnboardingProtocol(device.onboarding_protocol).label
            except ValueError:
                messages.error(request, 'Onboarding: Please select a valid onboarding protocol.')
                return redirect(self.redirection_view)

            messages.error(request, f'Onboarding protocol {label} is not implemented.')
            return redirect(self.redirection_view)

        # check that endpoint profile is set
        if not device.endpoint_profile:
            messages.error(
                request,
                f'Onboarding: Please select an endpoint profile for device {device.device_name} first.')
            return redirect(self.redirection_view)

        # TODO(Air): check that device is not already onboarded
        # Re-onboarding might be a valid use case, e.g. to renew a certificate

        # check if onboarding process for this device already exists
        onboarding_process = OnboardingProcess.get_by_device(device)

        if not onboarding_process:
            onboarding_process = OnboardingProcess(device)
            onboarding_processes.append(onboarding_process)
            device.device_onboarding_status = Device.DeviceOnboardingStatus.ONBOARDING_RUNNING
            # TODO(Air): very unnecessary save required to update onboarding status in table
            # Problem: if server is restarted during onboarding, status is stuck at running
            device.save()

        context = {
            'page_category': 'onboarding',
            'page_name': 'manual',
            'otp':onboarding_process.otp,
            'salt':onboarding_process.salt,
            'tsotp':onboarding_process.tsotp,
            'tssalt':onboarding_process.tssalt,
            'host': request.get_host(),
            'url':onboarding_process.url,
            'sn':device.serial_number,
            'device_name':device.device_name,
            'device_id':device.id,
        }

        if device.onboarding_protocol == Device.OnboardingProtocol.CLIENT:
            context['cmd_0'] = CliCommandBuilder.trustpoint_client_provision(context)
            return render(request, 'onboarding/manual/client.html', context=context)

        if device.onboarding_protocol == Device.OnboardingProtocol.MANUAL:
            context['cmd_1'] = [CliCommandBuilder.cli_mkdir_trustpoint()]
            context['cmd_1'].append(CliCommandBuilder.cli_get_trust_store(context))
            context['cmd_1'].append(CliCommandBuilder.cli_get_header_hmac())
            context['cmd_1'].append(CliCommandBuilder.cli_get_kdf(context))
            context['cmd_1'].append(CliCommandBuilder.cli_calc_hmac())
            context['cmd_1'].append(CliCommandBuilder.cli_compare_hmac())

            context['cmd_2'] = [CliCommandBuilder.cli_gen_key_and_csr()]
            context['cmd_2'].append(CliCommandBuilder.cli_get_ldevid(context))
            context['cmd_2'].append(CliCommandBuilder.cli_rm_csr())

            context['cmd_3'] = [CliCommandBuilder.cli_get_cert_chain(context)]

        return render(request, 'onboarding/manual/cli.html', context=context)


class Detail404RedirectionMessageView(DetailView):
    """A detail view that redirects to the devices page on 404 and adds a message."""

    def __init__(self, **kwargs: Any) -> None:
        super().__init__(**kwargs)
        if not hasattr(self, 'category'): self.category = 'Error'

    def get(self, request: HttpRequest, *args: Any, **kwargs: Any):
        try:
<<<<<<< HEAD
            return super().get(request, *args, **kwargs)
        except Http404:
            messages.error(self.request,
                           f'{self.category}: {self.model.__name__} with ID {kwargs[self.pk_url_kwarg]} not found.')
            return redirect(self.redirection_view)
        

class OnboardingExitView(TpLoginRequiredMixin, RedirectView):
    """View for canceling the onboarding process."""

    category = 'Onboarding'

    def get_redirect_url(self, **kwargs: Any):
        return reverse('devices:devices')
    
    def _cancel(self, request: HttpRequest, device_id: int):
        device = Device.get_by_id(device_id)
        if not device:
            messages.error(request, f'Onboarding: Device with ID {device_id} not found.')
            return

        if device.device_onboarding_status == Device.DeviceOnboardingStatus.ONBOARDING_RUNNING:
            device.device_onboarding_status = Device.DeviceOnboardingStatus.NOT_ONBOARDED
            device.save()
            messages.warning(request, f'Onboarding process for device {device.device_name} canceled.')

        onboarding_process = OnboardingProcess.get_by_device(device)
        if not onboarding_process:
            messages.error(request, f'No active onboarding process for device {device.device_name} found.')
            return

        reason = onboarding_process.error_reason
        # TODO(Air): We also need to remove the onboarding process automatically without calling this view
        onboarding_processes.remove(onboarding_process)
        if onboarding_process.state == OnboardingProcessState.COMPLETED:
            messages.success(request, f'Device {device.device_name} onboarded successfully.')
        elif onboarding_process.state == OnboardingProcessState.FAILED:
            messages.error(request, f'Onboarding process for device {device.device_name} failed. {reason}')
            # TODO(Air): what to do if timeout occurs after valid LDevID is issued?
            # TODO(Air): Delete device and add to CRL.

    def dispatch(self, request: HttpRequest, *args: Any, **kwargs: Any) -> HttpResponse:
        self._cancel(request, kwargs['device_id'])
        return super().dispatch(request, *args, **kwargs)

class OnboardingRevocationView(TpLoginRequiredMixin, Detail404RedirectionMessageView):
    """View for revoking LDevID certificates."""

    template_name = 'onboarding/revoke.html'
    model = Device
    category = 'Revocation'
    redirection_view = 'devices:devices'
    context_object_name = 'device'
    pk_url_kwarg = 'device_id'

    def post(self, request: HttpRequest, *args: Any, **kwargs: Any):
        """Revokes the LDevID certificate for a device."""
        device = self.get_object() # don't need error handling, will return 404 if missing

=======
            label = Device.OnboardingProtocol(device.onboarding_protocol).label
        except ValueError:
            messages.error(request, 'Onboarding: Please select a valid onboarding protocol.')
            return redirect('devices:devices')

        messages.error(request, f'Onboarding protocol {label} is not implemented.')
        return redirect('devices:devices')

    # check that endpoint profile is set
    if not device.endpoint_profile:
        messages.error(
            request,
            f'Onboarding: Please select an endpoint profile for device {device.device_name} first.')
        return redirect('devices:devices')

    # TODO(Air): check that device is not already onboarded
    # Re-onboarding might be a valid use case, e.g. to renew a certificate

    # check if onboarding process for this device already exists
    onboarding_process = OnboardingProcess.get_by_device(device)

    if not onboarding_process:
        onboarding_process = OnboardingProcess(device)
        onboarding_processes.append(onboarding_process)
        device.device_onboarding_status = Device.DeviceOnboardingStatus.ONBOARDING_RUNNING
        # TODO(Air): very unnecessary save required to update onboarding status in table
        # Problem: if server is restarted during onboarding, status is stuck at running
        device.save()

    context = {
        'page_category': 'onboarding',
        'page_name': 'manual',
        'otp':onboarding_process.otp,
        'salt':onboarding_process.salt,
        'tsotp':onboarding_process.tsotp,
        'tssalt':onboarding_process.tssalt,
        'host': request.get_host(),
        'url':onboarding_process.url,
        'sn':device.serial_number,
        'device_name':device.device_name,
        'device_id':device.id,
    }

    if device.onboarding_protocol == Device.OnboardingProtocol.CLIENT:
        context['cmd_0'] = CliCommandBuilder.trustpoint_client_provision(context)
        return render(request, 'onboarding/manual/client.html', context=context)

    context['cmd_1'] = [CliCommandBuilder.cli_mkdir_trustpoint()]
    context['cmd_1'].append(CliCommandBuilder.cli_get_trust_store(context))
    context['cmd_1'].append(CliCommandBuilder.cli_get_header_hmac())
    context['cmd_1'].append(CliCommandBuilder.cli_get_kdf(context))
    context['cmd_1'].append(CliCommandBuilder.cli_calc_hmac())
    context['cmd_1'].append(CliCommandBuilder.cli_compare_hmac())

    context['cmd_2'] = [CliCommandBuilder.cli_gen_key_and_csr()]
    context['cmd_2'].append(CliCommandBuilder.cli_get_ldevid(context))
    context['cmd_2'].append(CliCommandBuilder.cli_rm_csr())

    context['cmd_3'] = [CliCommandBuilder.cli_get_cert_chain(context)]

    return render(request, 'onboarding/manual/cli.html', context=context)


@tp_login_required
def onboarding_exit(request: HttpRequest, device_id: int) -> HttpResponse:
    """Cancels onboarding if still running, injects a message and redirects to the devices page."""
    device = Device.get_by_id(device_id)
    if not device:
        messages.error(request, f'Onboarding: Device with ID {device_id} not found.')
        return redirect('devices:devices')

    if device.device_onboarding_status == Device.DeviceOnboardingStatus.ONBOARDING_RUNNING:
        device.device_onboarding_status = Device.DeviceOnboardingStatus.NOT_ONBOARDED
        device.save()
        messages.warning(request, f'Onboarding process for device {device.device_name} canceled.')

    onboarding_process = OnboardingProcess.get_by_device(device)
    if not onboarding_process:
        messages.error(request, f'No active onboarding process for device {device.device_name} found.')
        return redirect('devices:devices')

    reason = onboarding_process.error_reason
    # TODO(Air): We also need to remove the onboarding process automatically without calling this view
    onboarding_processes.remove(onboarding_process)
    if onboarding_process.state == OnboardingProcessState.COMPLETED:
        messages.success(request, f'Device {device.device_name} onboarded successfully.')
    elif onboarding_process.state == OnboardingProcessState.FAILED:
        messages.error(request, f'Onboarding process for device {device.device_name} failed. {reason}')
        # TODO(Air): what to do if timeout occurs after valid LDevID is issued?
        # TODO(Air): Delete device and add to CRL.

    return redirect('devices:devices')


@tp_login_required
def onboarding_revoke(request: HttpRequest, device_id: int) -> HttpResponse:
    """Revokes the LDevID certificate for a device."""
    device = Device.get_by_id(device_id)
    if not device:
        messages.error(request, f'Revocation: Device with ID {device_id} not found.')
        return redirect('devices:devices')

    if request.method == 'POST':
>>>>>>> 8bd65232
        if device.ldevid:
            if device.device_onboarding_status == Device.DeviceOnboardingStatus.ONBOARDED:
                # TODO(Air): Perhaps extra status for revoked devices?
                device.device_onboarding_status = Device.DeviceOnboardingStatus.NOT_ONBOARDED
            device.ldevid.delete()
            device.ldevid = None
            device.save()
            messages.success(request, f'LDevID certificate for device {device.device_name} revoked.')
        else:
            messages.warning(request, f'Device {device.device_name} has no LDevID certificate to revoke.')
<<<<<<< HEAD
        return redirect(self.redirection_view)
    

class GetOnboardingProcessMixin:
    """Mixin for getting the onboarding process from the URL extension."""

    def get_onboarding_process(self: GetOnboardingProcessMixin, *,
                               accept_inactive: bool = False) -> OnboardingProcess | None:
        """Gets the onboarding process from the URL extension."""
        onboarding_process = OnboardingProcess.get_by_url_ext(self.kwargs['url_ext'])
        if (not onboarding_process
            or (not onboarding_process.active and not accept_inactive)):
            raise Http404('Invalid URI extension.')
        return onboarding_process
    
class TrustStoreView(GetOnboardingProcessMixin, View):
=======
        return redirect('devices:devices')

    messages.warning(request, 'CRL/OCSP not implemented yet.')

    return render(request, 'onboarding/revoke.html', context={'objects': [device]})


@get_onboarding_process_by_url_ext
def trust_store(request: HttpRequest, onboarding_process: OnboardingProcess, url_ext: str) -> HttpResponse:  # noqa: ARG001
>>>>>>> 8bd65232
    """View for the trust store API endpoint.

    Request type: GET

    Inputs: Onbarding process URL extension (str, in request path, unused here)

    Returns:
        Trust store (in response body)
        HMAC signature of trust store (in response header)
    """
<<<<<<< HEAD

    def get(self, request: HttpRequest, *args: Any, **kwargs: Any) -> HttpResponse:
        """Returns the trust store and HMAC signature."""
        onboarding_process = self.get_onboarding_process()
        try:
            trust_store = Crypt.get_trust_store()
        except FileNotFoundError:
            onboarding_process.fail('Trust store file not found.')
            return HttpResponse('Trust store file not found.', status=500)
=======
    try:
        trust_store = Crypt.get_trust_store()
    except FileNotFoundError:
        onboarding_process.fail('Trust store file not found.')
        return HttpResponse('Trust store file not found.', status=500)
>>>>>>> 8bd65232

        response = HttpResponse(trust_store, status=200)
        response['hmac-signature'] = onboarding_process.get_hmac()
        if onboarding_process.state == OnboardingProcessState.HMAC_GENERATED:
            onboarding_process.state = OnboardingProcessState.TRUST_STORE_SENT
        return response


<<<<<<< HEAD
@method_decorator(csrf_exempt, name='dispatch')
class LDevIDView(GetOnboardingProcessMixin, View):
=======
@csrf_exempt  # should be safe because we are using a OTP
@get_onboarding_process_by_url_ext
def ldevid(request: HttpRequest, onboarding_process: OnboardingProcess, url_ext: str) -> HttpResponse:
>>>>>>> 8bd65232
    """View for the LDevID API endpoint.

    Request type: POST

    Inputs:
        Onbarding process URL extension (in request path)
        Certificate signing request (as POST file ldevid.csr)

    Returns: LDevID certificate chain (in response body)
    """
<<<<<<< HEAD
=======
    if (
        # only ever allow one set of credentials to be submitted
        onboarding_process.state >= OnboardingProcessState.DEVICE_VALIDATED
        or request.method != 'POST'
        or not request.FILES
        or not request.FILES['ldevid.csr']
    ):
        return HttpResponse('Invalid URI extension.', status=404)
>>>>>>> 8bd65232

    def post(self, request: HttpRequest, *args: Any, **kwargs: Any) -> HttpResponse:
        """Handles the LDevID certificate signing request."""
        onboarding_process = self.get_onboarding_process()
        # only ever allow one set of credentials to be submitted
        if (
            onboarding_process.state >= OnboardingProcessState.DEVICE_VALIDATED
            or request.method != 'POST'
            or not request.FILES
            or not request.FILES['ldevid.csr']
        ):
            return HttpResponse('Invalid URI extension.', status=404)

<<<<<<< HEAD
         # get http basic auth header
        if 'HTTP_AUTHORIZATION' in request.META:
            auth = request.META['HTTP_AUTHORIZATION'].split()
            if len(auth) == 2 and auth[0].lower() == 'basic':  # only basic auth is supported # noqa: PLR2004
                uname, passwd = base64.b64decode(auth[1]).decode('us-ascii').split(':')
                if onboarding_process.check_ldevid_auth(uname, passwd):
                    csr_file = request.FILES['ldevid.csr']
                    if not csr_file or csr_file.multiple_chunks():  # stop client providing a huge file
                        return HttpResponse('Invalid CSR.', status=400)
                    csr = csr_file.read()
                    ldevid =onboarding_process.sign_ldevid(csr)
                    if ldevid:
                        return HttpResponse(ldevid, status=200)

                    return HttpResponse('Error during certificate creation.', status=500)

                #onboarding_process canceled itself if the client provides incorrect credentials
                return HttpResponse('Invalid URI extension.', status=404)

        response = HttpResponse(status=401)
        response['WWW-Authenticate'] = 'Basic realm="%s"' % kwargs["url_ext"]
        return response
    

class CertChainView(GetOnboardingProcessMixin, View):
=======
    response = HttpResponse(status=401)
    response['WWW-Authenticate'] = 'Basic realm="%s"' % url_ext
    return response


@get_onboarding_process_by_url_ext
def cert_chain(request: HttpRequest, onboarding_process: OnboardingProcess, url_ext: str) -> HttpResponse:  # noqa: ARG001
>>>>>>> 8bd65232
    """View for the LDevID certificate chain API endpoint.

    Request type: GET

    Inputs: Onbarding process URL extension (in request path)

    Returns: LDevID certificate chain (in response body)
    """
<<<<<<< HEAD

    def get(self, request: HttpRequest, *args: Any, **kwargs: Any) -> HttpResponse:
        """Returns the LDevID certificate chain."""
        onboarding_process = self.get_onboarding_process()
        chain = onboarding_process.get_cert_chain()

        # could use cryptography.x509.verification to verify the chain,
        # it has just been added in cryptography 42.0.0 and is still marked as an unstable API
=======
    # could use cryptography.x509.verification to verify the chain,
    # it has just been added in cryptography 42.0.0 and is still marked as an unstable API
>>>>>>> 8bd65232

        # TODO(Air): do we want to verify the LDevID as a TLS client certificate?
        # This would a) require the LDevID to have extendedKeyUsage=clientAuth and
        #            b) require Nginx/Apache to be configured to handle client certificates
        # Verifying client certificates in Django requires a custom middleware, e.g. django-ssl-auth (unmaintained!)

        if chain:
            return HttpResponse(chain, status=200)
        return HttpResponse('Invalid URI extension.', status=404)


<<<<<<< HEAD
class StateView(GetOnboardingProcessMixin, TpLoginRequiredMixin, View):
=======
@tp_login_required
def state(request: HttpRequest, url_ext: str) -> HttpResponse:  # noqa: ARG001
>>>>>>> 8bd65232
    """View for the onboarding process state API endpoint.

    Request type: GET

    Inputs: Onbarding process URL extension (in request path)

    Returns: Onboarding process state as an integer (representing OnboardingProcessState enum, in response body)
    """

    def get(self, request: HttpRequest, *args: Any, **kwargs: Any) -> HttpResponse:
        """Returns the onboarding process state."""
        try:
            onboarding_process = self.get_onboarding_process(accept_inactive=True)
        except Http404:
            return HttpResponse(str(OnboardingProcessState.NO_SUCH_PROCESS), status=404)
        return HttpResponse(str(onboarding_process.state), status=200)
<|MERGE_RESOLUTION|>--- conflicted
+++ resolved
@@ -3,14 +3,9 @@
 from __future__ import annotations
 
 import base64
-<<<<<<< HEAD
 from typing import TYPE_CHECKING, Any
 
 from django.http.request import HttpRequest as HttpRequest
-=======
-import functools
-from typing import TYPE_CHECKING
->>>>>>> 8bd65232
 
 from devices.models import Device
 from django.contrib import messages
@@ -34,33 +29,7 @@
     from django.http import HttpRequest
 
 
-<<<<<<< HEAD
 class ManualOnboardingView(TpLoginRequiredMixin, DetailView):
-=======
-def tp_login_required(view_func):
-    @functools.wraps(view_func)
-    def wrapper(request: HttpRequest, *args: Any, **kwargs: Any) -> HttpResponse:
-        if not request.user.is_authenticated:
-            messages.warning(request, 'Login required!')
-            return redirect('users:login')
-        return view_func(request, *args, **kwargs)
-
-    return wrapper
-
-def get_onboarding_process_by_url_ext(view_func):
-    @functools.wraps(view_func)
-    def wrapper(request: HttpRequest, *args: Any, **kwargs: Any) -> HttpResponse:
-        onboarding_process = OnboardingProcess.get_by_url_ext(kwargs['url_ext'])
-        if not onboarding_process or not onboarding_process.active:
-            return HttpResponse('Invalid URI extension.', status=404)
-        return view_func(request, onboarding_process, *args, **kwargs)
-
-    return wrapper
-
-
-@tp_login_required
-def onboarding_manual(request: HttpRequest, device_id: int) -> HttpResponse:
->>>>>>> 8bd65232
     """View for the manual onboarding with Trustpoint client (cli command and status display) page."""
 
     template_name = 'onboarding/manual/client.html'
@@ -154,7 +123,6 @@
 
     def get(self, request: HttpRequest, *args: Any, **kwargs: Any):
         try:
-<<<<<<< HEAD
             return super().get(request, *args, **kwargs)
         except Http404:
             messages.error(self.request,
@@ -214,111 +182,6 @@
         """Revokes the LDevID certificate for a device."""
         device = self.get_object() # don't need error handling, will return 404 if missing
 
-=======
-            label = Device.OnboardingProtocol(device.onboarding_protocol).label
-        except ValueError:
-            messages.error(request, 'Onboarding: Please select a valid onboarding protocol.')
-            return redirect('devices:devices')
-
-        messages.error(request, f'Onboarding protocol {label} is not implemented.')
-        return redirect('devices:devices')
-
-    # check that endpoint profile is set
-    if not device.endpoint_profile:
-        messages.error(
-            request,
-            f'Onboarding: Please select an endpoint profile for device {device.device_name} first.')
-        return redirect('devices:devices')
-
-    # TODO(Air): check that device is not already onboarded
-    # Re-onboarding might be a valid use case, e.g. to renew a certificate
-
-    # check if onboarding process for this device already exists
-    onboarding_process = OnboardingProcess.get_by_device(device)
-
-    if not onboarding_process:
-        onboarding_process = OnboardingProcess(device)
-        onboarding_processes.append(onboarding_process)
-        device.device_onboarding_status = Device.DeviceOnboardingStatus.ONBOARDING_RUNNING
-        # TODO(Air): very unnecessary save required to update onboarding status in table
-        # Problem: if server is restarted during onboarding, status is stuck at running
-        device.save()
-
-    context = {
-        'page_category': 'onboarding',
-        'page_name': 'manual',
-        'otp':onboarding_process.otp,
-        'salt':onboarding_process.salt,
-        'tsotp':onboarding_process.tsotp,
-        'tssalt':onboarding_process.tssalt,
-        'host': request.get_host(),
-        'url':onboarding_process.url,
-        'sn':device.serial_number,
-        'device_name':device.device_name,
-        'device_id':device.id,
-    }
-
-    if device.onboarding_protocol == Device.OnboardingProtocol.CLIENT:
-        context['cmd_0'] = CliCommandBuilder.trustpoint_client_provision(context)
-        return render(request, 'onboarding/manual/client.html', context=context)
-
-    context['cmd_1'] = [CliCommandBuilder.cli_mkdir_trustpoint()]
-    context['cmd_1'].append(CliCommandBuilder.cli_get_trust_store(context))
-    context['cmd_1'].append(CliCommandBuilder.cli_get_header_hmac())
-    context['cmd_1'].append(CliCommandBuilder.cli_get_kdf(context))
-    context['cmd_1'].append(CliCommandBuilder.cli_calc_hmac())
-    context['cmd_1'].append(CliCommandBuilder.cli_compare_hmac())
-
-    context['cmd_2'] = [CliCommandBuilder.cli_gen_key_and_csr()]
-    context['cmd_2'].append(CliCommandBuilder.cli_get_ldevid(context))
-    context['cmd_2'].append(CliCommandBuilder.cli_rm_csr())
-
-    context['cmd_3'] = [CliCommandBuilder.cli_get_cert_chain(context)]
-
-    return render(request, 'onboarding/manual/cli.html', context=context)
-
-
-@tp_login_required
-def onboarding_exit(request: HttpRequest, device_id: int) -> HttpResponse:
-    """Cancels onboarding if still running, injects a message and redirects to the devices page."""
-    device = Device.get_by_id(device_id)
-    if not device:
-        messages.error(request, f'Onboarding: Device with ID {device_id} not found.')
-        return redirect('devices:devices')
-
-    if device.device_onboarding_status == Device.DeviceOnboardingStatus.ONBOARDING_RUNNING:
-        device.device_onboarding_status = Device.DeviceOnboardingStatus.NOT_ONBOARDED
-        device.save()
-        messages.warning(request, f'Onboarding process for device {device.device_name} canceled.')
-
-    onboarding_process = OnboardingProcess.get_by_device(device)
-    if not onboarding_process:
-        messages.error(request, f'No active onboarding process for device {device.device_name} found.')
-        return redirect('devices:devices')
-
-    reason = onboarding_process.error_reason
-    # TODO(Air): We also need to remove the onboarding process automatically without calling this view
-    onboarding_processes.remove(onboarding_process)
-    if onboarding_process.state == OnboardingProcessState.COMPLETED:
-        messages.success(request, f'Device {device.device_name} onboarded successfully.')
-    elif onboarding_process.state == OnboardingProcessState.FAILED:
-        messages.error(request, f'Onboarding process for device {device.device_name} failed. {reason}')
-        # TODO(Air): what to do if timeout occurs after valid LDevID is issued?
-        # TODO(Air): Delete device and add to CRL.
-
-    return redirect('devices:devices')
-
-
-@tp_login_required
-def onboarding_revoke(request: HttpRequest, device_id: int) -> HttpResponse:
-    """Revokes the LDevID certificate for a device."""
-    device = Device.get_by_id(device_id)
-    if not device:
-        messages.error(request, f'Revocation: Device with ID {device_id} not found.')
-        return redirect('devices:devices')
-
-    if request.method == 'POST':
->>>>>>> 8bd65232
         if device.ldevid:
             if device.device_onboarding_status == Device.DeviceOnboardingStatus.ONBOARDED:
                 # TODO(Air): Perhaps extra status for revoked devices?
@@ -329,7 +192,6 @@
             messages.success(request, f'LDevID certificate for device {device.device_name} revoked.')
         else:
             messages.warning(request, f'Device {device.device_name} has no LDevID certificate to revoke.')
-<<<<<<< HEAD
         return redirect(self.redirection_view)
     
 
@@ -346,17 +208,6 @@
         return onboarding_process
     
 class TrustStoreView(GetOnboardingProcessMixin, View):
-=======
-        return redirect('devices:devices')
-
-    messages.warning(request, 'CRL/OCSP not implemented yet.')
-
-    return render(request, 'onboarding/revoke.html', context={'objects': [device]})
-
-
-@get_onboarding_process_by_url_ext
-def trust_store(request: HttpRequest, onboarding_process: OnboardingProcess, url_ext: str) -> HttpResponse:  # noqa: ARG001
->>>>>>> 8bd65232
     """View for the trust store API endpoint.
 
     Request type: GET
@@ -367,7 +218,6 @@
         Trust store (in response body)
         HMAC signature of trust store (in response header)
     """
-<<<<<<< HEAD
 
     def get(self, request: HttpRequest, *args: Any, **kwargs: Any) -> HttpResponse:
         """Returns the trust store and HMAC signature."""
@@ -377,13 +227,6 @@
         except FileNotFoundError:
             onboarding_process.fail('Trust store file not found.')
             return HttpResponse('Trust store file not found.', status=500)
-=======
-    try:
-        trust_store = Crypt.get_trust_store()
-    except FileNotFoundError:
-        onboarding_process.fail('Trust store file not found.')
-        return HttpResponse('Trust store file not found.', status=500)
->>>>>>> 8bd65232
 
         response = HttpResponse(trust_store, status=200)
         response['hmac-signature'] = onboarding_process.get_hmac()
@@ -392,14 +235,8 @@
         return response
 
 
-<<<<<<< HEAD
 @method_decorator(csrf_exempt, name='dispatch')
 class LDevIDView(GetOnboardingProcessMixin, View):
-=======
-@csrf_exempt  # should be safe because we are using a OTP
-@get_onboarding_process_by_url_ext
-def ldevid(request: HttpRequest, onboarding_process: OnboardingProcess, url_ext: str) -> HttpResponse:
->>>>>>> 8bd65232
     """View for the LDevID API endpoint.
 
     Request type: POST
@@ -410,17 +247,6 @@
 
     Returns: LDevID certificate chain (in response body)
     """
-<<<<<<< HEAD
-=======
-    if (
-        # only ever allow one set of credentials to be submitted
-        onboarding_process.state >= OnboardingProcessState.DEVICE_VALIDATED
-        or request.method != 'POST'
-        or not request.FILES
-        or not request.FILES['ldevid.csr']
-    ):
-        return HttpResponse('Invalid URI extension.', status=404)
->>>>>>> 8bd65232
 
     def post(self, request: HttpRequest, *args: Any, **kwargs: Any) -> HttpResponse:
         """Handles the LDevID certificate signing request."""
@@ -434,7 +260,6 @@
         ):
             return HttpResponse('Invalid URI extension.', status=404)
 
-<<<<<<< HEAD
          # get http basic auth header
         if 'HTTP_AUTHORIZATION' in request.META:
             auth = request.META['HTTP_AUTHORIZATION'].split()
@@ -460,15 +285,6 @@
     
 
 class CertChainView(GetOnboardingProcessMixin, View):
-=======
-    response = HttpResponse(status=401)
-    response['WWW-Authenticate'] = 'Basic realm="%s"' % url_ext
-    return response
-
-
-@get_onboarding_process_by_url_ext
-def cert_chain(request: HttpRequest, onboarding_process: OnboardingProcess, url_ext: str) -> HttpResponse:  # noqa: ARG001
->>>>>>> 8bd65232
     """View for the LDevID certificate chain API endpoint.
 
     Request type: GET
@@ -477,7 +293,6 @@
 
     Returns: LDevID certificate chain (in response body)
     """
-<<<<<<< HEAD
 
     def get(self, request: HttpRequest, *args: Any, **kwargs: Any) -> HttpResponse:
         """Returns the LDevID certificate chain."""
@@ -486,10 +301,6 @@
 
         # could use cryptography.x509.verification to verify the chain,
         # it has just been added in cryptography 42.0.0 and is still marked as an unstable API
-=======
-    # could use cryptography.x509.verification to verify the chain,
-    # it has just been added in cryptography 42.0.0 and is still marked as an unstable API
->>>>>>> 8bd65232
 
         # TODO(Air): do we want to verify the LDevID as a TLS client certificate?
         # This would a) require the LDevID to have extendedKeyUsage=clientAuth and
@@ -501,12 +312,7 @@
         return HttpResponse('Invalid URI extension.', status=404)
 
 
-<<<<<<< HEAD
 class StateView(GetOnboardingProcessMixin, TpLoginRequiredMixin, View):
-=======
-@tp_login_required
-def state(request: HttpRequest, url_ext: str) -> HttpResponse:  # noqa: ARG001
->>>>>>> 8bd65232
     """View for the onboarding process state API endpoint.
 
     Request type: GET
