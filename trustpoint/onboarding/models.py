"""This module contains models for the Onboarding app."""

from __future__ import annotations

import logging
import secrets
import threading
from enum import IntEnum
from typing import TYPE_CHECKING

from devices.models import Device
from django.db import models
from pki.models import ReasonCode
from pki.serializer import CredentialSerializer

from onboarding.crypto_backend import CryptoBackend as Crypt
from onboarding.crypto_backend import OnboardingError

if TYPE_CHECKING:
    from typing import TypeVar

onboarding_timeout = 1800  # seconds, TODO: add to configuration

log = logging.getLogger('tp.onboarding')


class OnboardingProcessState(IntEnum):
    """Enum representing the state of an onboarding process.

    Negative values indicate an error state.
    """

    NO_SUCH_PROCESS = -3
    CANCELED = -2
    FAILED = -1
    STARTED = 0
    HMAC_GENERATED = 1
    TRUST_STORE_SENT = 2
    DEVICE_VALIDATED = 3
    LDEVID_SENT = 4
    COMPLETED = 5  # aka cert chain was requested


class NoOnboardingProcessError(Exception):
    """Exception raised when no onboarding process is found for a certain device, ID, or url extension."""

    def __init__(self, message: str = 'No onboarding process found.') -> None:
        """Initializes a new NoOnboardingProcessError with a given message."""
        self.message = message
        super().__init__(self.message)


# NOT a database-backed model
class OnboardingProcess():
    """Represents an onboarding process for a device.

    This model is not written to the database.
    We may consider restructuring this in the future to write some of the values, e.g. for logging purposes.
    """

    id_counter = 1  # only unique within the current server runtime

    def __init__(self, dev: Device) -> None:
        """Initializes a new onboarding process for a device.

        Generates secrets, starts two threads for trust store HMAC generation and a timer for timeout.
        """
        super().__init__()
        self.device = dev
        self.id = OnboardingProcess.id_counter
        self.state = OnboardingProcessState.STARTED
        self.error_reason = ''
        self.url = dev.device_name
        self.timer = threading.Timer(onboarding_timeout, self._timeout)
        # TODO (Air): instead of daemon, consider using events to exit gracefully on shutdown
        self.timer.daemon = True
        self.timer.start()
        self.active = True
        OnboardingProcess.id_counter += 1
        self.download_token = secrets.token_hex(32)
        log.info(f'Onboarding process {self.id} started for device {self.device.device_name}.')

    def __str__(self) -> str:
        """Returns the onboarding process in human-readable format."""
        return f'OnboardingProcess {self.id} for device {self.device.device_name}'

    def __repr__(self) -> str:
        """Returns the onboarding process in human-readable format."""
        return self.__str__()

    @staticmethod
    def get_by_id(process_id: int) -> OnboardingProcess | None:
        """Returns the onboarding process with a given ID."""
        for process in onboarding_processes:
            if process.id == process_id:
                return process
        return None

    @staticmethod
    def get_by_url_ext(url: str) -> OnboardingProcess | None:
        """Returns the onboarding process with a given URL extension."""
        for process in onboarding_processes:
            if process.url == url:
                return process
        return None

    @staticmethod
    def get_by_device(device: Device) -> OnboardingProcess | None:
        """Returns the onboarding process for a given device."""
        for process in onboarding_processes:
            if process.device == device:
                return process
        return None

    if TYPE_CHECKING:
        OnboardingProcessTypes = TypeVar('OnboardingProcessTypes', bound='OnboardingProcess')

    @staticmethod
    def make_onboarding_process(device: Device, process_type: type[OnboardingProcessTypes]) -> OnboardingProcessTypes:
        """Returns the onboarding process for the device, creates a new one if it does not exist.

        Args:
            device (Device): The device to create the onboarding process for.
            process_type (classname): The (class) type of the onboarding process to create.

        Returns:
            OnboardingProcessTypes: The onboarding process instance for the device.
        """
        # check if onboarding process for this device already exists
        onboarding_process = OnboardingProcess.get_by_device(device)

        if not onboarding_process:
            onboarding_process = process_type(device)
            onboarding_processes.append(onboarding_process)
            device.device_onboarding_status = Device.DeviceOnboardingStatus.ONBOARDING_RUNNING
            # TODO(Air): very unnecessary save required to update onboarding status in table
            # Problem: if server is restarted during onboarding, status is stuck at running
            device.save()

        return onboarding_process

    @staticmethod
    def cancel_for_device(device: Device) -> tuple[OnboardingProcessState, OnboardingProcess | None]:
        """Cancels the onboarding process for a given device."""
        process = OnboardingProcess.get_by_device(device)
        if process:
            return process.cancel()
        if device and device.device_onboarding_status == Device.DeviceOnboardingStatus.ONBOARDING_RUNNING:
            device.device_onboarding_status = Device.DeviceOnboardingStatus.NOT_ONBOARDED
            device.revoke_ldevid(ReasonCode.CESSATION)
            device.save()
            log.info(f'Request to cancel non-existing onboarding process for device {device.device_name}.')
            return (OnboardingProcessState.CANCELED, None)

        return (OnboardingProcessState.NO_SUCH_PROCESS, None)

    def cancel(self) -> tuple[OnboardingProcessState, OnboardingProcess]:
        """Cancels the onboarding process and removes it from the list."""
        self.active = False
        self.timer.cancel()
        onboarding_processes.remove(self)
        if self.device and self.device.device_onboarding_status == Device.DeviceOnboardingStatus.ONBOARDING_RUNNING:
            # actual cancellation (cancel() may be called just to remove the process from onboarding_processes)
            self.device.device_onboarding_status = Device.DeviceOnboardingStatus.NOT_ONBOARDED
            self.device.revoke_ldevid(ReasonCode.CESSATION)
            self.device.save()
            self.state = OnboardingProcessState.CANCELED
            log.info(f'Onboarding process {self.id} for device {self.device.device_name} canceled.')
        else:
            log.info(f'Onboarding process {self.id} removed from list.')

        return (self.state, self)

    def get_pkcs12(self) -> bytes | None:
        """Returns the keypair and LDevID certificate as PKCS12 serialized bytes and ends the onboarding process."""
        log.debug(f'PKCS12 requested for onboarding process {self.id}.')
        self.gen_thread.join()
        self._success()
        return self.cred_serializer.as_pkcs12()

    def get_pem_zip(self) -> bytes | None:
        """Returns the certificate, chain and key as PEM-formatted bytes in a zip file."""
        log.debug(f'PKCS12 requested for onboarding process {self.id}.')
        self.gen_thread.join()
        self._success()
        return self.cred_serializer.as_pem_zip()

    def _gen_keypair_and_ldevid(self) -> None:
        """Generates a keypair and LDevID certificate for the device."""
        try:
            if not self.device.device_serial_number:
                self.device.device_serial_number = 'tpdl_' + secrets.token_urlsafe(12)
            self.cred_serializer = CredentialSerializer(Crypt.gen_keypair_and_ldevid(self.device))
            self.state = OnboardingProcessState.LDEVID_SENT
            log.info(f'LDevID issued for device {self.device.device_name} in onboarding process {self.id}.')
        except Exception as e:  # noqa: BLE001
            msg = 'Error generating device key or LDevID.'
            self._fail(msg)
            raise OnboardingError(msg) from e

    def _fail(self, reason: str = '') -> None:
        """Cancels the onboarding process with a given reason."""
        self.state = OnboardingProcessState.FAILED
        self.active = False
        self.error_reason = reason
        self.timer.cancel()
        self.device.device_onboarding_status = Device.DeviceOnboardingStatus.ONBOARDING_FAILED
        self.device.revoke_ldevid(ReasonCode.CESSATION)
        self.device.save()
        log.error(f'Onboarding process {self.id} for device {self.device.device_name} failed: {reason}')

    def _success(self) -> None:
        """Completes the onboarding process."""
        self.state = OnboardingProcessState.COMPLETED
        self.active = False
        self.timer.cancel()
        self.device.device_onboarding_status = Device.DeviceOnboardingStatus.ONBOARDED
        self.device.save()
        log.info(f'Onboarding process {self.id} for device {self.device.device_name} completed.')

    def _timeout(self) -> None:
        """Cancels the onboarding process due to timeout, called by timer thread."""
        self._fail('Process timed out.')

    device = models.ForeignKey(Device, on_delete=models.CASCADE)
    datetime_started = models.DateTimeField(auto_now_add=True)


class LDevIDOnboardingProcessMixin():
    """Mixin that provides all methods required for onboarding process types using the /api/onboarding/ldevid endpoint"""

    def __init__(self):
        """Initializes the mixin"""
        super().__init__()
        self.otp = secrets.token_hex(8)
<<<<<<< HEAD
        self.salt = dev.device_name
        self.gen_thread = threading.Thread(target=self._calc_hmac, daemon=True)
        self.gen_thread.start()
        self.hmac = None

    def _calc_hmac(self) -> None:
        """Calculates the HMAC signature of the trust store.

        Runs in separate gen_thread thread started by __init__ as it typically takes about a second.
        """
        try:
            self.hmac = Crypt.pbkdf2_hmac_sha256(self.otp, self.salt, Crypt.get_trust_store().encode())
        except Exception as e:  # noqa: BLE001
            msg = 'Error generating trust store HMAC.'
            self._fail(msg)
            raise OnboardingError(msg) from e

        if self.state == OnboardingProcessState.STARTED:
            self.state = OnboardingProcessState.HMAC_GENERATED

    def get_hmac(self) -> str:
        """Returns the HMAC signature of the trust store and the PBKDF2 of the trust store OTP and salt."""
        self.gen_thread.join()
        return self.hmac
=======
        self.salt = secrets.token_hex(8)
>>>>>>> 65bce5ae

    def check_ldevid_auth(self, uname: str, passwd: str) -> bool:
        """Checks the provided credentials against OTP stored in the onboarding process."""
        if not self.active:
            return False
        if uname == self.salt and passwd == self.otp:
            self.state = OnboardingProcessState.DEVICE_VALIDATED
            log.debug(f'Device {self.device.device_name} validated for onboarding process {self.id}.')
            return True

        self._fail('Client provided invalid credentials.')
        return False

    def sign_ldevid(self, csr: bytes) -> bytes | None:
        """Issues LDevID certificate with the onboarding CA based on provided CSR."""
        if not self.active:
            return None
        if self.state != OnboardingProcessState.DEVICE_VALIDATED:
            return None
        try:
            ldevid = Crypt.sign_ldevid_from_csr(csr, self.device)
        except Exception as e:
            self._fail(str(e))  # TODO(Air): is it safe to print exception messages to the user UI?
            log.exception('Error signing LDevID certificate.', exc_info=True)
            raise
        if ldevid:
            self.state = OnboardingProcessState.LDEVID_SENT
            if isinstance(self, AokiOnboardingProcess):
                self._success()
                self.cancel()
            log.info(f'LDevID issued for device {self.device.device_name} in onboarding process {self.id}.')
        else:
            self._fail('No LDevID was generated.')
        return ldevid

    def get_cert_chain(self) -> bytes | None:
        """Returns the certificate chain of the LDevID certificate."""
        if not self.active:
            return None
        if self.state != OnboardingProcessState.LDEVID_SENT:
            return None
        try:
            chain = Crypt.get_cert_chain(self.device)
        except Exception as e:
            self._fail(str(e))
            raise

        self._success()
        return chain


class ManualOnboardingProcess(OnboardingProcess, LDevIDOnboardingProcessMixin):
    """Onboarding process for a device using the full manual onboarding with OTP and HMAC trust store verification."""

    def __init__(self, dev: Device) -> None:
        """Initializes a new manual onboarding process for a device."""
        super().__init__(dev)
        self.tsotp = secrets.token_hex(8)
        self.tssalt = secrets.token_hex(8)
        self.gen_thread = threading.Thread(target=self._calc_hmac, daemon=True)
        self.gen_thread.start()
        self.hmac = None

    def _calc_hmac(self) -> None:
        """Calculates the HMAC signature of the trust store.

        Runs in separate gen_thread thread started by __init__ as it typically takes about a second.
        """
        try:
            self.hmac = Crypt.pbkdf2_hmac_sha256(self.tsotp, self.tssalt, Crypt.get_trust_store().encode())
        except Exception as e:  # noqa: BLE001
            msg = 'Error generating trust store HMAC.'
            self._fail(msg)
            raise OnboardingError(msg) from e

        if self.state == OnboardingProcessState.STARTED:
            self.state = OnboardingProcessState.HMAC_GENERATED

    def get_hmac(self) -> str:
        """Returns the HMAC signature of the trust store and the PBKDF2 of the trust store OTP and salt."""
        self.gen_thread.join()
        return self.hmac


class DownloadOnboardingProcess(OnboardingProcess):
    """Onboarding process for a device using the download onboarding method."""
    #_device: Device

    def __init__(self, dev: Device) -> None:
        """Initializes a new download onboarding process for a device."""
        super().__init__(dev)
        #self._device = dev
        self.gen_thread = threading.Thread(target=self._gen_keypair_and_ldevid)
        self.gen_thread.start()
        self.cred_serializer = None


class BrowserOnboardingProcess(OnboardingProcess):
    """Onboarding process for a device using the download onboarding method."""
    MAXPWTRIES = 3

    def __init__(self, dev: Device) -> None:
        """Initializes a new download onboarding process for a device."""
        super().__init__(dev)
        self._browser_otp = None
        self.password_tries = 0

    def start_onboarding(self):
        self._browser_otp = None
        self.gen_thread = threading.Thread(target=self._gen_keypair_and_ldevid)
        self.gen_thread.start()
        self.cred_serializer = None

    def set_otp(self, otp: str) -> None:
        self._browser_otp = otp

    def check_otp(self, otp: str) -> tuple:
        self.password_tries += 1
        if self.password_tries < self.MAXPWTRIES:
            if self._browser_otp  and self._browser_otp == otp:
                return (True, None)
        else:
            self.cancel()
            self._fail()
        return (False, self.MAXPWTRIES - self.password_tries)


class ZeroTouchOnboardingProcess(OnboardingProcess):
    """Parent of all zero-touch onboarding process types."""


class AokiOnboardingProcess(ZeroTouchOnboardingProcess, LDevIDOnboardingProcessMixin):
    """Onboarding process for a device using the AOKI protocol."""

    _idevid_cert: bytes
    _server_nonce : str

    def __init__(self, device: Device) -> None:
        """Initializes a new AOKI onboarding process for a device."""
        super().__init__(device)
        self._idevid_cert = None
        self._server_nonce = Crypt.get_nonce()

    def get_server_nonce(self) -> str:
        """Returns the server nonce."""
        return self._server_nonce
    
    def set_idevid_cert(self, idevid_cert: bytes) -> None:
        """Sets the device's IDevID certificate."""
        self._idevid_cert = idevid_cert

    def verify_client_signature(self, message: bytes, signature: bytes) -> None:
        """Verifies the client signature of the server nonce message"""
        try:
            Crypt.verify_signature(message=message, cert=self._idevid_cert, signature=signature)
        except Exception as e:
            self._fail(str(e))
            self.cancel()
            raise OnboardingError from e

    @staticmethod
    def get_by_nonce(server_nonce: str) -> AokiOnboardingProcess | None:
        for op in onboarding_processes:
            if (isinstance(op, AokiOnboardingProcess)
                and op._server_nonce == server_nonce):
                    return op
        return None


onboarding_processes = []<|MERGE_RESOLUTION|>--- conflicted
+++ resolved
@@ -51,7 +51,7 @@
 
 
 # NOT a database-backed model
-class OnboardingProcess():
+class OnboardingProcess:
     """Represents an onboarding process for a device.
 
     This model is not written to the database.
@@ -65,7 +65,6 @@
 
         Generates secrets, starts two threads for trust store HMAC generation and a timer for timeout.
         """
-        super().__init__()
         self.device = dev
         self.id = OnboardingProcess.id_counter
         self.state = OnboardingProcessState.STARTED
@@ -226,41 +225,14 @@
     datetime_started = models.DateTimeField(auto_now_add=True)
 
 
-class LDevIDOnboardingProcessMixin():
+class LDevIDOnboardingProcessMixin:
     """Mixin that provides all methods required for onboarding process types using the /api/onboarding/ldevid endpoint"""
 
     def __init__(self):
         """Initializes the mixin"""
         super().__init__()
         self.otp = secrets.token_hex(8)
-<<<<<<< HEAD
-        self.salt = dev.device_name
-        self.gen_thread = threading.Thread(target=self._calc_hmac, daemon=True)
-        self.gen_thread.start()
-        self.hmac = None
-
-    def _calc_hmac(self) -> None:
-        """Calculates the HMAC signature of the trust store.
-
-        Runs in separate gen_thread thread started by __init__ as it typically takes about a second.
-        """
-        try:
-            self.hmac = Crypt.pbkdf2_hmac_sha256(self.otp, self.salt, Crypt.get_trust_store().encode())
-        except Exception as e:  # noqa: BLE001
-            msg = 'Error generating trust store HMAC.'
-            self._fail(msg)
-            raise OnboardingError(msg) from e
-
-        if self.state == OnboardingProcessState.STARTED:
-            self.state = OnboardingProcessState.HMAC_GENERATED
-
-    def get_hmac(self) -> str:
-        """Returns the HMAC signature of the trust store and the PBKDF2 of the trust store OTP and salt."""
-        self.gen_thread.join()
-        return self.hmac
-=======
         self.salt = secrets.token_hex(8)
->>>>>>> 65bce5ae
 
     def check_ldevid_auth(self, uname: str, passwd: str) -> bool:
         """Checks the provided credentials against OTP stored in the onboarding process."""
@@ -312,14 +284,14 @@
         return chain
 
 
-class ManualOnboardingProcess(OnboardingProcess, LDevIDOnboardingProcessMixin):
+class ManualOnboardingProcess(OnboardingProcess):
     """Onboarding process for a device using the full manual onboarding with OTP and HMAC trust store verification."""
 
     def __init__(self, dev: Device) -> None:
         """Initializes a new manual onboarding process for a device."""
         super().__init__(dev)
-        self.tsotp = secrets.token_hex(8)
-        self.tssalt = secrets.token_hex(8)
+        self.otp = secrets.token_hex(8)
+        self.salt = dev.device_name
         self.gen_thread = threading.Thread(target=self._calc_hmac, daemon=True)
         self.gen_thread.start()
         self.hmac = None
@@ -330,7 +302,7 @@
         Runs in separate gen_thread thread started by __init__ as it typically takes about a second.
         """
         try:
-            self.hmac = Crypt.pbkdf2_hmac_sha256(self.tsotp, self.tssalt, Crypt.get_trust_store().encode())
+            self.hmac = Crypt.pbkdf2_hmac_sha256(self.otp, self.salt, Crypt.get_trust_store().encode())
         except Exception as e:  # noqa: BLE001
             msg = 'Error generating trust store HMAC.'
             self._fail(msg)
@@ -344,19 +316,64 @@
         self.gen_thread.join()
         return self.hmac
 
+    def check_ldevid_auth(self, uname: str, passwd: str) -> bool:
+        """Checks the provided credentials against OTP stored in the onboarding process."""
+        if not self.active:
+            return False
+        if uname == self.salt and passwd == self.otp:
+            self.state = OnboardingProcessState.DEVICE_VALIDATED
+            log.debug(f'Device {self.device.device_name} validated for onboarding process {self.id}.')
+            return True
+
+        self._fail('Client provided invalid credentials.')
+        return False
+
+    def sign_ldevid(self, csr: bytes) -> bytes | None:
+        """Issues LDevID certificate with the onboarding CA based on provided CSR."""
+        if not self.active:
+            return None
+        if self.state != OnboardingProcessState.DEVICE_VALIDATED:
+            return None
+        try:
+            ldevid = Crypt.sign_ldevid_from_csr(csr, self.device)
+        except Exception as e:
+            self._fail(str(e))  # TODO(Air): is it safe to print exception messages to the user UI?
+            log.exception('Error signing LDevID certificate.', exc_info=True)
+            raise
+        if ldevid:
+            self.state = OnboardingProcessState.LDEVID_SENT
+            log.info(f'LDevID issued for device {self.device.device_name} in onboarding process {self.id}.')
+        else:
+            self._fail('No LDevID was generated.')
+        return ldevid
+
+    def get_cert_chain(self) -> bytes | None:
+        """Returns the certificate chain of the LDevID certificate."""
+        if not self.active:
+            return None
+        if self.state != OnboardingProcessState.LDEVID_SENT:
+            return None
+        try:
+            chain = Crypt.get_cert_chain(self.device)
+        except Exception as e:
+            self._fail(str(e))
+            raise
+
+        self._success()
+        return chain
+
 
 class DownloadOnboardingProcess(OnboardingProcess):
     """Onboarding process for a device using the download onboarding method."""
-    #_device: Device
-
-    def __init__(self, dev: Device) -> None:
+    _device: Device
+
+    def __init__(self, device: Device) -> None:
         """Initializes a new download onboarding process for a device."""
-        super().__init__(dev)
-        #self._device = dev
+        super().__init__(device)
+        self._device = device
         self.gen_thread = threading.Thread(target=self._gen_keypair_and_ldevid)
         self.gen_thread.start()
         self.cred_serializer = None
-
 
 class BrowserOnboardingProcess(OnboardingProcess):
     """Onboarding process for a device using the download onboarding method."""
@@ -407,7 +424,7 @@
     def get_server_nonce(self) -> str:
         """Returns the server nonce."""
         return self._server_nonce
-    
+
     def set_idevid_cert(self, idevid_cert: bytes) -> None:
         """Sets the device's IDevID certificate."""
         self._idevid_cert = idevid_cert
