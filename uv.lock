--- conflicted
+++ resolved
@@ -1337,12 +1337,8 @@
     { name = "psycopg-binary", specifier = ">=3.2.6" },
     { name = "pyasn1", specifier = ">=0.6.1,<0.7" },
     { name = "pyasn1-modules", specifier = ">=0.4.1,<0.5" },
-<<<<<<< HEAD
-    { name = "trustpoint-core", specifier = ">=0.1.1" },
+    { name = "trustpoint-core", specifier = "==0.2.2" },
     { name = "types-paramiko", specifier = ">=3.5.0.20250516" },
-=======
-    { name = "trustpoint-core", specifier = "==0.2.2" },
->>>>>>> ece020ac
     { name = "zeroconf", specifier = ">=0.147,<0.148" },
 ]
 
