--- conflicted
+++ resolved
@@ -22,15 +22,6 @@
 sdist = { url = "https://files.pythonhosted.org/packages/29/38/b3395cc9ad1b56d2ddac9970bc8f4141312dbaec28bc7c218b0dfafd0f42/asgiref-3.8.1.tar.gz", hash = "sha256:c343bd80a0bec947a9860adb4c432ffa7db769836c64238fc34bdc3fec84d590", size = 35186, upload_time = "2024-03-22T14:39:36.863Z" }
 wheels = [
     { url = "https://files.pythonhosted.org/packages/39/e3/893e8757be2612e6c266d9bb58ad2e3651524b5b40cf56761e985a28b13e/asgiref-3.8.1-py3-none-any.whl", hash = "sha256:3e1e3ecc849832fe52ccf2cb6686b7a55f82bb1d6aee72a58826471390335e47", size = 23828, upload_time = "2024-03-22T14:39:34.521Z" },
-]
-
-[[package]]
-name = "astroid"
-version = "3.3.9"
-source = { registry = "https://pypi.org/simple" }
-sdist = { url = "https://files.pythonhosted.org/packages/39/33/536530122a22a7504b159bccaf30a1f76aa19d23028bd8b5009eb9b2efea/astroid-3.3.9.tar.gz", hash = "sha256:622cc8e3048684aa42c820d9d218978021c3c3d174fb03a9f0d615921744f550", size = 398731 }
-wheels = [
-    { url = "https://files.pythonhosted.org/packages/de/80/c749efbd8eef5ea77c7d6f1956e8fbfb51963b7f93ef79647afd4d9886e3/astroid-3.3.9-py3-none-any.whl", hash = "sha256:d05bfd0acba96a7bd43e222828b7d9bc1e138aaeb0649707908d3702a9831248", size = 275339 },
 ]
 
 [[package]]
@@ -1063,15 +1054,6 @@
 ]
 
 [[package]]
-name = "roman-numerals-py"
-version = "3.1.0"
-source = { registry = "https://pypi.org/simple" }
-sdist = { url = "https://files.pythonhosted.org/packages/30/76/48fd56d17c5bdbdf65609abbc67288728a98ed4c02919428d4f52d23b24b/roman_numerals_py-3.1.0.tar.gz", hash = "sha256:be4bf804f083a4ce001b5eb7e3c0862479d10f94c936f6c4e5f250aa5ff5bd2d", size = 9017 }
-wheels = [
-    { url = "https://files.pythonhosted.org/packages/53/97/d2cbbaa10c9b826af0e10fdf836e1bf344d9f0abb873ebc34d1f49642d3f/roman_numerals_py-3.1.0-py3-none-any.whl", hash = "sha256:9da2ad2fb670bcf24e81070ceb3be72f6c11c440d73bd579fbeca1e9f330954c", size = 7742 },
-]
-
-[[package]]
 name = "ruff"
 version = "0.11.7"
 source = { registry = "https://pypi.org/simple" }
@@ -1155,30 +1137,9 @@
     { name = "sphinxcontrib-qthelp" },
     { name = "sphinxcontrib-serializinghtml" },
 ]
-<<<<<<< HEAD
-sdist = { url = "https://files.pythonhosted.org/packages/38/ad/4360e50ed56cb483667b8e6dadf2d3fda62359593faabbe749a27c4eaca6/sphinx-8.2.3.tar.gz", hash = "sha256:398ad29dee7f63a75888314e9424d40f52ce5a6a87ae88e7071e80af296ec348", size = 8321876 }
-wheels = [
-    { url = "https://files.pythonhosted.org/packages/31/53/136e9eca6e0b9dc0e1962e2c908fbea2e5ac000c2a2fbd9a35797958c48b/sphinx-8.2.3-py3-none-any.whl", hash = "sha256:4405915165f13521d875a8c29c8970800a0141c14cc5416a38feca4ea5d9b9c3", size = 3589741 },
-]
-
-[[package]]
-name = "sphinx-autoapi"
-version = "3.6.0"
-source = { registry = "https://pypi.org/simple" }
-dependencies = [
-    { name = "astroid" },
-    { name = "jinja2" },
-    { name = "pyyaml" },
-    { name = "sphinx" },
-]
-sdist = { url = "https://files.pythonhosted.org/packages/7f/a8/22b379a2a75ccb881217d3d4ae56d7d35f2d1bb4c8c0c51d0253676746a1/sphinx_autoapi-3.6.0.tar.gz", hash = "sha256:c685f274e41d0842ae7e199460c322c4bd7fec816ccc2da8d806094b4f64af06", size = 55417 }
-wheels = [
-    { url = "https://files.pythonhosted.org/packages/58/17/0eda9dc80fcaf257222b506844207e71b5d59567c41bbdcca2a72da119b9/sphinx_autoapi-3.6.0-py3-none-any.whl", hash = "sha256:f3b66714493cab140b0e896d33ce7137654a16ac1edb6563edcbd47bf975f711", size = 35281 },
-=======
 sdist = { url = "https://files.pythonhosted.org/packages/38/ad/4360e50ed56cb483667b8e6dadf2d3fda62359593faabbe749a27c4eaca6/sphinx-8.2.3.tar.gz", hash = "sha256:398ad29dee7f63a75888314e9424d40f52ce5a6a87ae88e7071e80af296ec348", size = 8321876, upload_time = "2025-03-02T22:31:59.658Z" }
 wheels = [
     { url = "https://files.pythonhosted.org/packages/31/53/136e9eca6e0b9dc0e1962e2c908fbea2e5ac000c2a2fbd9a35797958c48b/sphinx-8.2.3-py3-none-any.whl", hash = "sha256:4405915165f13521d875a8c29c8970800a0141c14cc5416a38feca4ea5d9b9c3", size = 3589741, upload_time = "2025-03-02T22:31:56.836Z" },
->>>>>>> 276d8f7e
 ]
 
 [[package]]
@@ -1347,37 +1308,6 @@
     { name = "zeroconf" },
 ]
 
-<<<<<<< HEAD
-[package.optional-dependencies]
-dev = [
-    { name = "beautifulsoup4" },
-    { name = "behave" },
-    { name = "behave-django" },
-    { name = "behave-html-pretty-formatter" },
-    { name = "devtools" },
-    { name = "django-extensions" },
-    { name = "docutils-stubs" },
-    { name = "furo" },
-    { name = "mypy" },
-    { name = "pillow" },
-    { name = "pre-commit" },
-    { name = "pyopenssl" },
-    { name = "pytest" },
-    { name = "pytest-cov" },
-    { name = "pytest-django" },
-    { name = "pytest-emoji" },
-    { name = "pytest-html" },
-    { name = "pytest-md" },
-    { name = "pytest-md-report" },
-    { name = "ruff" },
-    { name = "sphinx" },
-    { name = "sphinx-autoapi" },
-    { name = "sphinxcontrib-plantuml" },
-    { name = "werkzeug" },
-]
-
-=======
->>>>>>> 276d8f7e
 [package.dev-dependencies]
 dev = [
     { name = "beautifulsoup4" },
@@ -1400,7 +1330,6 @@
     { name = "pytest-md-report" },
     { name = "ruff" },
     { name = "sphinx" },
-    { name = "sphinx-autoapi" },
     { name = "sphinxcontrib-plantuml" },
     { name = "werkzeug" },
 ]
@@ -1419,21 +1348,6 @@
     { name = "psycopg-binary", specifier = ">=3.2.6" },
     { name = "pyasn1", specifier = ">=0.6.1,<0.7" },
     { name = "pyasn1-modules", specifier = ">=0.4.1,<0.5" },
-<<<<<<< HEAD
-    { name = "pyopenssl", marker = "extra == 'dev'", specifier = ">=25,<26" },
-    { name = "pytest", marker = "extra == 'dev'", specifier = ">=8.3.4" },
-    { name = "pytest-cov", marker = "extra == 'dev'", specifier = ">=6.0.0" },
-    { name = "pytest-django", marker = "extra == 'dev'", specifier = ">=4.10.0" },
-    { name = "pytest-emoji", marker = "extra == 'dev'", specifier = ">=0.2.0" },
-    { name = "pytest-html", marker = "extra == 'dev'", specifier = ">=4.1.1" },
-    { name = "pytest-md", marker = "extra == 'dev'", specifier = ">=0.2.0" },
-    { name = "pytest-md-report", marker = "extra == 'dev'", specifier = ">=0.6.3" },
-    { name = "ruff", marker = "extra == 'dev'", specifier = ">=0.7.4" },
-    { name = "sphinx", marker = "extra == 'dev'", specifier = ">=8.2.3" },
-    { name = "sphinx-autoapi", marker = "extra == 'dev'", specifier = ">=3.6.0" },
-    { name = "sphinxcontrib-plantuml", marker = "extra == 'dev'", specifier = ">=0.30" },
-=======
->>>>>>> 276d8f7e
     { name = "trustpoint-core", specifier = ">=0.0.5" },
     { name = "zeroconf", specifier = ">=0.146,<0.147" },
 ]
@@ -1458,14 +1372,8 @@
     { name = "pytest-html", specifier = ">=4.1.1" },
     { name = "pytest-md", specifier = ">=0.2.0" },
     { name = "pytest-md-report", specifier = ">=0.6.3" },
-<<<<<<< HEAD
-    { name = "ruff", specifier = ">=0.7.4" },
-    { name = "sphinx", specifier = ">=8.2.3" },
-    { name = "sphinx-autoapi", specifier = ">=3.6.0" },
-=======
     { name = "ruff", specifier = ">=0.11.7" },
     { name = "sphinx", specifier = ">=8.2.3" },
->>>>>>> 276d8f7e
     { name = "sphinxcontrib-plantuml", specifier = ">=0.30" },
     { name = "werkzeug", specifier = ">=3.1.3,<4" },
 ]
